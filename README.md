# Datadog CI

![Continuous Integration](https://github.com/DataDog/datadog-ci/workflows/Continuous%20Integration/badge.svg) [![License](https://img.shields.io/badge/License-Apache%202.0-blue.svg)](https://opensource.org/licenses/Apache-2.0) ![NodeJS Version](https://img.shields.io/badge/Node.js-10.24.1+-green)

Execute commands with Datadog from within your Continuous Integration/Continuous Deployment scripts. A good way to perform end to end tests of your application before applying your changes or deploying. It currently features running synthetics tests and waiting for the results.

## How to install the CLI

The package is under [@datadog/datadog-ci](https://www.npmjs.com/package/@datadog/datadog-ci) and can be installed through NPM or Yarn:

```sh
# NPM
npm install --save-dev @datadog/datadog-ci

# Yarn
yarn add --dev @datadog/datadog-ci
```

If you need `datadog-ci` as a CLI tool instead of a package, you can run it with [`npx`](https://www.npmjs.com/package/npx) or install globally:

```sh
# npx
npx @datadog/datadog-ci [command]

# NPM install globally
npm install -g @datadog/datadog-ci

# Yarn v1 add globally
yarn global add @datadog/datadog-ci
```

### Standalone binary (**beta**)

If installing nodejs in the CI is an issue, standalone binaries are provided with [releases](https://github.com/DataDog/datadog-ci/releases). Only _linux-x64_, _darwin-x64_ (macOS) and _win-x64_ (Windows) are supported at the time. **These standalone binaries are in _beta_ and their stability is not guaranteed**. To install:

#### Linux

```sh
curl -L --fail "https://github.com/DataDog/datadog-ci/releases/latest/download/datadog-ci_linux-x64" --output "/usr/local/bin/datadog-ci" && chmod +x /usr/local/bin/datadog-ci
```

#### MacOS

```sh
curl -L --fail "https://github.com/DataDog/datadog-ci/releases/latest/download/datadog-ci_darwin-x64" --output "/usr/local/bin/datadog-ci" && chmod +x /usr/local/bin/datadog-ci
```

#### Windows

```sh
Invoke-WebRequest -Uri "https://github.com/DataDog/datadog-ci/releases/latest/download/datadog-ci_win-x64.exe" -OutFile "datadog-ci.exe"
```

Then you can run `datadog-ci` commands normally:

```sh
datadog-ci version
```

## Usage

```bash
Usage: datadog-ci <command> <subcommand> [options]

Available commands:
  - lambda
  - sourcemaps
  - synthetics
  - dsyms
  - git-metadata
  - junit
  - trace
  - tag
<<<<<<< HEAD
  - metric
=======
>>>>>>> 657034a6
```

Each command allows interacting with a product of the Datadog platform. The commands are defined in the [src/commands](/src/commands) folder.

Further documentation for each command can be found in its folder, ie:

- [Lambda](src/commands/lambda)
- [Sourcemaps](src/commands/sourcemaps/)
- [Synthetics CI/CD Testing](src/commands/synthetics/)
- [iOS dSYM Files](src/commands/dsyms/)
- [Git metadata](src/commands/git-metadata)
- [JUnit XML](src/commands/junit)
- [Trace](src/commands/trace)

## Contributing

Pull requests for bug fixes are welcome, but before submitting new features or changes to current functionality [open an issue](https://github.com/DataDog/datadog-ci/issues/new)
and discuss your ideas or propose the changes you wish to make. After a resolution is reached a PR can be submitted for review.

### Running command in development environment

When developing the tool it is possible to run commands using `yarn launch`. It relies on `ts-node` so does not need building the project for every new change.

```bash
yarn launch synthetics run-tests --config dev/global.config.json
```

### Framework and libraries used

This tool uses [clipanion](https://github.com/arcanis/clipanion) to handle the different commands.

The tests are written using [jest](https://github.com/facebook/jest).

The coding style is checked with [tslint](https://github.com/palantir/tslint) and the configuration can be found in the [tslint.json](/tslint.json) file.

### Repository structure

Commands are stored in the [src/commands](src/commands) folder.

The skeleton of a command is composed of a README, an `index.ts` and a folder for the tests.

```bash
src/
└── commands/
    └── fakeCommand/
         ├── __tests__/
         │   └── index.test.ts
         ├── README.md
         └── index.ts
```

Documentation of the command must be placed in the README.md file, the [current README](/README.md) must be updated to link to the new command README.

The `index.ts` file must export classes extending the `Command` class of `clipanion`. The commands of all `src/commands/*/index.ts` files will then be imported and made available in the `datadog-ci` tool.

A sample `index.ts` file for a new command would be:

```typescript
import {Command} from 'clipanion'

export class HelloWorldCommand extends Command {
  public async execute() {
    this.context.stdout.write('Hello world!')
  }
}

module.exports = [HelloWorldCommand]
```

Lastly, test files must be created in the `__tests__/` folder. `jest` is used to run the tests and a CI has been set using Github Actions to ensure all tests are passing when merging a Pull Request.

The tests can then be launched through the `yarn test` command, it will find all files with a filename ending in `.test.ts` in the repo and execute them.

### Continuous Integration tests

The CI performs tests to avoid regressions by building the project, running unit tests and running one end-to-end test.

The end-to-end test installs the package in a new project, configures it (using files in the `.github/workflows/e2e` folder) and runs a `synthetics run-tests` command in a Datadog Org (`Synthetics E2E Testing Org`) to verify the command is able to perform a test.

The synthetics tests ran are a browser test (id `neg-qw9-eut`) and an API test (id `v5u-56k-hgk`), both loading a page which outputs the headers of the request and verifying the `X-Fake-Header` header is present. This header is configured as an override in the `.github/workflows/e2e/test.synthetics.json` file. The API and Application keys used by the command are stored in Github Secrets named `datadog_api_key` and `datadog_app_key`.

The goal of this test is to verify the command is able to run tests and wait for their results as expected as well as handling configuration overrides.

### Workflow

```bash
# Compile and watch
yarn watch

# Run the tests
yarn jest

# Build code
yarn build

# Format code
yarn format

# Make bin executable
yarn prepack
```

### Release Process

Releasing a new version of `datadog-ci` unfolds as follow:

- create a new branch for the version upgrade
- update the version using `yarn version [--patch|--minor|--major]` depending on the nature of the changes introduced. You may refer to [Semantic Versioning](https://semver.org/#summary) to determine which to increment.
- push the branch along with the tag to the upstream (Github), create a Pull Request with the changes introduced detailed in the description and get at least one approval. ([sample Pull Request](https://github.com/DataDog/datadog-ci/pull/78))
- merge the Pull Request
- create a Github Release from the [Tags page](https://github.com/DataDog/datadog-ci/tags) with the description of changes introduced
- Once the release has been created, a Github Action will publish the package

### Pre-Release Process

If you need to create a pre-release or releasing in a different channel here's how it works:

- create a new branch for the channel you want to release to (`alpha`, `beta`, ...).
- create a PR for your feature branch with the channel branch as a base.
- pick a version following this format `version-channel`, it can be `0.10.9-alpha` or `1-beta`...
- update the `version` field in `package.json`
- merge the Pull Request
- create a [Github Release](https://github.com/DataDog/datadog-ci/releases/new?target=alpha&tag=0.10.9-alpha&prerelease=1&title=Alpha+prerelease):
  - target the channel branch
  - pick a tag based on your version `version-channel`
  - check the `This is a pre-release` checkbox
- publish the release and an action will publish it on npm

<img src="./assets/pre-release.png" width="500"/>

## License

[Apache License, v2.0](LICENSE)<|MERGE_RESOLUTION|>--- conflicted
+++ resolved
@@ -70,11 +70,6 @@
   - git-metadata
   - junit
   - trace
-  - tag
-<<<<<<< HEAD
-  - metric
-=======
->>>>>>> 657034a6
 ```
 
 Each command allows interacting with a product of the Datadog platform. The commands are defined in the [src/commands](/src/commands) folder.
