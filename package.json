{
  "name": "datadog-ci-monorepo",
  "private": true,
  "volta": {
    "node": "20.11.0",
    "yarn": "4.9.4"
  },
  "packageManager": "yarn@4.9.4",
  "workspaces": [
    "packages/*"
  ],
  "knip": {
    "ignoreDependencies": [
      "@microsoft/eslint-formatter-sarif",
      "dd-trace"
    ]
  },
  "scripts": {
    "build": "yarn tsc:build",
    "check-licenses": "node bin/check-licenses.js",
    "check-junit-upload": "node bin/check-junit-upload.js",
    "clean": "rimraf --glob 'packages/*/{dist,tsconfig.tsbuildinfo}'",
    "dev": "yarn tsc:build --watch",
    "dist-standalone": "yarn workspace @datadog/datadog-ci dist-standalone",
    "dist-standalone:test": "jest --config ./jest.config-standalone.mjs --colors",
    "format": "yarn eslint --fix",
    "knip": "npx knip --include dependencies --fix --no-config-hints",
<<<<<<< HEAD
    "generate-json-schemas:synthetics": "ts-json-schema-generator --markdown-description --no-type-check --no-top-ref --additional-properties --path packages/datadog-ci/src/commands/synthetics/interfaces.ts --type TestConfig > packages/datadog-ci/src/commands/synthetics/test-config.schema.json && prettier --write packages/datadog-ci/src/commands/synthetics/test-config.schema.json",
    "launch": "tsx --conditions=development packages/datadog-ci/src/cli.ts",
    "launch:debug": "tsx --conditions=development --inspect-brk packages/datadog-ci/src/cli.ts",
    "lint": "yarn eslint $@ || (echo \"\nYou can fix this by running ==> yarn format <==\n\" && false)",
=======
    "generate-json-schemas:synthetics": "ts-json-schema-generator --markdown-description --no-type-check --no-top-ref --additional-properties --path packages/plugin-synthetics/src/interfaces.ts --type TestConfig > packages/plugin-synthetics/src/test-config.schema.json && prettier --write packages/plugin-synthetics/src/test-config.schema.json",
    "launch": "ts-node --transpile-only packages/datadog-ci/src/cli.ts",
    "launch:debug": "node -r ts-node/register/transpile-only --inspect-brk packages/datadog-ci/src/cli.ts",
    "lint": "yarn eslint || (echo \"\nYou can fix this by running ==> yarn format <==\n\" && false)",
>>>>>>> 0a3f203f
    "lint:ci": "yarn eslint -f @microsoft/sarif -o 'sarif-datadog-ci.sarif'",
    "loop-packages": "yarn workspaces foreach --all --no-private",
    "publish:all": "yarn loop-packages --parallel --interlaced --topological npm publish",
    "version:all": "yarn loop-packages version ${0} --immediate",
    "package:build": "yarn tsc:build $INIT_CWD",
    "package:clean": "cd $INIT_CWD && rimraf dist tsconfig.tsbuildinfo",
    "package:clean-dist": "cd $INIT_CWD && rimraf --glob 'dist/**/__tests__'",
    "package:lint": "eslint --cache --quiet $INIT_CWD/src/**/*.ts",
    "test": "jest --colors",
    "test:windows": "jest --config ./jest.config-windows.mjs --colors",
    "test:debug": "node --inspect-brk node_modules/jest/bin/jest --runInBand",
    "test:lambda": "jest packages/datadog-ci/src/commands/lambda --colors",
    "test:cloud-run": "jest packages/datadog-ci/src/commands/cloud-run --colors",
    "test:dsyms": "jest packages/datadog-ci/src/commands/dsyms --colors",
    "test:helpers": "jest packages/datadog-ci/src/helpers --colors",
    "tsc:build": "tsc --build --verbose",
    "eslint": "eslint --cache --quiet '**/*.ts'"
  },
  "devDependencies": {
    "@microsoft/eslint-formatter-sarif": "^3.1.0",
    "@stylistic/eslint-plugin": "^5.3.1",
    "dd-trace": "^5.42.0",
    "eslint": "^9.34.0",
    "eslint-config-prettier": "^10.1.8",
    "eslint-import-resolver-typescript": "^4.4.4",
    "eslint-plugin-import-x": "^4.16.1",
    "eslint-plugin-jest": "^29.0.1",
    "eslint-plugin-no-null": "^1.0.2",
    "eslint-plugin-prefer-arrow": "^1.2.3",
    "eslint-plugin-prettier": "^5.5.4",
    "jest": "29.6.2",
    "prettier": "2.0.5",
    "rimraf": "^5.0.0",
    "ts-jest": "29.1.1",
    "ts-json-schema-generator": "^2.4.0",
    "tsx": "^4.20.5",
    "typescript": "5.1.6",
    "typescript-eslint": "^8.42.0"
  }
}<|MERGE_RESOLUTION|>--- conflicted
+++ resolved
@@ -25,17 +25,9 @@
     "dist-standalone:test": "jest --config ./jest.config-standalone.mjs --colors",
     "format": "yarn eslint --fix",
     "knip": "npx knip --include dependencies --fix --no-config-hints",
-<<<<<<< HEAD
-    "generate-json-schemas:synthetics": "ts-json-schema-generator --markdown-description --no-type-check --no-top-ref --additional-properties --path packages/datadog-ci/src/commands/synthetics/interfaces.ts --type TestConfig > packages/datadog-ci/src/commands/synthetics/test-config.schema.json && prettier --write packages/datadog-ci/src/commands/synthetics/test-config.schema.json",
     "launch": "tsx --conditions=development packages/datadog-ci/src/cli.ts",
     "launch:debug": "tsx --conditions=development --inspect-brk packages/datadog-ci/src/cli.ts",
     "lint": "yarn eslint $@ || (echo \"\nYou can fix this by running ==> yarn format <==\n\" && false)",
-=======
-    "generate-json-schemas:synthetics": "ts-json-schema-generator --markdown-description --no-type-check --no-top-ref --additional-properties --path packages/plugin-synthetics/src/interfaces.ts --type TestConfig > packages/plugin-synthetics/src/test-config.schema.json && prettier --write packages/plugin-synthetics/src/test-config.schema.json",
-    "launch": "ts-node --transpile-only packages/datadog-ci/src/cli.ts",
-    "launch:debug": "node -r ts-node/register/transpile-only --inspect-brk packages/datadog-ci/src/cli.ts",
-    "lint": "yarn eslint || (echo \"\nYou can fix this by running ==> yarn format <==\n\" && false)",
->>>>>>> 0a3f203f
     "lint:ci": "yarn eslint -f @microsoft/sarif -o 'sarif-datadog-ci.sarif'",
     "loop-packages": "yarn workspaces foreach --all --no-private",
     "publish:all": "yarn loop-packages --parallel --interlaced --topological npm publish",
