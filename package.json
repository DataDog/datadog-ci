--- conflicted
+++ resolved
@@ -48,11 +48,7 @@
     "test": "jest --colors",
     "test:debug": "node --inspect-brk `which jest` --runInBand",
     "test:ci-vis:itr": "jest --colors --config ./jest.config-ci-vis-itr.js --passWithNoTests",
-<<<<<<< HEAD
-    "eslint": "eslint $(git diff --name-only 6dba118d780aa19939edf0f52a4a48e6e5e17477..HEAD) --ignore-pattern package.json",
-=======
     "eslint": "eslint --quiet 'src/**/*.ts'",
->>>>>>> 67f0f85d
     "typecheck": "bash bin/typecheck.sh",
     "watch": "tsc -w"
   },
