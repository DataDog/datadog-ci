{
  "name": "@datadog/datadog-ci",
  "version": "0.11.9",
  "description": "Run datadog actions from the CI.",
  "main": "dist/index.js",
  "repository": "https://github.com/DataDog/datadog-ci",
  "license": "Apache-2.0",
  "bin": {
    "datadog-ci": "dist/index.js"
  },
  "files": [
    "dist/**/*",
    "README",
    "LICENSE"
  ],
  "publishConfig": {
    "access": "public"
  },
  "resolutions": {
    "ini": "1.3.7",
    "kind-of@^6.0.0": "6.0.3"
  },
  "scripts": {
    "build": "yarn clean; tsc",
    "check-licenses": "node bin/check-licenses.js",
    "clean": "rm -rf dist/*",
    "format": "yarn tslint --fix && yarn prettier --write",
    "launch": "ts-node --transpile-only src/index.ts",
    "launch:debug": "node -r ts-node/register/transpile-only --inspect-brk src/index.ts",
    "lint": "(yarn tslint && yarn prettier --check) || (echo \"\nYou can fix this by running ==> yarn format <==\n\" && false)",
    "prepack": "yarn build && node ./bin/make-it-executable.js",
    "prettier": "prettier \"src/**/*.{ts,js,json,yml}\" --ignore-path .gitignore",
    "test": "jest",
    "test:debug": "node --inspect-brk `which jest` --runInBand",
    "tslint": "tslint -p tsconfig.json -c tslint.json",
    "typecheck": "bash bin/typecheck.sh",
    "watch": "tsc -w"
  },
  "dependencies": {
    "async-retry": "1.3.1",
    "aws-sdk": "2.903.0",
    "axios": "0.21.1",
    "chalk": "3.0.0",
    "clipanion": "2.2.2",
<<<<<<< HEAD
    "datadog-metrics": "0.9.2",
    "dd-trace": "0.32.0",
=======
    "datadog-metrics": "0.9.3",
    "dd-trace": "0.32.2",
>>>>>>> abc560b6
    "deep-extend": "0.6.0",
    "form-data": "3.0.0",
    "glob": "7.1.4",
    "proxy-agent": "4.0.1",
    "simple-git": "2.31.0",
    "ssh2": "0.8.9",
    "ssh2-streams": "0.4.10",
    "sshpk": "1.16.1",
    "tiny-async-pool": "1.2.0",
    "ws": "7.4.0",
    "yamux-js": "0.0.6"
  },
  "devDependencies": {
    "@babel/core": "7.4.5",
    "@babel/preset-env": "7.4.5",
    "@babel/preset-typescript": "7.3.3",
    "@types/async-retry": "1.4.2",
    "@types/datadog-metrics": "0.6.1",
    "@types/deep-extend": "0.4.31",
    "@types/glob": "7.1.1",
    "@types/jest": "24.0.15",
    "@types/node": "12.20.3",
    "@types/ssh2": "0.5.45",
    "@types/ssh2-streams": "0.1.7",
    "@types/sshpk": "1.10.5",
    "@types/tiny-async-pool": "1.0.0",
    "@types/ws": "7.2.9",
    "jest": "26.6.3",
    "jest-circus": "26.6.3",
    "jest-environment-node": "26.6.2",
    "prettier": "2.0.5",
    "ts-jest": "26.4.4",
    "ts-node": "8.8.1",
    "tslint": "5.18.0",
    "tslint-config-prettier": "1.18.0",
    "tslint-lines-between-class-members": "1.3.6",
    "typescript": "4.1.3"
  }
}<|MERGE_RESOLUTION|>--- conflicted
+++ resolved
@@ -42,13 +42,8 @@
     "axios": "0.21.1",
     "chalk": "3.0.0",
     "clipanion": "2.2.2",
-<<<<<<< HEAD
-    "datadog-metrics": "0.9.2",
-    "dd-trace": "0.32.0",
-=======
     "datadog-metrics": "0.9.3",
     "dd-trace": "0.32.2",
->>>>>>> abc560b6
     "deep-extend": "0.6.0",
     "form-data": "3.0.0",
     "glob": "7.1.4",
