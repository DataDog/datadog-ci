{
  "name": "@datadog/datadog-ci",
<<<<<<< HEAD
  "version": "0.12.0-alpha",
=======
  "version": "0.11.7",
>>>>>>> 422c9382
  "description": "Run datadog actions from the CI.",
  "main": "dist/index.js",
  "repository": "https://github.com/DataDog/datadog-ci",
  "license": "Apache-2.0",
  "bin": {
    "datadog-ci": "dist/index.js"
  },
  "files": [
    "dist/**/*",
    "README",
    "LICENSE"
  ],
  "publishConfig": {
    "access": "public"
  },
  "resolutions": {
    "ini": "1.3.7",
    "kind-of@^6.0.0": "6.0.3"
  },
  "scripts": {
    "build": "yarn clean; tsc",
    "check-licenses": "node bin/check-licenses.js",
    "clean": "rm -rf dist/*",
    "format": "yarn lint --fix",
    "launch": "ts-node --transpile-only src/index.ts",
    "launch:debug": "node -r ts-node/register/transpile-only --inspect-brk src/index.ts",
    "lint": "tslint -p tsconfig.json -c tslint.json",
    "prepack": "yarn build && node ./bin/make-it-executable.js",
    "prettier-check": "prettier --check \"src/**/*.{ts,js,json,yml}\" --ignore-path .gitignore || (echo \"\nYou can fix this by running ==> yarn prettier-write <==\n\" && false)",
    "prettier-write": "prettier --write \"src/**/*.{ts,js,json,yml}\" --ignore-path .gitignore",
    "test": "jest",
    "test:debug": "node --inspect-brk `which jest` --runInBand",
    "typecheck": "bash bin/typecheck.sh",
    "watch": "tsc -w"
  },
  "dependencies": {
    "async-retry": "1.3.1",
    "aws-sdk": "2.682.0",
    "axios": "0.21.1",
    "chalk": "3.0.0",
    "clipanion": "2.2.2",
    "datadog-metrics": "0.9.0",
    "dd-trace": "0.32.0",
    "deep-extend": "0.6.0",
    "form-data": "3.0.0",
    "glob": "7.1.4",
    "proxy-agent": "3.1.1",
    "simple-git": "2.31.0",
    "ssh2": "0.8.9",
    "ssh2-streams": "0.4.10",
    "sshpk": "1.16.1",
    "tiny-async-pool": "1.1.0",
    "ws": "7.4.0",
    "yamux-js": "0.0.6"
  },
  "devDependencies": {
    "@babel/core": "7.4.5",
    "@babel/preset-env": "7.4.5",
    "@babel/preset-typescript": "7.3.3",
    "@types/async-retry": "1.4.2",
    "@types/datadog-metrics": "0.6.0",
    "@types/deep-extend": "0.4.31",
    "@types/glob": "7.1.1",
    "@types/jest": "24.0.15",
    "@types/node": "12.20.3",
    "@types/ssh2": "0.5.45",
    "@types/ssh2-streams": "0.1.7",
    "@types/sshpk": "1.10.5",
    "@types/tiny-async-pool": "1.0.0",
    "@types/ws": "7.2.9",
    "jest": "26.6.3",
    "jest-circus": "26.6.3",
    "jest-environment-node": "26.6.2",
    "prettier": "2.0.5",
    "ts-jest": "26.4.4",
    "ts-node": "8.8.1",
    "tslint": "5.18.0",
    "tslint-config-prettier": "1.18.0",
    "typescript": "4.1.3"
  }
}<|MERGE_RESOLUTION|>--- conflicted
+++ resolved
@@ -1,10 +1,6 @@
 {
   "name": "@datadog/datadog-ci",
-<<<<<<< HEAD
-  "version": "0.12.0-alpha",
-=======
-  "version": "0.11.7",
->>>>>>> 422c9382
+  "version": "0.12.1-alpha",
   "description": "Run datadog actions from the CI.",
   "main": "dist/index.js",
   "repository": "https://github.com/DataDog/datadog-ci",
