{
  "name": "datadog-ci-monorepo",
  "private": true,
  "volta": {
    "node": "20.11.0",
    "yarn": "4.9.4"
  },
  "packageManager": "yarn@4.9.4",
  "workspaces": [
    "packages/*"
  ],
  "knip": {
    "ignoreDependencies": [
      "@microsoft/eslint-formatter-sarif",
      "dd-trace"
    ]
  },
  "scripts": {
    "build": "yarn tsc:build",
    "check-licenses": "node bin/check-licenses.js",
    "check-junit-upload": "node bin/check-junit-upload.js",
    "clean": "rimraf --glob .eslintcache .jest-cache 'packages/*/{dist,tsconfig.tsbuildinfo}'",
    "dev": "yarn tsc:build --watch",
    "dist-standalone": "yarn workspace @datadog/datadog-ci dist-standalone",
    "dist-standalone:test": "jest --config ./jest.config-standalone.mjs --colors",
    "format": "yarn eslint --fix",
    "knip": "npx knip --include dependencies --fix --no-config-hints",
    "launch": "tsx --conditions=development packages/datadog-ci/src/cli.ts",
    "launch:debug": "tsx --conditions=development --inspect-brk packages/datadog-ci/src/cli.ts",
    "lint": "yarn eslint $@ || (echo \"\nYou can fix this by running ==> yarn format <==\n\" && false)",
    "lint:ci": "yarn eslint -f @microsoft/sarif -o 'sarif-datadog-ci.sarif'",
    "loop-packages": "yarn workspaces foreach --all --no-private",
    "publish:all": "yarn loop-packages --parallel --interlaced --topological npm publish",
    "version:all": "yarn loop-packages version ${0} --immediate",
    "package:build": "yarn tsc:build $INIT_CWD",
    "package:clean": "cd $INIT_CWD && rimraf dist tsconfig.tsbuildinfo",
    "package:clean-dist": "cd $INIT_CWD && rimraf --glob 'dist/**/__tests__'",
    "package:lint": "eslint --cache --quiet $INIT_CWD/src/**/*.ts",
    "test": "jest --colors",
    "test:windows": "jest --config ./jest.config-windows.mjs --colors",
    "test:debug": "node --inspect-brk node_modules/jest/bin/jest --runInBand",
    "test:lambda": "jest packages/datadog-ci/src/commands/lambda --colors",
    "test:cloud-run": "jest packages/datadog-ci/src/commands/cloud-run --colors",
    "test:dsyms": "jest packages/datadog-ci/src/commands/dsyms --colors",
    "test:helpers": "jest packages/datadog-ci/src/helpers --colors",
    "tsc:build": "tsc --build --verbose",
    "eslint": "eslint --cache --quiet '**/*.ts'"
  },
  "devDependencies": {
    "@microsoft/eslint-formatter-sarif": "^3.1.0",
    "@stylistic/eslint-plugin": "^5.3.1",
    "dd-trace": "^5.42.0",
    "eslint": "^9.34.0",
    "eslint-config-prettier": "^10.1.8",
    "eslint-import-resolver-typescript": "^4.4.4",
    "eslint-plugin-import-x": "^4.16.1",
    "eslint-plugin-jest": "^29.0.1",
    "eslint-plugin-no-null": "^1.0.2",
    "eslint-plugin-prefer-arrow": "^1.2.3",
    "eslint-plugin-prettier": "^5.5.4",
    "jest": "29.6.2",
    "prettier": "^3.6.2",
    "rimraf": "^5.0.0",
    "ts-jest": "29.1.1",
    "ts-json-schema-generator": "^2.4.0",
<<<<<<< HEAD
    "ts-node": "8.8.1",
    "typescript": "5.1.6"
  },
  "dependencies": {
    "@datadog/datadog-ci-plugin-gate": "workspace:*"
=======
    "tsx": "^4.20.5",
    "typescript": "5.1.6",
    "typescript-eslint": "^8.42.0"
>>>>>>> 8d2ec8da
  }
}<|MERGE_RESOLUTION|>--- conflicted
+++ resolved
@@ -63,16 +63,11 @@
     "rimraf": "^5.0.0",
     "ts-jest": "29.1.1",
     "ts-json-schema-generator": "^2.4.0",
-<<<<<<< HEAD
-    "ts-node": "8.8.1",
-    "typescript": "5.1.6"
+    "tsx": "^4.20.5",
+    "typescript": "5.1.6",
+    "typescript-eslint": "^8.42.0"
   },
   "dependencies": {
     "@datadog/datadog-ci-plugin-gate": "workspace:*"
-=======
-    "tsx": "^4.20.5",
-    "typescript": "5.1.6",
-    "typescript-eslint": "^8.42.0"
->>>>>>> 8d2ec8da
   }
 }