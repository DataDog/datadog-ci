--- conflicted
+++ resolved
@@ -1,10 +1,6 @@
 {
   "name": "@datadog/datadog-ci",
-<<<<<<< HEAD
   "version": "0.13.6-alpha",
-=======
-  "version": "0.13.6",
->>>>>>> e07a7fdb
   "description": "Run datadog actions from the CI.",
   "main": "dist/index.js",
   "repository": "https://github.com/DataDog/datadog-ci",
