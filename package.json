--- conflicted
+++ resolved
@@ -120,12 +120,7 @@
     "@types/inquirer": "8.2.6",
     "@types/jest": "29.5.3",
     "@types/js-yaml": "^4.0.5",
-<<<<<<< HEAD
-    "@types/node": "14.18.34",
-=======
     "@types/node": "^18.19.76",
-    "@types/rimraf": "^3.0.2",
->>>>>>> 4ee948d7
     "@types/semver": "^7.3.12",
     "@types/ssh2": "1.11.6",
     "@types/ssh2-streams": "0.1.9",
