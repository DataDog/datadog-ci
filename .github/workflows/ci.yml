--- conflicted
+++ resolved
@@ -120,18 +120,14 @@
             "name": "datadog-ci-e2e-tests",
             "resolutions": {
               "@datadog/datadog-ci-base": "file:./artifacts/@datadog-datadog-ci-base-${{ matrix.version }}.tgz",
-<<<<<<< HEAD
-              "@datadog/datadog-ci-plugin-synthetics": "file:./artifacts/@datadog-datadog-ci-plugin-synthetics-${{ matrix.version }}.tgz",
-              "@datadog/datadog-ci-plugin-gate": "file:./artifacts/@datadog-datadog-ci-plugin-gate-${{ matrix.version }}.tgz"
-=======
               "@datadog/datadog-ci-plugin-stepfunctions": "file:./artifacts/@datadog-datadog-ci-plugin-stepfunctions-${{ matrix.version }}.tgz",
               "@datadog/datadog-ci-plugin-lambda": "file:./artifacts/@datadog-datadog-ci-plugin-lambda-${{ matrix.version }}.tgz",
+              "@datadog/datadog-ci-plugin-synthetics": "file:./artifacts/@datadog-datadog-ci-plugin-synthetics-${{ matrix.version }}.tgz",
               "@datadog/datadog-ci-plugin-cloud-run": "file:./artifacts/@datadog-datadog-ci-plugin-cloud-run-${{ matrix.version }}.tgz",
               "@datadog/datadog-ci-plugin-sarif": "file:./artifacts/@datadog-datadog-ci-plugin-sarif-${{ matrix.version }}.tgz",
               "@datadog/datadog-ci-plugin-sbom": "file:./artifacts/@datadog-datadog-ci-plugin-sbom-${{ matrix.version }}.tgz",
               "@datadog/datadog-ci-plugin-aas": "file:./artifacts/@datadog-datadog-ci-plugin-aas-${{ matrix.version }}.tgz",
-              "@datadog/datadog-ci-plugin-synthetics": "file:./artifacts/@datadog-datadog-ci-plugin-synthetics-${{ matrix.version }}.tgz"
->>>>>>> 6511d62a
+              "@datadog/datadog-ci-plugin-gate": "file:./artifacts/@datadog-datadog-ci-plugin-gate-${{ matrix.version }}.tgz"
             },
             "dependencies": {
               "@datadog/datadog-ci": "./artifacts/@datadog-datadog-ci-${{ matrix.version }}.tgz"
