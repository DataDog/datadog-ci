--- conflicted
+++ resolved
@@ -1,13 +1,9 @@
 name: Publish package on NPM
 
 on:
-<<<<<<< HEAD
   push:
     tags:
       - v* # Any version tag
-=======
-  release:
-    types: [released]
 
 # Used for automated release notes
 # https://docs.github.com/en/repositories/releasing-projects-on-github/automatically-generated-release-notes
@@ -45,7 +41,6 @@
     - title: datadog-ci
       labels:
         - '*'
->>>>>>> 5deab2d5
 
 jobs:
   create-draft-release:
