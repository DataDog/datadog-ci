--- conflicted
+++ resolved
@@ -7,14 +7,12 @@
     {
       "path": "./packages/datadog-ci"
     },
-<<<<<<< HEAD
-    {
-      "path": "./packages/plugin-gate"
-=======
     // List every plugin here, so they keep being built even when we drop them from `@datadog/datadog-ci` in the future.
     {
       "path": "./packages/plugin-synthetics"
->>>>>>> 8d2ec8da
+    },
+    {
+      "path": "./packages/plugin-gate"
     }
   ],
   "exclude": ["*"] // Exclude everything from the root project.
