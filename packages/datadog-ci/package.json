{
  "name": "@datadog/datadog-ci",
  "version": "3.20.0",
  "description": "Run datadog actions from the CI.",
  "license": "Apache-2.0",
  "homepage": "https://github.com/DataDog/datadog-ci",
  "repository": {
    "type": "git",
    "url": "https://github.com/DataDog/datadog-ci.git",
    "directory": "packages/datadog-ci"
  },
  "bin": "dist/cli.js",
  "engines": {
    "node": ">=18"
  },
  "files": [
    "dist/**/*",
    "README",
    "LICENSE"
  ],
  "main": "dist/index.js",
  "publishConfig": {
    "access": "public"
  },
  "scripts": {
    "build": "yarn package:clean; yarn package:build",
    "bundle": "node scripts/esbuild.mjs",
    "dist-standalone": "yarn bundle && pkg --sea --compress GZip dist/bundle.js",
    "lint": "yarn package:lint",
    "prepack": "yarn package:clean-dist && node ./bin/make-it-executable.js"
  },
  "dependencies": {
    "@datadog/datadog-ci-base": "workspace:*",
    "@datadog/datadog-ci-plugin-aas": "workspace:*",
    "@datadog/datadog-ci-plugin-cloud-run": "workspace:*",
    "@datadog/datadog-ci-plugin-lambda": "workspace:*",
    "@datadog/datadog-ci-plugin-sarif": "workspace:*",
    "@datadog/datadog-ci-plugin-sbom": "workspace:*",
    "@datadog/datadog-ci-plugin-stepfunctions": "workspace:*",
    "@datadog/datadog-ci-plugin-synthetics": "workspace:*",
    "axios": "^1.12.1",
    "chalk": "3.0.0",
    "clipanion": "^3.2.1",
    "fast-xml-parser": "^4.4.1",
    "form-data": "^4.0.4",
    "inquirer": "^8.2.5",
    "js-yaml": "3.13.1",
    "semver": "^7.5.3",
    "simple-git": "3.16.0",
    "typanion": "^3.14.0",
    "upath": "^2.0.1",
    "uuid": "^9.0.0"
  },
  "devDependencies": {
    "@types/inquirer": "8.2.6",
    "@types/jest": "29.5.3",
    "@types/js-yaml": "^4.0.5",
    "@types/node": "^20.19.13",
    "@types/semver": "^7.3.12",
    "@types/uuid": "^9.0.2",
<<<<<<< HEAD
    "@yao-pkg/pkg": "^6.6.0",
    "aws-sdk-client-mock": "^4.1.0",
    "aws-sdk-client-mock-jest": "^4.1.0",
    "esbuild": "^0.25.9"
=======
    "pkg": "5.8.1"
>>>>>>> 333d5fab
  }
}<|MERGE_RESOLUTION|>--- conflicted
+++ resolved
@@ -55,16 +55,9 @@
     "@types/inquirer": "8.2.6",
     "@types/jest": "29.5.3",
     "@types/js-yaml": "^4.0.5",
-    "@types/node": "^20.19.13",
     "@types/semver": "^7.3.12",
     "@types/uuid": "^9.0.2",
-<<<<<<< HEAD
     "@yao-pkg/pkg": "^6.6.0",
-    "aws-sdk-client-mock": "^4.1.0",
-    "aws-sdk-client-mock-jest": "^4.1.0",
     "esbuild": "^0.25.9"
-=======
-    "pkg": "5.8.1"
->>>>>>> 333d5fab
   }
 }