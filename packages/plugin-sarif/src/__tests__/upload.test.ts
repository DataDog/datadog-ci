--- conflicted
+++ resolved
@@ -203,16 +203,11 @@
         await command.execute()
         const output = context.stdout.toString()
 
-<<<<<<< HEAD
         expect(code).toBe(1)
         expect(output).toContain('::error title=Unsupported Trigger::')
         expect(output).toContain(
           'The `pull_request` event is not supported by Datadog Code Security and will cause issues with the product'
         )
-=======
-        expect(output).toContain('::warning title=Unsupported Trigger::')
-        expect(output).toContain('The `pull_request` event will become unsupported in the next release')
->>>>>>> aeeec61a
         expect(output).toContain('To continue using Datadog Code Security, use `push` instead')
       } finally {
         process.env = originalEnv
@@ -234,11 +229,7 @@
         const output = context.stderr.toString()
 
         expect(output).toContain(
-<<<<<<< HEAD
           'The `merge_request_event` pipeline source is not supported by Datadog Code Security and will cause issues with the product'
-=======
-          'The `merge_request_event` pipeline source will become unsupported in the next release'
->>>>>>> aeeec61a
         )
         expect(output).toContain('To continue using Datadog Code Security, use `push` instead')
       } finally {
@@ -260,16 +251,11 @@
         await command.execute()
         const output = context.stdout.toString()
 
-<<<<<<< HEAD
         expect(code).toBe(1)
         expect(output).toContain('##vso[task.logissue type=error]')
         expect(output).toContain(
           'The `PullRequest` build reason is not supported by Datadog Code Security and will cause issues with the product'
         )
-=======
-        expect(output).toContain('##vso[task.logissue type=warning]')
-        expect(output).toContain('The `PullRequest` build reason will become unsupported in the next release')
->>>>>>> aeeec61a
         expect(output).toContain('To continue using Datadog Code Security, use `push` instead')
       } finally {
         process.env = originalEnv
