--- conflicted
+++ resolved
@@ -51,38 +51,23 @@
     if (githubEvent === 'pull_request') {
       // https://docs.github.com/en/actions/reference/workflows-and-actions/workflow-commands#example-setting-an-error-message
       this.context.stdout.write(
-<<<<<<< HEAD
         '::error title=Unsupported Trigger::The `pull_request` event is not supported by Datadog Code Security and will cause issues with the product. ' +
           'To continue using Datadog Code Security, use `push` instead. See: https://docs.datadoghq.com/security/code_security/static_analysis/github_actions/#workflow for more information.'
-=======
-        '::warning title=Unsupported Trigger::The `pull_request` event will become unsupported in the next release. ' +
-          'To continue using Datadog Code Security, use `push` instead. See: https://docs.datadoghq.com/security/code_security/static_analysis/github_actions/#workflow for more information.\n'
->>>>>>> aeeec61a
       )
     }
 
     if (gitlabEvent === 'merge_request_event') {
       this.context.stderr.write(
-<<<<<<< HEAD
         'The `merge_request_event` pipeline source is not supported by Datadog Code Security and will cause issues with the product. ' +
           'To continue using Datadog Code Security, use `push` instead. See: https://docs.datadoghq.com/security/code_security/static_analysis/github_actions/#workflow for more information.'
-=======
-        'The `merge_request_event` pipeline source will become unsupported in the next release. ' +
-          'To continue using Datadog Code Security, use `push` instead. See: https://docs.datadoghq.com/security/code_security/static_analysis/github_actions/#workflow for more information.\n'
->>>>>>> aeeec61a
       )
     }
 
     if (azureReason === 'PullRequest') {
       // https://learn.microsoft.com/en-us/azure/devops/pipelines/scripts/logging-commands?view=azure-devops&tabs=bash#logging-commands-for-build-pipelines
       this.context.stdout.write(
-<<<<<<< HEAD
         '##vso[task.logissue type=error]The `PullRequest` build reason is not supported by Datadog Code Security and will cause issues with the product. ' +
           'To continue using Datadog Code Security, use `push` instead. See: https://docs.datadoghq.com/security/code_security/static_analysis/github_actions/#workflow for more information.'
-=======
-        '##vso[task.logissue type=warning]The `PullRequest` build reason will become unsupported in the next release. ' +
-          'To continue using Datadog Code Security, use `push` instead. See: https://docs.datadoghq.com/security/code_security/static_analysis/github_actions/#workflow for more information.\n'
->>>>>>> aeeec61a
       )
     }
 
