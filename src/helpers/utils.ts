import fs, {existsSync} from 'fs'
import {promisify} from 'util'

import type {SpanTag, SpanTags} from './interfaces'

import {AxiosRequestConfig, default as axios} from 'axios'
import {BaseContext, CommandClass, Cli} from 'clipanion'
import deepExtend from 'deep-extend'
import {ProxyAgent} from 'proxy-agent'

export const DEFAULT_CONFIG_PATHS = ['datadog-ci.json']

export const pick = <T extends Record<any, any>, K extends keyof T>(base: T, keys: K[]) => {
  const definedKeys = keys.filter((key) => !!base[key])
  const pickedObject: Partial<T> = {}

  for (const key of definedKeys) {
    pickedObject[key] = base[key]
  }

  return pickedObject
}

export const getConfig = async (configPath: string) => {
  try {
    const configFile = await promisify(fs.readFile)(configPath, 'utf-8')

    return JSON.parse(configFile)
  } catch (error) {
    if (error instanceof SyntaxError) {
      throw new Error('Config file is not correct JSON')
    }
  }
}

const resolveConfigPath = ({
  configPath,
  defaultConfigPaths,
}: {
  configPath?: string
  defaultConfigPaths?: string[]
}): string | undefined => {
  if (configPath) {
    if (existsSync(configPath)) {
      return configPath
    }
    throw new Error('Config file not found')
  }

  if (defaultConfigPaths) {
    for (const path of defaultConfigPaths) {
      if (existsSync(path)) {
        return path
      }
    }
  }

  return undefined
}

export const parseOptionalInteger = (value: string | undefined): number | undefined => {
  if (!value) {
    return undefined
  }

  const number = parseFloat(value)
  if (!Number.isInteger(number)) {
    throw new Error(`${number} is not an integer`)
  }

  return number
}

/**
 * Applies configurations in this order of priority:
 * environment > config file > base config
 */
export const resolveConfigFromFileAndEnvironment = async <
  T extends Record<string, unknown>,
  U extends Record<string, unknown>
>(
  baseConfig: T,
  environment: U,
  params: {
    configPath?: string
    defaultConfigPaths?: string[]
    configFromFileCallback?: (configFromFile: any) => void
  }
): Promise<T & U> => {
  const configFromFile = await resolveConfigFromFile(baseConfig, params)

  if (params.configFromFileCallback) {
    params.configFromFileCallback(configFromFile)
  }

  return deepExtend(configFromFile, removeUndefinedValues(environment))
}

export const resolveConfigFromFile = async <T>(
  baseConfig: T,
  params: {configPath?: string; defaultConfigPaths?: string[]}
): Promise<T> => {
  const resolvedConfigPath = resolveConfigPath(params)
  if (!resolvedConfigPath) {
    return baseConfig
  }
  const parsedConfig = await getConfig(resolvedConfigPath)

  return deepExtend(baseConfig, parsedConfig)
}

/**
 * @deprecated Use resolveConfigFromFile instead for better error management
 */
export const parseConfigFile = async <T>(baseConfig: T, configPath?: string): Promise<T> => {
  try {
    const resolvedConfigPath = configPath ?? 'datadog-ci.json'
    const parsedConfig = await getConfig(resolvedConfigPath)

    return deepExtend(baseConfig, parsedConfig)
  } catch (e) {
    if (e.code === 'ENOENT' && configPath) {
      throw new Error('Config file not found')
    }

    if (e instanceof SyntaxError) {
      throw new Error('Config file is not correct JSON')
    }
  }

  return baseConfig
}

type ProxyType =
  | 'http'
  | 'https'
  | 'socks'
  | 'socks4'
  | 'socks4a'
  | 'socks5'
  | 'socks5h'
  | 'pac+data'
  | 'pac+file'
  | 'pac+ftp'
  | 'pac+http'
  | 'pac+https'

export interface ProxyConfiguration {
  auth?: {
    password: string
    username: string
  }
  host?: string
  port?: number
  protocol: ProxyType
}

export const getProxyUrl = (options?: ProxyConfiguration): string => {
  if (!options) {
    return ''
  }

  const {auth, host, port, protocol} = options

  if (!host || !port) {
    return ''
  }

  const authFragment = auth ? `${auth.username}:${auth.password}@` : ''

  return `${protocol}://${authFragment}${host}:${port}`
}

export interface RequestOptions {
  apiKey: string
  appKey?: string
  baseUrl: string
  headers?: Map<string, string>
  overrideUrl?: string
  proxyOpts?: ProxyConfiguration
}

export const getRequestBuilder = (options: RequestOptions) => {
  const {apiKey, appKey, baseUrl, overrideUrl, proxyOpts} = options
  const overrideArgs = (args: AxiosRequestConfig) => {
    const newArguments = {
      ...args,
      headers: {
        'DD-API-KEY': apiKey,
        ...(appKey ? {'DD-APPLICATION-KEY': appKey} : {}),
        ...args.headers,
      },
    }

    if (overrideUrl !== undefined) {
      newArguments.url = overrideUrl
    }

    const proxyAgent = getProxyAgent(proxyOpts)
    if (proxyAgent) {
      newArguments.httpAgent = proxyAgent
      newArguments.httpsAgent = proxyAgent
    }

    if (options.headers !== undefined) {
      options.headers.forEach((value, key) => {
        newArguments.headers[key] = value
      })
    }

    return newArguments
  }

  const baseConfiguration: AxiosRequestConfig = {
    baseURL: baseUrl,
    // Disabling proxy in Axios config as it's not working properly
    // the passed httpAgent/httpsAgent are handling the proxy instead.
    proxy: false,
  }

  return (args: AxiosRequestConfig) => axios.create(baseConfiguration)(overrideArgs(args))
}

export const getProxyAgent = (proxyOpts?: ProxyConfiguration): ProxyAgent => {
  const proxyUrlFromConfiguration = getProxyUrl(proxyOpts)
  if (!proxyOpts || proxyUrlFromConfiguration === '') {
    // Let the default proxy agent discover environment variables.
    return new ProxyAgent()
  }

  return new ProxyAgent({
    getProxyForUrl: (url) => {
      // Do not proxy the WebSocket connections.
      if (url?.match(/^wss?:/)) {
        return ''
      }

      return proxyUrlFromConfiguration
    },
  })
}

export const getApiHostForSite = (site: string) => {
  switch (site) {
    case 'datad0g.com':
      return `app.${site}`
    case 'datadoghq.com':
    case 'datadoghq.eu':
    default:
      return `api.${site}`
  }
}

// The buildPath function is used to concatenate several paths. The goal is to have a function working for both unix
// paths and URL whereas standard path.join does not work with both.
export const buildPath = (...args: string[]) =>
  args
    .map((part, i) => {
      if (i === 0) {
        // For the first part, drop all / at the end of the path
        return part.trim().replace(/[\/]*$/g, '')
      } else {
        // For the following parts, remove all / at the beginning and at the end
        return part.trim().replace(/(^[\/]*|[\/]*$)/g, '')
      }
    })
    // Filter out empty parts
    .filter((x) => x.length)
    // Join all these parts with /
    .join('/')

export const removeEmptyValues = (tags: SpanTags) =>
  (Object.keys(tags) as SpanTag[]).reduce((filteredTags, tag) => {
    if (!tags[tag]) {
      return filteredTags
    }

    return {
      ...filteredTags,
      [tag]: tags[tag],
    }
  }, {})

export const removeUndefinedValues = <T extends {[key: string]: unknown}>(object: T): T => {
  const newObject = {...object}
  for (const [key, value] of Object.entries(newObject)) {
    if (value === undefined) {
      delete newObject[key]
    }
  }

  return newObject
}

export const normalizeRef = (ref: string | undefined) => {
  if (!ref) {
    return ref
  }

  return ref.replace(/origin\/|refs\/heads\/|tags\//gm, '')
}

export const pluralize = (nb: number, singular: string, plural: string) => {
  if (nb >= 2) {
    return `${nb} ${plural}`
  }

  return `${nb} ${singular}`
}

export const performSubCommand = (command: CommandClass<BaseContext>, commandArgs: string[], context: BaseContext) => {
  const cli = new Cli()
  cli.register(command)

  return cli.run(commandArgs, context)
}

export const filterSensitiveInfoFromRepository = (repositoryUrl: string | undefined) => {
  try {
    if (!repositoryUrl) {
      return repositoryUrl
    }
    if (repositoryUrl.startsWith('git@')) {
      return repositoryUrl
    }
    const {protocol, hostname, pathname} = new URL(repositoryUrl)
    if (!protocol || !hostname) {
      return repositoryUrl
    }

    return `${protocol}//${hostname}${pathname}`
  } catch (e) {
    return repositoryUrl
  }
}

// Removes sensitive info from the given git remote url and normalizes the url prefix.
// "git@github.com:" and "https://github.com/" prefixes will be normalized into "github.com/"
export const filterAndFormatGithubRemote = (rawRemote: string | undefined): string | undefined => {
  rawRemote = filterSensitiveInfoFromRepository(rawRemote)
  if (!rawRemote) {
    return rawRemote
  }
  rawRemote = rawRemote.replace(/git@github\.com:|https:\/\/github\.com\//, 'github.com/')

  return rawRemote
}

export const timedExecAsync = async <I, O>(f: (input: I) => Promise<O>, input: I): Promise<number> => {
  const initialTime = Date.now()
  await f(input)

  return (Date.now() - initialTime) / 1000
}

<<<<<<< HEAD
// Mask a string to hide sensitive values
export const maskString = (value: string) => {
  // Don't mask booleans
  if (value.toLowerCase() === 'true' || value.toLowerCase() === 'false') {
    return value
  }

  // Dont mask numbers
  if (!isNaN(Number(value))) {
    return value
  }

  // Mask entire string if it's short
  if (value.length < 12) {
    return '*'.repeat(16)
  }

  // Keep first two and last four characters if it's long
  return value.slice(0, 2) + '*'.repeat(10) + value.slice(-4)
=======
/**
 * Convert bytes to a formatted string in KB, MB, GB, etc.
 * Note: Lambda documentation uses MB (instead of Mib) to refer to 1024 KB, so we follow that style here
 * @param bytes
 * @param decimals
 */
export const formatBytes = (bytes: number, decimals = 2) => {
  if (!bytes) {
    return '0 Bytes'
  }

  if (bytes < 0) {
    throw Error("'bytes' can't be negative.")
  }

  const bytesPerKB = 1024
  const numDecimals = decimals < 0 ? 0 : decimals
  const units = ['Bytes', 'KB', 'MB', 'GB', 'TB', 'PB', 'EB', 'ZB', 'YB']
  const i = Math.floor(Math.log(bytes) / Math.log(bytesPerKB))
  const formattedBytes = parseFloat((bytes / Math.pow(bytesPerKB, i)).toFixed(numDecimals))

  return `${formattedBytes} ${units[i]}`
>>>>>>> 4d21e23a
}<|MERGE_RESOLUTION|>--- conflicted
+++ resolved
@@ -353,27 +353,6 @@
   return (Date.now() - initialTime) / 1000
 }
 
-<<<<<<< HEAD
-// Mask a string to hide sensitive values
-export const maskString = (value: string) => {
-  // Don't mask booleans
-  if (value.toLowerCase() === 'true' || value.toLowerCase() === 'false') {
-    return value
-  }
-
-  // Dont mask numbers
-  if (!isNaN(Number(value))) {
-    return value
-  }
-
-  // Mask entire string if it's short
-  if (value.length < 12) {
-    return '*'.repeat(16)
-  }
-
-  // Keep first two and last four characters if it's long
-  return value.slice(0, 2) + '*'.repeat(10) + value.slice(-4)
-=======
 /**
  * Convert bytes to a formatted string in KB, MB, GB, etc.
  * Note: Lambda documentation uses MB (instead of Mib) to refer to 1024 KB, so we follow that style here
@@ -396,5 +375,25 @@
   const formattedBytes = parseFloat((bytes / Math.pow(bytesPerKB, i)).toFixed(numDecimals))
 
   return `${formattedBytes} ${units[i]}`
->>>>>>> 4d21e23a
+}
+
+// Mask a string to hide sensitive values
+export const maskString = (value: string) => {
+  // Don't mask booleans
+  if (value.toLowerCase() === 'true' || value.toLowerCase() === 'false') {
+    return value
+  }
+
+  // Dont mask numbers
+  if (!isNaN(Number(value))) {
+    return value
+  }
+
+  // Mask entire string if it's short
+  if (value.length < 12) {
+    return '*'.repeat(16)
+  }
+
+  // Keep first two and last four characters if it's long
+  return value.slice(0, 2) + '*'.repeat(10) + value.slice(-4)
 }