import fs from 'fs'
import {promisify} from 'util'

import {AxiosRequestConfig, default as axios} from 'axios'
import deepExtend from 'deep-extend'
import ProxyAgent from 'proxy-agent'

export const pick = <T extends object, K extends keyof T>(base: T, keys: K[]) => {
  const definedKeys = keys.filter((key) => !!base[key])
  const pickedObject: Partial<T> = {}

  for (const key of definedKeys) {
    pickedObject[key] = base[key]
  }

  return pickedObject
}

export const parseConfigFile = async <T>(baseConfig: T, configPath?: string) => {
  try {
    const resolvedConfigPath = configPath ?? 'datadog-ci.json'
    const configFile = await promisify(fs.readFile)(resolvedConfigPath, 'utf-8')
    const parsedConfig = JSON.parse(configFile)

    return deepExtend(baseConfig, parsedConfig) as T
  } catch (e) {
    if (e.code === 'ENOENT' && configPath) {
      throw new Error('Config file not found')
    }

    if (e instanceof SyntaxError) {
      throw new Error('Config file is not correct JSON')
    }
  }

  return baseConfig
}

<<<<<<< HEAD
type ProxyType =
  | 'http'
  | 'https'
  | 'socks'
  | 'socks4'
  | 'socks4a'
  | 'socks5'
  | 'socks5h'
  | 'pac+data'
  | 'pac+file'
  | 'pac+ftp'
  | 'pac+http'
  | 'pac+https'

export interface ProxyConfiguration {
  auth?: {
    password: string
    username: string
  }
  host?: string
  port?: number
  protocol: ProxyType
}

export const getRequestBuilder = (baseUrl: string, apiKey: string, appKey?: string, proxyOpts?: ProxyConfiguration) => {
  const overrideArgs = (args: AxiosRequestConfig) => {
    const newArguments = {
      ...args,
      headers: {
        'DD-API-KEY': apiKey,
        ...(appKey ? {'DD-APPLICATION-KEY': appKey} : {}),
        ...args.headers,
      },
    }

    if (proxyOpts && proxyOpts.host && proxyOpts.port) {
      newArguments.httpsAgent = new ProxyAgent(proxyOpts)
    }

    return newArguments
  }

  return (args: AxiosRequestConfig) => axios.create({baseURL: baseUrl})(overrideArgs(args))
=======
export const getApiHostForSite = (site: string) => {
  switch (site) {
    case 'datad0g.com':
      return `app.${site}`
    case 'datadoghq.com':
    case 'datadoghq.eu':
    default:
      return `api.${site}`
  }
>>>>>>> 0f882726
}<|MERGE_RESOLUTION|>--- conflicted
+++ resolved
@@ -36,7 +36,6 @@
   return baseConfig
 }
 
-<<<<<<< HEAD
 type ProxyType =
   | 'http'
   | 'https'
@@ -80,7 +79,8 @@
   }
 
   return (args: AxiosRequestConfig) => axios.create({baseURL: baseUrl})(overrideArgs(args))
-=======
+}
+
 export const getApiHostForSite = (site: string) => {
   switch (site) {
     case 'datad0g.com':
@@ -90,5 +90,4 @@
     default:
       return `api.${site}`
   }
->>>>>>> 0f882726
 }