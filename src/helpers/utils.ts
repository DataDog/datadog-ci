--- conflicted
+++ resolved
@@ -180,7 +180,6 @@
     }
   }, {})
 
-<<<<<<< HEAD
 export const removeUndefinedValues = <T extends {[key: string]: any}>(object: T): T => {
   const newObject = {...object}
   for (const [key, value] of Object.entries(newObject)) {
@@ -190,12 +189,12 @@
   }
 
   return newObject
-=======
+}
+
 export const normalizeRef = (ref: string | undefined) => {
   if (!ref) {
     return ref
   }
 
   return ref.replace(/origin\/|refs\/heads\/|tags\//gm, '')
->>>>>>> 259c1f51
 }