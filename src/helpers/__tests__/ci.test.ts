import {CI_ENGINES, getCIMetadata, getCISpanTags} from '../ci'
<<<<<<< HEAD
import {
  CI_JOB_NAME,
  CI_JOB_URL,
  CI_PIPELINE_ID,
  CI_PIPELINE_NAME,
  CI_PIPELINE_NUMBER,
  CI_PIPELINE_URL,
  CI_PROVIDER_NAME,
  CI_STAGE_NAME,
  CI_WORKSPACE_PATH,
  GIT_BRANCH,
  GIT_REPOSITORY_URL,
  GIT_SHA,
  GIT_TAG,
} from '../tags'

=======

import fs from 'fs'
import path from 'path'

>>>>>>> 422c9382
describe('getCIMetadata', () => {
  const branch = 'fakeBranch'
  const commit = 'fakeCommitSha'
  const pipelineURL = 'fakePipelineUrl'

  test('non-recognized CI returns undefined', () => {
    process.env = {}
    expect(getCIMetadata()).toBeUndefined()
  })

  test('circle CI is recognized', () => {
    process.env = {
      CIRCLECI: 'true',
      CIRCLE_BRANCH: branch,
      CIRCLE_BUILD_URL: pipelineURL,
      CIRCLE_SHA1: commit,
    }
    expect(getCIMetadata()).toEqual({
      ci: {
        pipeline: {url: pipelineURL},
        provider: {name: CI_ENGINES.CIRCLECI},
      },
      git: {
        branch,
        commitSha: commit,
      },
    })
  })

  test('travis CI is recognized', () => {
    process.env = {
      TRAVIS: 'true',
      TRAVIS_BRANCH: branch,
      TRAVIS_COMMIT: commit,
      TRAVIS_JOB_WEB_URL: pipelineURL,
    }
    expect(getCIMetadata()).toEqual({
      ci: {
        pipeline: {url: pipelineURL},
        provider: {name: CI_ENGINES.TRAVIS},
      },
      git: {
        branch,
        commitSha: commit,
      },
    })
  })

  test('gitlab CI is recognized', () => {
    process.env = {
      CI_COMMIT_BRANCH: branch,
      CI_COMMIT_SHA: commit,
      CI_JOB_URL: pipelineURL,
      GITLAB_CI: 'true',
    }
    expect(getCIMetadata()).toEqual({
      ci: {
        pipeline: {url: pipelineURL},
        provider: {name: CI_ENGINES.GITLAB},
      },
      git: {
        branch,
        commitSha: commit,
      },
    })
  })

  test('github actions is recognized', () => {
    process.env = {
      GITHUB_ACTIONS: 'true',
      GITHUB_REF: branch,
      GITHUB_REPOSITORY: 'DataDog/datadog-ci',
      GITHUB_RUN_ID: '42',
      GITHUB_SHA: commit,
    }

    const expectedPipelineURL = 'https://github.com/DataDog/datadog-ci/actions/runs/42'
    expect(getCIMetadata()).toEqual({
      ci: {
        pipeline: {url: expectedPipelineURL},
        provider: {name: CI_ENGINES.GITHUB},
      },
      git: {
        branch,
        commitSha: commit,
      },
    })
  })

  test('jenkins is recognized', () => {
    process.env = {
      BUILD_URL: pipelineURL,
      GIT_BRANCH: branch,
      GIT_COMMIT: commit,
      JENKINS_URL: 'https://fakebuildserver.url/',
    }
    expect(getCIMetadata()).toEqual({
      ci: {
        pipeline: {url: pipelineURL},
        provider: {name: CI_ENGINES.JENKINS},
      },
      git: {
        branch,
        commitSha: commit,
      },
    })
  })

  test('jenkins context is recognized', () => {
    process.env = {
      BUILD_URL: pipelineURL,
      GIT_BRANCH: branch,
      GIT_COMMIT: commit,
      JENKINS_URL: 'https://fakebuildserver.url/',
    }
    expect(getCIMetadata()).toEqual({
      ci: {
        pipeline: {url: pipelineURL},
        provider: {name: CI_ENGINES.JENKINS},
      },
      git: {
        branch,
        commitSha: commit,
      },
    })
  })
})

describe('getCISpanTags', () => {
<<<<<<< HEAD
  const branch = 'fakeBranch'
  const tag = 'fakeTag'
  const commit = 'fakeCommitSha'
  const pipelineURL = 'fakePipelineUrl'
  const pipelineId = 'fakePipelineId'
  const pipelineName = 'fakePipelineName'
  const pipelineNumber = 'fakePipelineNumber'
  const workspacePath = 'fakeWorkspacePath'
  const repositoryUrl = 'fakeRepositoryUrl'
  const jobUrl = 'fakeJobUrl'
  const stageName = 'fakeStageName'
  const jobName = 'fakeJobName'

  test('non-recognized CI returns empty dictionary', () => {
=======
  test('returns an empty object if the CI is not supported', () => {
>>>>>>> 422c9382
    process.env = {}
    expect(getCISpanTags()).toEqual({})
  })

<<<<<<< HEAD
  test('circle CI is recognized', () => {
    process.env = {
      CIRCLECI: 'true',
      CIRCLE_BRANCH: branch,
      CIRCLE_BUILD_NUM: pipelineNumber,
      CIRCLE_BUILD_URL: pipelineURL,
      CIRCLE_PROJECT_REPONAME: pipelineName,
      CIRCLE_REPOSITORY_URL: repositoryUrl,
      CIRCLE_SHA1: commit,
      CIRCLE_TAG: tag,
      CIRCLE_WORKFLOW_ID: pipelineId,
      CIRCLE_WORKING_DIRECTORY: workspacePath,
    }
    expect(getCISpanTags()).toEqual({
      [CI_JOB_URL]: pipelineURL,
      [CI_PIPELINE_ID]: pipelineId,
      [CI_PIPELINE_NAME]: pipelineName,
      [CI_PIPELINE_NUMBER]: pipelineNumber,
      [CI_PIPELINE_URL]: pipelineURL,
      [CI_PROVIDER_NAME]: CI_ENGINES.CIRCLECI,
      [CI_WORKSPACE_PATH]: workspacePath,
      [GIT_BRANCH]: branch,
      [GIT_SHA]: commit,
      [GIT_REPOSITORY_URL]: repositoryUrl,
      [GIT_TAG]: tag,
    })
  })

  test('travis CI is recognized', () => {
    process.env = {
      TRAVIS: 'true',
      TRAVIS_BRANCH: branch,
      TRAVIS_BUILD_DIR: workspacePath,
      TRAVIS_BUILD_ID: pipelineId,
      TRAVIS_BUILD_NUMBER: pipelineNumber,
      TRAVIS_BUILD_WEB_URL: pipelineURL,
      TRAVIS_COMMIT: commit,
      TRAVIS_JOB_WEB_URL: jobUrl,
      TRAVIS_REPO_SLUG: pipelineName,
      TRAVIS_TAG: tag,
    }
    expect(getCISpanTags()).toEqual({
      [CI_JOB_URL]: jobUrl,
      [CI_PIPELINE_ID]: pipelineId,
      [CI_PIPELINE_NAME]: pipelineName,
      [CI_PIPELINE_NUMBER]: pipelineNumber,
      [CI_PIPELINE_URL]: pipelineURL,
      [CI_PROVIDER_NAME]: CI_ENGINES.TRAVIS,
      [CI_WORKSPACE_PATH]: workspacePath,
      [GIT_BRANCH]: branch,
      [GIT_SHA]: commit,
      [GIT_REPOSITORY_URL]: `https://github.com/${pipelineName}.git`,
      [GIT_TAG]: tag,
    })
  })

  test('gitlab CI is recognized', () => {
    process.env = {
      CI_COMMIT_BRANCH: branch,
      CI_COMMIT_SHA: commit,
      CI_COMMIT_TAG: tag,
      CI_JOB_NAME: jobName,
      CI_JOB_STAGE: stageName,
      CI_JOB_URL: jobUrl,
      CI_PIPELINE_ID: pipelineId,
      CI_PIPELINE_IID: pipelineNumber,
      CI_PIPELINE_URL: pipelineURL,
      CI_PROJECT_DIR: workspacePath,
      CI_PROJECT_PATH: pipelineName,
      CI_REPOSITORY_URL: repositoryUrl,
      GITLAB_CI: 'true',
    }
    expect(getCISpanTags()).toEqual({
      [CI_JOB_NAME]: jobName,
      [CI_JOB_URL]: jobUrl,
      [CI_PIPELINE_ID]: pipelineId,
      [CI_PIPELINE_NAME]: pipelineName,
      [CI_PIPELINE_NUMBER]: pipelineNumber,
      [CI_PIPELINE_URL]: pipelineURL,
      [CI_PROVIDER_NAME]: CI_ENGINES.GITLAB,
      [CI_STAGE_NAME]: stageName,
      [CI_WORKSPACE_PATH]: workspacePath,
      [GIT_BRANCH]: branch,
      [GIT_SHA]: commit,
      [GIT_REPOSITORY_URL]: repositoryUrl,
      [GIT_TAG]: tag,
    })
  })

  test('github actions is recognized', () => {
    process.env = {
      GITHUB_ACTIONS: 'true',
      GITHUB_REF: branch,
      GITHUB_REPOSITORY: 'DataDog/datadog-ci',
      GITHUB_RUN_ID: pipelineId,
      GITHUB_RUN_NUMBER: pipelineNumber,
      GITHUB_SHA: commit,
      GITHUB_WORKFLOW: pipelineName,
      GITHUB_WORKSPACE: workspacePath,
    }
    const expectedRepositoryUrl = 'https://github.com/DataDog/datadog-ci.git'
    const expectedPipelineUrl = `https://github.com/DataDog/datadog-ci/commit/${commit}/checks`
    expect(getCISpanTags()).toEqual({
      [CI_JOB_URL]: expectedPipelineUrl,
      [CI_PIPELINE_ID]: pipelineId,
      [CI_PIPELINE_NAME]: pipelineName,
      [CI_PIPELINE_NUMBER]: pipelineNumber,
      [CI_PIPELINE_URL]: expectedPipelineUrl,
      [CI_PROVIDER_NAME]: CI_ENGINES.GITHUB,
      [CI_WORKSPACE_PATH]: workspacePath,
      [GIT_BRANCH]: branch,
      [GIT_SHA]: commit,
      [GIT_REPOSITORY_URL]: expectedRepositoryUrl,
    })
  })

  test('jenkins is recognized', () => {
    process.env = {
      BUILD_NUMBER: pipelineNumber,
      BUILD_TAG: pipelineId,
      BUILD_URL: pipelineURL,
      GIT_BRANCH: branch,
      GIT_COMMIT: commit,
      GIT_URL: repositoryUrl,
      JENKINS_URL: 'https://fakebuildserver.url/',
      JOB_NAME: pipelineName,
      WORKSPACE: workspacePath,
    }
    expect(getCISpanTags()).toEqual({
      [CI_PIPELINE_ID]: pipelineId,
      [CI_PIPELINE_NAME]: pipelineName,
      [CI_PIPELINE_NUMBER]: pipelineNumber,
      [CI_PIPELINE_URL]: pipelineURL,
      [CI_PROVIDER_NAME]: CI_ENGINES.JENKINS,
      [CI_WORKSPACE_PATH]: workspacePath,
      [GIT_BRANCH]: branch,
      [GIT_SHA]: commit,
      [GIT_REPOSITORY_URL]: repositoryUrl,
=======
  const ciProviders = fs.readdirSync(path.join(__dirname, 'ci-env'))
  ciProviders.forEach((ciProvider) => {
    const assertions = require(path.join(__dirname, 'ci-env', ciProvider))

    assertions.forEach(([env, expectedSpanTags]: [{[key: string]: string}, {[key: string]: string}], index: number) => {
      test(`reads env info for spec ${index} from ${ciProvider}`, () => {
        process.env = env
        expect(getCISpanTags()).toEqual(expectedSpanTags)
      })
>>>>>>> 422c9382
    })
  })
})<|MERGE_RESOLUTION|>--- conflicted
+++ resolved
@@ -1,27 +1,8 @@
 import {CI_ENGINES, getCIMetadata, getCISpanTags} from '../ci'
-<<<<<<< HEAD
-import {
-  CI_JOB_NAME,
-  CI_JOB_URL,
-  CI_PIPELINE_ID,
-  CI_PIPELINE_NAME,
-  CI_PIPELINE_NUMBER,
-  CI_PIPELINE_URL,
-  CI_PROVIDER_NAME,
-  CI_STAGE_NAME,
-  CI_WORKSPACE_PATH,
-  GIT_BRANCH,
-  GIT_REPOSITORY_URL,
-  GIT_SHA,
-  GIT_TAG,
-} from '../tags'
-
-=======
 
 import fs from 'fs'
 import path from 'path'
 
->>>>>>> 422c9382
 describe('getCIMetadata', () => {
   const branch = 'fakeBranch'
   const commit = 'fakeCommitSha'
@@ -151,168 +132,11 @@
 })
 
 describe('getCISpanTags', () => {
-<<<<<<< HEAD
-  const branch = 'fakeBranch'
-  const tag = 'fakeTag'
-  const commit = 'fakeCommitSha'
-  const pipelineURL = 'fakePipelineUrl'
-  const pipelineId = 'fakePipelineId'
-  const pipelineName = 'fakePipelineName'
-  const pipelineNumber = 'fakePipelineNumber'
-  const workspacePath = 'fakeWorkspacePath'
-  const repositoryUrl = 'fakeRepositoryUrl'
-  const jobUrl = 'fakeJobUrl'
-  const stageName = 'fakeStageName'
-  const jobName = 'fakeJobName'
-
-  test('non-recognized CI returns empty dictionary', () => {
-=======
   test('returns an empty object if the CI is not supported', () => {
->>>>>>> 422c9382
     process.env = {}
     expect(getCISpanTags()).toEqual({})
   })
 
-<<<<<<< HEAD
-  test('circle CI is recognized', () => {
-    process.env = {
-      CIRCLECI: 'true',
-      CIRCLE_BRANCH: branch,
-      CIRCLE_BUILD_NUM: pipelineNumber,
-      CIRCLE_BUILD_URL: pipelineURL,
-      CIRCLE_PROJECT_REPONAME: pipelineName,
-      CIRCLE_REPOSITORY_URL: repositoryUrl,
-      CIRCLE_SHA1: commit,
-      CIRCLE_TAG: tag,
-      CIRCLE_WORKFLOW_ID: pipelineId,
-      CIRCLE_WORKING_DIRECTORY: workspacePath,
-    }
-    expect(getCISpanTags()).toEqual({
-      [CI_JOB_URL]: pipelineURL,
-      [CI_PIPELINE_ID]: pipelineId,
-      [CI_PIPELINE_NAME]: pipelineName,
-      [CI_PIPELINE_NUMBER]: pipelineNumber,
-      [CI_PIPELINE_URL]: pipelineURL,
-      [CI_PROVIDER_NAME]: CI_ENGINES.CIRCLECI,
-      [CI_WORKSPACE_PATH]: workspacePath,
-      [GIT_BRANCH]: branch,
-      [GIT_SHA]: commit,
-      [GIT_REPOSITORY_URL]: repositoryUrl,
-      [GIT_TAG]: tag,
-    })
-  })
-
-  test('travis CI is recognized', () => {
-    process.env = {
-      TRAVIS: 'true',
-      TRAVIS_BRANCH: branch,
-      TRAVIS_BUILD_DIR: workspacePath,
-      TRAVIS_BUILD_ID: pipelineId,
-      TRAVIS_BUILD_NUMBER: pipelineNumber,
-      TRAVIS_BUILD_WEB_URL: pipelineURL,
-      TRAVIS_COMMIT: commit,
-      TRAVIS_JOB_WEB_URL: jobUrl,
-      TRAVIS_REPO_SLUG: pipelineName,
-      TRAVIS_TAG: tag,
-    }
-    expect(getCISpanTags()).toEqual({
-      [CI_JOB_URL]: jobUrl,
-      [CI_PIPELINE_ID]: pipelineId,
-      [CI_PIPELINE_NAME]: pipelineName,
-      [CI_PIPELINE_NUMBER]: pipelineNumber,
-      [CI_PIPELINE_URL]: pipelineURL,
-      [CI_PROVIDER_NAME]: CI_ENGINES.TRAVIS,
-      [CI_WORKSPACE_PATH]: workspacePath,
-      [GIT_BRANCH]: branch,
-      [GIT_SHA]: commit,
-      [GIT_REPOSITORY_URL]: `https://github.com/${pipelineName}.git`,
-      [GIT_TAG]: tag,
-    })
-  })
-
-  test('gitlab CI is recognized', () => {
-    process.env = {
-      CI_COMMIT_BRANCH: branch,
-      CI_COMMIT_SHA: commit,
-      CI_COMMIT_TAG: tag,
-      CI_JOB_NAME: jobName,
-      CI_JOB_STAGE: stageName,
-      CI_JOB_URL: jobUrl,
-      CI_PIPELINE_ID: pipelineId,
-      CI_PIPELINE_IID: pipelineNumber,
-      CI_PIPELINE_URL: pipelineURL,
-      CI_PROJECT_DIR: workspacePath,
-      CI_PROJECT_PATH: pipelineName,
-      CI_REPOSITORY_URL: repositoryUrl,
-      GITLAB_CI: 'true',
-    }
-    expect(getCISpanTags()).toEqual({
-      [CI_JOB_NAME]: jobName,
-      [CI_JOB_URL]: jobUrl,
-      [CI_PIPELINE_ID]: pipelineId,
-      [CI_PIPELINE_NAME]: pipelineName,
-      [CI_PIPELINE_NUMBER]: pipelineNumber,
-      [CI_PIPELINE_URL]: pipelineURL,
-      [CI_PROVIDER_NAME]: CI_ENGINES.GITLAB,
-      [CI_STAGE_NAME]: stageName,
-      [CI_WORKSPACE_PATH]: workspacePath,
-      [GIT_BRANCH]: branch,
-      [GIT_SHA]: commit,
-      [GIT_REPOSITORY_URL]: repositoryUrl,
-      [GIT_TAG]: tag,
-    })
-  })
-
-  test('github actions is recognized', () => {
-    process.env = {
-      GITHUB_ACTIONS: 'true',
-      GITHUB_REF: branch,
-      GITHUB_REPOSITORY: 'DataDog/datadog-ci',
-      GITHUB_RUN_ID: pipelineId,
-      GITHUB_RUN_NUMBER: pipelineNumber,
-      GITHUB_SHA: commit,
-      GITHUB_WORKFLOW: pipelineName,
-      GITHUB_WORKSPACE: workspacePath,
-    }
-    const expectedRepositoryUrl = 'https://github.com/DataDog/datadog-ci.git'
-    const expectedPipelineUrl = `https://github.com/DataDog/datadog-ci/commit/${commit}/checks`
-    expect(getCISpanTags()).toEqual({
-      [CI_JOB_URL]: expectedPipelineUrl,
-      [CI_PIPELINE_ID]: pipelineId,
-      [CI_PIPELINE_NAME]: pipelineName,
-      [CI_PIPELINE_NUMBER]: pipelineNumber,
-      [CI_PIPELINE_URL]: expectedPipelineUrl,
-      [CI_PROVIDER_NAME]: CI_ENGINES.GITHUB,
-      [CI_WORKSPACE_PATH]: workspacePath,
-      [GIT_BRANCH]: branch,
-      [GIT_SHA]: commit,
-      [GIT_REPOSITORY_URL]: expectedRepositoryUrl,
-    })
-  })
-
-  test('jenkins is recognized', () => {
-    process.env = {
-      BUILD_NUMBER: pipelineNumber,
-      BUILD_TAG: pipelineId,
-      BUILD_URL: pipelineURL,
-      GIT_BRANCH: branch,
-      GIT_COMMIT: commit,
-      GIT_URL: repositoryUrl,
-      JENKINS_URL: 'https://fakebuildserver.url/',
-      JOB_NAME: pipelineName,
-      WORKSPACE: workspacePath,
-    }
-    expect(getCISpanTags()).toEqual({
-      [CI_PIPELINE_ID]: pipelineId,
-      [CI_PIPELINE_NAME]: pipelineName,
-      [CI_PIPELINE_NUMBER]: pipelineNumber,
-      [CI_PIPELINE_URL]: pipelineURL,
-      [CI_PROVIDER_NAME]: CI_ENGINES.JENKINS,
-      [CI_WORKSPACE_PATH]: workspacePath,
-      [GIT_BRANCH]: branch,
-      [GIT_SHA]: commit,
-      [GIT_REPOSITORY_URL]: repositoryUrl,
-=======
   const ciProviders = fs.readdirSync(path.join(__dirname, 'ci-env'))
   ciProviders.forEach((ciProvider) => {
     const assertions = require(path.join(__dirname, 'ci-env', ciProvider))
@@ -322,7 +146,6 @@
         process.env = env
         expect(getCISpanTags()).toEqual(expectedSpanTags)
       })
->>>>>>> 422c9382
     })
   })
 })