import http from 'http'
import {AddressInfo} from 'net'

import {AxiosPromise, AxiosRequestConfig, default as axios} from 'axios'
import {createProxy} from 'proxy'
import {ProxyAgent} from 'proxy-agent'

import * as ciUtils from '../utils'
<<<<<<< HEAD
import {maskString} from '../utils'

import {MOCK_DATADOG_API_KEY} from './fixtures'
=======
import {formatBytes} from '../utils'
>>>>>>> 4d21e23a

describe('utils', () => {
  beforeEach(() => {
    jest.restoreAllMocks()
  })

  test('Test pick', () => {
    const initialHash = {a: 1, b: 2}

    let resultHash = ciUtils.pick(initialHash, ['a'])
    expect(Object.keys(resultHash).indexOf('b')).toBe(-1)
    expect(resultHash.a).toBe(1)

    resultHash = ciUtils.pick(initialHash, ['c'] as any)
    expect(Object.keys(resultHash).length).toBe(0)
  })

  test('parseOptionalInteger', () => {
    expect(ciUtils.parseOptionalInteger(undefined)).toStrictEqual(undefined)
    expect(ciUtils.parseOptionalInteger('')).toStrictEqual(undefined)
    expect(() => ciUtils.parseOptionalInteger('1.2')).toThrow('1.2 is not an integer')
    expect(() => ciUtils.parseOptionalInteger('abc')).toThrow('NaN is not an integer')

    expect(ciUtils.parseOptionalInteger('1')).toStrictEqual(1)
  })

  describe('resolveConfigFromFile', () => {
    test('should read a config file', async () => {
      const config: any = await ciUtils.resolveConfigFromFile(
        {},
        {configPath: 'src/helpers/__tests__/config-file-fixtures/dummy-config-file.json'}
      )
      expect(config.configKey).toBe('newconfigvalue')
    })

    test('should throw an error if path is provided and config file is not found', async () => {
      const config = ciUtils.resolveConfigFromFile({}, {configPath: '/veryuniqueandabsentfile'})

      await expect(config).rejects.toEqual(Error('Config file not found'))
    })

    test('should have no effect if no config path is provided and default file is absent', async () => {
      const originalConfig = {}
      const config = await ciUtils.resolveConfigFromFile(originalConfig, {
        defaultConfigPaths: ['/veryuniqueandabsentfile'],
      })

      expect(config).toEqual(originalConfig)
    })

    test('should have no effect if no config path nor default path are provided', async () => {
      const originalConfig = {}
      const config = await ciUtils.resolveConfigFromFile(originalConfig, {})

      expect(config).toEqual(originalConfig)
    })

    test('should throw an error if JSON parsing fails', async () => {
      await expect(
        ciUtils.resolveConfigFromFile({}, {configPath: 'src/helpers/__tests__/config-file-fixtures/bad-json.json'})
      ).rejects.toEqual(Error('Config file is not correct JSON'))
    })

    test('config file should overwrite default configuration', async () => {
      const config: any = await ciUtils.resolveConfigFromFile(
        {configKey: 'oldValue'},
        {configPath: 'src/helpers/__tests__/config-file-fixtures/dummy-config-file.json'}
      )
      expect(config.configKey).toBe('newconfigvalue')
    })
  })

  describe('getRequestBuilder', () => {
    const fakeEndpointBuilder = (request: (args: AxiosRequestConfig) => AxiosPromise) => async () => request({})

    test('should add api key header', async () => {
      jest.spyOn(axios, 'create').mockImplementation((() => (args: AxiosRequestConfig) => args.headers) as any)
      const requestOptions = {
        apiKey: 'apiKey',
        baseUrl: 'http://fake-base.url/',
      }
      const request = ciUtils.getRequestBuilder(requestOptions)
      const fakeEndpoint = fakeEndpointBuilder(request)
      expect(await fakeEndpoint()).toStrictEqual({'DD-API-KEY': 'apiKey'})
    })

    test('should add api and application key header', async () => {
      jest.spyOn(axios, 'create').mockImplementation((() => (args: AxiosRequestConfig) => args.headers) as any)
      const requestOptions = {
        apiKey: 'apiKey',
        appKey: 'applicationKey',
        baseUrl: 'http://fake-base.url/',
      }
      const request = ciUtils.getRequestBuilder(requestOptions)
      const fakeEndpoint = fakeEndpointBuilder(request)
      expect(await fakeEndpoint()).toStrictEqual({'DD-API-KEY': 'apiKey', 'DD-APPLICATION-KEY': 'applicationKey'})
    })

    describe('proxy configuration', () => {
      test('should have a ProxyAgent by default', async () => {
        jest.spyOn(axios, 'create').mockImplementation((() => (args: AxiosRequestConfig) => args.httpsAgent) as any)
        const requestOptions = {
          apiKey: 'apiKey',
          appKey: 'applicationKey',
          baseUrl: 'http://fake-base.url/',
        }
        const request = ciUtils.getRequestBuilder(requestOptions)
        const fakeEndpoint = fakeEndpointBuilder(request)
        const httpsAgent = await fakeEndpoint()
        expect(httpsAgent).toBeDefined()
        expect(httpsAgent).toBeInstanceOf(ProxyAgent)
      })

      test('should add proxy configuration when explicitly defined', async () => {
        jest.spyOn(axios, 'create').mockImplementation((() => (args: AxiosRequestConfig) => args.httpsAgent) as any)
        const proxyOpts: ciUtils.ProxyConfiguration = {protocol: 'http', host: '1.2.3.4', port: 1234}
        const requestOptions = {
          apiKey: 'apiKey',
          appKey: 'applicationKey',
          baseUrl: 'http://fake-base.url/',
          proxyOpts,
        }
        const request = ciUtils.getRequestBuilder(requestOptions)
        const fakeEndpoint = fakeEndpointBuilder(request)
        const httpsAgent = await fakeEndpoint()
        expect(httpsAgent).toBeDefined()
        expect((httpsAgent as any).getProxyForUrl()).toBe('http://1.2.3.4:1234')
      })
    })

    test('should accept overrideUrl', async () => {
      jest.spyOn(axios, 'create').mockImplementation((() => (args: AxiosRequestConfig) => args.url) as any)
      const requestOptions = {
        apiKey: 'apiKey',
        appKey: 'applicationKey',
        baseUrl: 'http://fake-base.url/',
        overrideUrl: 'override/url',
      }
      const request = ciUtils.getRequestBuilder(requestOptions)
      const fakeEndpoint = fakeEndpointBuilder(request)
      expect(await fakeEndpoint()).toStrictEqual('override/url')
    })

    test('should accept additional headers', async () => {
      jest.spyOn(axios, 'create').mockImplementation((() => (args: AxiosRequestConfig) => args.headers) as any)
      const requestOptions = {
        apiKey: 'apiKey',
        appKey: 'applicationKey',
        baseUrl: 'http://fake-base.url/',
        headers: new Map([
          ['HEADER1', 'value1'],
          ['HEADER2', 'value2'],
        ]),
        overrideUrl: 'override/url',
      }
      const request = ciUtils.getRequestBuilder(requestOptions)
      const fakeEndpoint = fakeEndpointBuilder(request)
      expect(await fakeEndpoint()).toStrictEqual({
        'DD-API-KEY': 'apiKey',
        'DD-APPLICATION-KEY': 'applicationKey',
        HEADER1: 'value1',
        HEADER2: 'value2',
      })
    })
  })

  describe('getApiHostForSite', () => {
    it.each([
      ['datad0g.com', 'app.datad0g.com'],
      ['datadoghq.com', 'api.datadoghq.com'],
      ['datadoghq.eu', 'api.datadoghq.eu'],
      ['whitelabel.com', 'api.whitelabel.com'],
    ])('for site = %p, returns api host = %p ', (site, expectedApiHost) => {
      expect(ciUtils.getApiHostForSite(site)).toEqual(expectedApiHost)
    })
  })

  describe('buildPath', () => {
    test('should return correct path', () => {
      const pathWithNoTrailingSlash = 'sourcemaps/js'
      const pathWithTrailingSlash = 'sourcemaps/js/'
      const fileName = 'file1.min.js'

      expect(ciUtils.buildPath(pathWithNoTrailingSlash, fileName)).toBe('sourcemaps/js/file1.min.js')
      expect(ciUtils.buildPath(pathWithTrailingSlash, fileName)).toBe('sourcemaps/js/file1.min.js')
    })
  })

  describe('getProxyUrl', () => {
    test('should return correct proxy URI', () => {
      expect(ciUtils.getProxyUrl()).toBe('')
      expect(ciUtils.getProxyUrl({protocol: 'http'})).toBe('')
      expect(ciUtils.getProxyUrl({host: '127.0.0.1', protocol: 'http'})).toBe('')
      expect(ciUtils.getProxyUrl({host: '127.0.0.1', port: 1234, protocol: 'http'})).toBe('http://127.0.0.1:1234')

      const auth = {password: 'pwd', username: 'john'}
      expect(ciUtils.getProxyUrl({auth, host: '127.0.0.1', port: 1234, protocol: 'http'})).toBe(
        'http://john:pwd@127.0.0.1:1234'
      )
      expect(ciUtils.getProxyUrl({auth, protocol: 'http'})).toBe('')
    })
  })

  // Test the different possibilities of proxy configuration of getRequestHelper.
  // All the calls to getRequestHelpers should be https calls, but to keep the test suite
  // simple tests are using http calls (testing with https would require us to add tls certs
  // and configure axios to trust these tls certs, which requires an agent config, which
  // interferes a bit with how the proxies are configured since they are configured through an
  // agent themselves.
  // Proxy of https requests is still tested in the proxy-agent library itself.
  describe('Proxy configuration', () => {
    let initialHttpProxyEnv: string | undefined

    beforeAll(() => {
      initialHttpProxyEnv = process.env.HTTP_PROXY
    })

    afterAll(() => {
      if (initialHttpProxyEnv !== undefined) {
        process.env.HTTP_PROXY = initialHttpProxyEnv
      } else {
        delete process.env.HTTP_PROXY
      }
    })

    beforeEach(() => {
      delete process.env.HTTP_PROXY
    })

    // Start a target http server and a proxy server listening on localhost,
    // returns the ports they listen to, a spy method allowing us to check if they've been
    // handling any requests, and a function to close them.
    const setupServer = async () => {
      // Create target http server
      const spyTargetServer = jest.fn()
      const targetHttpServer = http.createServer((_, res) => {
        spyTargetServer()
        res.end('response from target http server')
      })
      await new Promise<void>((resolve, reject) => {
        targetHttpServer.listen().once('listening', resolve).once('error', reject)
      })

      // Create proxy
      const proxyHttpServer = http.createServer()
      const proxyServer = createProxy(proxyHttpServer)
      const spyProxyServer = jest.fn()
      proxyHttpServer.on('request', spyProxyServer)
      await new Promise<void>((resolve, reject) => {
        proxyHttpServer.listen().once('listening', resolve).once('error', reject)
      })

      return {
        proxyServer: {
          close: async () =>
            new Promise<void>((resolve, reject) => {
              proxyServer.close((err) => {
                if (err) {
                  reject(err)
                }
                resolve()
              })
            }),
          port: (proxyHttpServer.address() as AddressInfo).port,
          spy: spyProxyServer,
        },
        targetServer: {
          close: async () =>
            new Promise<void>((resolve, reject) => {
              targetHttpServer.close((err: Error | undefined) => {
                if (err) {
                  reject(err)
                }
                resolve()
              })
            }),
          port: (targetHttpServer.address() as AddressInfo).port,
          spy: spyTargetServer,
        },
      }
    }

    test('Work without a proxy defined', async () => {
      const {proxyServer, targetServer} = await setupServer()
      try {
        const requestBuilder = ciUtils.getRequestBuilder({
          apiKey: 'abc',
          baseUrl: `http://localhost:${targetServer.port}`,
        })
        await requestBuilder({
          method: 'GET',
          url: 'test-from-proxy',
        })
        expect(targetServer.spy.mock.calls.length).toBe(1)
        expect(proxyServer.spy.mock.calls.length).toBe(0)
      } finally {
        await targetServer.close()
        await proxyServer.close()
      }
    })

    test('Proxy configured explicitly', async () => {
      const {proxyServer, targetServer} = await setupServer()
      try {
        const requestBuilder = ciUtils.getRequestBuilder({
          apiKey: 'abc',
          baseUrl: `http://localhost:${targetServer.port}`,
          proxyOpts: {
            host: 'localhost',
            port: proxyServer.port,
            protocol: 'http',
          },
        })
        await requestBuilder({
          method: 'GET',
          url: 'test-from-proxy',
        })
        expect(targetServer.spy.mock.calls.length).toBe(1)
        expect(proxyServer.spy.mock.calls.length).toBe(1)
      } finally {
        await targetServer.close()
        await proxyServer.close()
      }
    })

    test('Proxy configured through env var', async () => {
      const {proxyServer, targetServer} = await setupServer()
      try {
        process.env.HTTP_PROXY = `http://localhost:${proxyServer.port}`
        const requestBuilder = ciUtils.getRequestBuilder({
          apiKey: 'abc',
          baseUrl: `http://localhost:${targetServer.port}`,
        })
        await requestBuilder({
          method: 'GET',
          url: 'test-from-proxy',
        })
        expect(targetServer.spy.mock.calls.length).toBe(1)
        expect(proxyServer.spy.mock.calls.length).toBe(1)
      } finally {
        await targetServer.close()
        await proxyServer.close()
      }
    })

    test('Proxy configured explicitly takes precedence over env var', async () => {
      const {proxyServer, targetServer} = await setupServer()
      try {
        process.env.HTTP_PROXY = `http://incorrecthost:${proxyServer.port}`
        const requestBuilder = ciUtils.getRequestBuilder({
          apiKey: 'abc',
          baseUrl: `http://localhost:${targetServer.port}`,
          proxyOpts: {
            host: 'localhost',
            port: proxyServer.port,
            protocol: 'http',
          },
        })
        await requestBuilder({
          method: 'GET',
          url: 'test-from-proxy',
        })
        expect(targetServer.spy.mock.calls.length).toBe(1)
        expect(proxyServer.spy.mock.calls.length).toBe(1)
      } finally {
        await targetServer.close()
        await proxyServer.close()
      }
    })
  })

  describe('filterAndFormatGithubRemote', () => {
    test('git remotes get formatted correctly', async () => {
      expect(ciUtils.filterAndFormatGithubRemote('https://github.com/datadog/test.git')).toEqual(
        'github.com/datadog/test.git'
      )
      expect(ciUtils.filterAndFormatGithubRemote('git@github.com:datadog/test.git')).toEqual(
        'github.com/datadog/test.git'
      )
      expect(ciUtils.filterAndFormatGithubRemote('github.com/datadog/test.git')).toEqual('github.com/datadog/test.git')
    })
  })

<<<<<<< HEAD
  describe('maskString', () => {
    it('should make the entire string if its length is less than 12', () => {
      expect(maskString('shortString')).toEqual('****************')
    })

    it('should keep the first two and last four characters for strings longer than 12 characters', () => {
      const original = 'abcdefghijklmnopqrstuvwxyzabcdefghijklmnopqrstuvwxyz'
      const masked = 'ab**********wxyz'
      expect(maskString(original)).toEqual(masked)
    })

    it('should return empty string if input is empty', () => {
      expect(maskString('')).toEqual('')
    })

    it('should not mask booleans', () => {
      expect(maskString('true')).toEqual('true')
      expect(maskString('TrUe')).toEqual('TrUe')
      expect(maskString('false')).toEqual('false')
      expect(maskString('FALSE')).toEqual('FALSE')
      expect(maskString('trueee')).toEqual('****************')
    })

    it('should mask API keys correctly', () => {
      expect(maskString(MOCK_DATADOG_API_KEY)).toEqual('02**********33bd')
=======
  describe('formatBytes', () => {
    it('returns "0 Bytes" when input is 0', () => {
      expect(formatBytes(0)).toEqual('0 Bytes')
    })

    it('returns correct format for input in Bytes', () => {
      expect(formatBytes(500)).toEqual('500 Bytes')
    })

    it('returns correct format for input in KB', () => {
      expect(formatBytes(1024)).toEqual('1 KB')
      expect(formatBytes(1500, 2)).toEqual('1.46 KB')
    })

    it('returns correct format for input in MB', () => {
      expect(formatBytes(1048576)).toEqual('1 MB')
      expect(formatBytes(1572864, 2)).toEqual('1.5 MB')
    })

    it('respects the decimal parameter and rounds up when needed', () => {
      expect(formatBytes(2313561)).toEqual('2.21 MB')
      expect(formatBytes(2313561, 0)).toEqual('2 MB')
      expect(formatBytes(2313561, 1)).toEqual('2.2 MB')
      expect(formatBytes(2313561, 3)).toEqual('2.206 MB')
    })

    it('handles negative decimals by treating them as zero', () => {
      expect(formatBytes(1572864, -1)).toEqual('2 MB')
    })

    it('throws an error if the input is negative', () => {
      expect(() => formatBytes(-1000)).toThrow()
>>>>>>> 4d21e23a
    })
  })
})

test('removeUndefinedValues', () => {
  // eslint-disable-next-line no-null/no-null
  expect(ciUtils.removeUndefinedValues({a: 'b', c: 'd', e: undefined, g: null})).toEqual({a: 'b', c: 'd', g: null})
})<|MERGE_RESOLUTION|>--- conflicted
+++ resolved
@@ -6,13 +6,9 @@
 import {ProxyAgent} from 'proxy-agent'
 
 import * as ciUtils from '../utils'
-<<<<<<< HEAD
-import {maskString} from '../utils'
+import {formatBytes, maskString} from '../utils'
 
 import {MOCK_DATADOG_API_KEY} from './fixtures'
-=======
-import {formatBytes} from '../utils'
->>>>>>> 4d21e23a
 
 describe('utils', () => {
   beforeEach(() => {
@@ -396,7 +392,41 @@
     })
   })
 
-<<<<<<< HEAD
+  describe('formatBytes', () => {
+    it('returns "0 Bytes" when input is 0', () => {
+      expect(formatBytes(0)).toEqual('0 Bytes')
+    })
+
+    it('returns correct format for input in Bytes', () => {
+      expect(formatBytes(500)).toEqual('500 Bytes')
+    })
+
+    it('returns correct format for input in KB', () => {
+      expect(formatBytes(1024)).toEqual('1 KB')
+      expect(formatBytes(1500, 2)).toEqual('1.46 KB')
+    })
+
+    it('returns correct format for input in MB', () => {
+      expect(formatBytes(1048576)).toEqual('1 MB')
+      expect(formatBytes(1572864, 2)).toEqual('1.5 MB')
+    })
+
+    it('respects the decimal parameter and rounds up when needed', () => {
+      expect(formatBytes(2313561)).toEqual('2.21 MB')
+      expect(formatBytes(2313561, 0)).toEqual('2 MB')
+      expect(formatBytes(2313561, 1)).toEqual('2.2 MB')
+      expect(formatBytes(2313561, 3)).toEqual('2.206 MB')
+    })
+
+    it('handles negative decimals by treating them as zero', () => {
+      expect(formatBytes(1572864, -1)).toEqual('2 MB')
+    })
+
+    it('throws an error if the input is negative', () => {
+      expect(() => formatBytes(-1000)).toThrow()
+    })
+  })
+
   describe('maskString', () => {
     it('should make the entire string if its length is less than 12', () => {
       expect(maskString('shortString')).toEqual('****************')
@@ -422,40 +452,6 @@
 
     it('should mask API keys correctly', () => {
       expect(maskString(MOCK_DATADOG_API_KEY)).toEqual('02**********33bd')
-=======
-  describe('formatBytes', () => {
-    it('returns "0 Bytes" when input is 0', () => {
-      expect(formatBytes(0)).toEqual('0 Bytes')
-    })
-
-    it('returns correct format for input in Bytes', () => {
-      expect(formatBytes(500)).toEqual('500 Bytes')
-    })
-
-    it('returns correct format for input in KB', () => {
-      expect(formatBytes(1024)).toEqual('1 KB')
-      expect(formatBytes(1500, 2)).toEqual('1.46 KB')
-    })
-
-    it('returns correct format for input in MB', () => {
-      expect(formatBytes(1048576)).toEqual('1 MB')
-      expect(formatBytes(1572864, 2)).toEqual('1.5 MB')
-    })
-
-    it('respects the decimal parameter and rounds up when needed', () => {
-      expect(formatBytes(2313561)).toEqual('2.21 MB')
-      expect(formatBytes(2313561, 0)).toEqual('2 MB')
-      expect(formatBytes(2313561, 1)).toEqual('2.2 MB')
-      expect(formatBytes(2313561, 3)).toEqual('2.206 MB')
-    })
-
-    it('handles negative decimals by treating them as zero', () => {
-      expect(formatBytes(1572864, -1)).toEqual('2 MB')
-    })
-
-    it('throws an error if the input is negative', () => {
-      expect(() => formatBytes(-1000)).toThrow()
->>>>>>> 4d21e23a
     })
   })
 })
