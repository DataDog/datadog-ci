--- conflicted
+++ resolved
@@ -23,27 +23,8 @@
     return 'api.' + process.env.DATADOG_SITE
   }
 
-<<<<<<< HEAD
   return 'api.datadoghq.com'
 }
-
-// The buildPath function is used to concatenate several paths. The goal is to have a function working for both unix
-// paths and URL whereas standard path.join does not work with both.
-export const buildPath = (...args: string[]) =>
-  args
-    .map((part, i) => {
-      if (i === 0) {
-        // For the first part, drop all / at the end of the path
-        return part.trim().replace(/[\/]*$/g, '')
-      } else {
-        // For the following parts, remove all / at the beginning and at the end
-        return part.trim().replace(/(^[\/]*|[\/]*$)/g, '')
-      }
-    })
-    // Filter out emtpy parts
-    .filter((x) => x.length)
-    // Join all these parts with /
-    .join('/')
 
 export const pluralize = (nb: number, singular: string, plural: string) => {
   if (nb >= 2) {
@@ -51,7 +32,4 @@
   }
 
   return `${nb} ${singular}`
-=======
-  return 'https://api.datadoghq.com'
->>>>>>> 18b14e65
 }