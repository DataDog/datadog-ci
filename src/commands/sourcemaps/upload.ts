import retry from 'async-retry'
import chalk from 'chalk'
import {Command} from 'clipanion'
import {BufferedMetricsLogger} from 'datadog-metrics'
import fs from 'fs'
import glob from 'glob'
import path from 'path'
import asyncPool from 'tiny-async-pool'
import {URL} from 'url'

import {apiConstructor} from './api'
import {getRepositoryData, newSimpleGit, RepositoryData} from './git'
import {APIHelper, Payload} from './interfaces'
import {getMetricsLogger} from './metrics'
import {
  renderCommandInfo,
  renderDryRunUpload,
  renderFailedUpload,
  renderInvalidPrefix,
  renderRetriedUpload,
  renderSuccessfulCommand,
} from './renderer'
import {buildPath, getBaseIntakeUrl, getMinifiedFilePath} from './utils'

const errorCodesNoRetry = [400, 403, 413]
const errorCodesStopUpload = [400, 403]

export class UploadCommand extends Command {
  public static usage = Command.Usage({
    description: 'Upload javascript sourcemaps to Datadog.',
    details: `
            This command will upload all javascript sourcemaps and their corresponding javascript file to Datadog in order to un-minify front-end stack traces received by Datadog.
            See README for details.
        `,
    examples: [
      [
        'Upload all sourcemaps in current directory',
        'datadog-ci sourcemaps upload . --service my-service --minified-path-prefix https://static.datadog.com --release-version 1.234',
      ],
      [
        'Upload all sourcemaps in /home/users/ci with 50 concurrent uploads',
        'datadog-ci sourcemaps upload . --service my-service --minified-path-prefix https://static.datadog.com --release-version 1.234 --concurency 50',
      ],
    ],
  })

  private basePath?: string
  private config = {
    apiKey: process.env.DATADOG_API_KEY,
  }
  private disableGit?: boolean
  private dryRun = false
  private enableGit?: boolean
  private maxConcurrency = 20
  private minifiedPathPrefix?: string
  private projectPath = ''
  private releaseVersion?: string
  private repositoryURL?: string
  private service?: string

  public async execute() {
    if (!this.releaseVersion) {
      this.context.stderr.write('Missing release version\n')

      return 1
    }

    if (!this.service) {
      this.context.stderr.write('Missing service\n')

      return 1
    }

    if (!this.minifiedPathPrefix) {
      this.context.stderr.write('Missing minified path\n')

      return 1
    }

    if (!this.isMinifiedPathPrefixValid()) {
      this.context.stdout.write(renderInvalidPrefix)

      return 1
    }

    const api = this.getApiHelper()
    // Normalizing the basePath to resolve .. and .
    // Always using the posix version to avoid \ on Windows.
    this.basePath = path.posix.normalize(this.basePath!)
    this.context.stdout.write(
      renderCommandInfo(
        this.basePath!,
        this.minifiedPathPrefix,
        this.projectPath,
        this.releaseVersion,
        this.service,
        this.maxConcurrency,
        this.dryRun
      )
    )
    const cliVersion = require('../../../package.json').version
    const metricsLogger = getMetricsLogger(this.releaseVersion, this.service, cliVersion)
<<<<<<< HEAD
    const useGit = this.disableGit === undefined || !this.disableGit
=======
    const useGit = this.enableGit !== undefined && this.enableGit
>>>>>>> 92583846
    const initialTime = Date.now()
    const payloads = await this.getPayloadsToUpload(useGit, cliVersion)
    const upload = (p: Payload) => this.uploadSourcemap(api, metricsLogger, p)
    await asyncPool(this.maxConcurrency, payloads, upload)
    const totalTime = (Date.now() - initialTime) / 1000
    this.context.stdout.write(renderSuccessfulCommand(payloads.length, totalTime))
    metricsLogger.gauge('duration', totalTime)
    metricsLogger.flush()
  }

  // Fills the 'repository' field of each payload with data gathered using git.
  private addRepositoryDataToPayloads = async (payloads: Payload[]) => {
    const repositoryData = await getRepositoryData(await newSimpleGit(), this.context.stdout, this.repositoryURL)
    if (repositoryData === undefined) {
      return
    }
    await Promise.all(
      payloads.map(async (payload) => {
        payload.gitRepositoryPayload = this.getRepositoryPayload(repositoryData, payload.sourcemapPath)
        payload.gitRepositoryURL = repositoryData.remote
        payload.gitCommitSha = repositoryData.hash
      })
    )
  }

  private getApiHelper(): APIHelper {
    if (!this.config.apiKey) {
      this.context.stdout.write(`Missing ${chalk.red.bold('DATADOG_API_KEY')} in your environment.\n`)
      throw new Error('API key is missing')
    }

    return apiConstructor(getBaseIntakeUrl(), this.config.apiKey!)
  }

  // Looks for the sourcemaps and minified files on disk and returns
  // the associated payloads.
  private getMatchingSourcemapFiles = async (cliVersion: string): Promise<Payload[]> => {
    const sourcemapFiles = glob.sync(buildPath(this.basePath!, '**/*js.map'))

    return Promise.all(
      sourcemapFiles.map(async (sourcemapPath) => {
        const minifiedFilePath = getMinifiedFilePath(sourcemapPath)
        const minifiedURL = this.getMinifiedURL(minifiedFilePath)

        return {
          cliVersion,
          minifiedFilePath,
          minifiedUrl: minifiedURL,
          projectPath: this.projectPath,
          service: this.service!,
          sourcemapPath,
          version: this.releaseVersion!,
        }
      })
    )
  }

  private getMinifiedURL(minifiedFilePath: string): string {
    const relativePath = minifiedFilePath.replace(this.basePath!, '')

    return buildPath(this.minifiedPathPrefix!, relativePath)
  }

  private getPayloadsToUpload = async (useGit: boolean, cliVersion: string): Promise<Payload[]> => {
    const payloads = await this.getMatchingSourcemapFiles(cliVersion)
    if (!useGit) {
      return payloads
    }

    await this.addRepositoryDataToPayloads(payloads)

    return payloads
  }

  // GetRepositoryPayload generates the repository payload for a specific sourcemap.
  // It specifically looks for the list of tracked files that are associated to the source paths
  // declared inside the sourcemap.
  private getRepositoryPayload = (repositoryData: RepositoryData, sourcemapPath: string): string | undefined => {
    let repositoryPayload: string | undefined
    const files = repositoryData.trackedFilesMatcher.matchSourcemap(this.context.stdout, sourcemapPath)
    if (files) {
      repositoryPayload = JSON.stringify({
        data: [
          {
            files,
            hash: repositoryData.hash,
            repository_url: repositoryData.remote,
          },
        ],
        // Make sure to update the version if the format of the JSON payloads changes in any way.
        version: 1,
      })
    }

    return repositoryPayload
  }

  private isMinifiedPathPrefixValid(): boolean {
    let protocol
    try {
      const objUrl = new URL(this.minifiedPathPrefix!)
      protocol = objUrl.protocol
    } catch {
      // Do nothing.
    }

    if (!protocol && !this.minifiedPathPrefix!.startsWith('/')) {
      return false
    }

    return true
  }

  private async uploadSourcemap(api: APIHelper, metricsLogger: BufferedMetricsLogger, sourcemap: Payload) {
    if (!fs.existsSync(sourcemap.minifiedFilePath)) {
      this.context.stdout.write(
        renderFailedUpload(sourcemap, `Missing corresponding JS file for sourcemap (${sourcemap.minifiedFilePath})`)
      )
      metricsLogger.increment('skipped_missing_js', 1)

      return
    }

    try {
      await retry(
        async (bail) => {
          try {
            if (this.dryRun) {
              this.context.stdout.write(renderDryRunUpload(sourcemap))

              return
            }
            await api.uploadSourcemap(sourcemap, this.context.stdout.write.bind(this.context.stdout))
            metricsLogger.increment('success', 1)
          } catch (error) {
            if (error.response) {
              // If it's an axios error
              if (!errorCodesNoRetry.includes(error.response.status)) {
                // And a status code that is not excluded from retries, throw the error so that upload is retried
                throw error
              }
            }
            // If it's another error or an axios error we don't want to retry, bail
            bail(error)

            return
          }
        },
        {
          onRetry: (e, attempt) => {
            metricsLogger.increment('retries', 1)
            this.context.stdout.write(renderRetriedUpload(sourcemap, e.message, attempt))
          },
          retries: 5,
        }
      )
    } catch (error) {
      metricsLogger.increment('failed', 1)
      this.context.stdout.write(renderFailedUpload(sourcemap, error))
      if (error.response) {
        // If it's an axios error
        if (!errorCodesStopUpload.includes(error.response.status)) {
          // And a status code that should not stop the whole upload, just return
          return
        }
      }
      throw error
    }
  }
}

UploadCommand.addPath('sourcemaps', 'upload')
UploadCommand.addOption('basePath', Command.String({required: true}))
UploadCommand.addOption('releaseVersion', Command.String('--release-version'))
UploadCommand.addOption('service', Command.String('--service'))
UploadCommand.addOption('minifiedPathPrefix', Command.String('--minified-path-prefix'))
UploadCommand.addOption('projectPath', Command.String('--project-path'))
UploadCommand.addOption('maxConcurrency', Command.String('--max-concurrency'))
UploadCommand.addOption('dryRun', Command.Boolean('--dry-run'))
UploadCommand.addOption('repositoryURL', Command.String('--repository-url'))
<<<<<<< HEAD
UploadCommand.addOption('disableGit', Command.Boolean('--disable-git'))
=======
UploadCommand.addOption('enableGit', Command.Boolean('--enable-git-experimental'))
>>>>>>> 92583846
<|MERGE_RESOLUTION|>--- conflicted
+++ resolved
@@ -48,7 +48,6 @@
   private config = {
     apiKey: process.env.DATADOG_API_KEY,
   }
-  private disableGit?: boolean
   private dryRun = false
   private enableGit?: boolean
   private maxConcurrency = 20
@@ -100,11 +99,7 @@
     )
     const cliVersion = require('../../../package.json').version
     const metricsLogger = getMetricsLogger(this.releaseVersion, this.service, cliVersion)
-<<<<<<< HEAD
-    const useGit = this.disableGit === undefined || !this.disableGit
-=======
     const useGit = this.enableGit !== undefined && this.enableGit
->>>>>>> 92583846
     const initialTime = Date.now()
     const payloads = await this.getPayloadsToUpload(useGit, cliVersion)
     const upload = (p: Payload) => this.uploadSourcemap(api, metricsLogger, p)
@@ -285,8 +280,4 @@
 UploadCommand.addOption('maxConcurrency', Command.String('--max-concurrency'))
 UploadCommand.addOption('dryRun', Command.Boolean('--dry-run'))
 UploadCommand.addOption('repositoryURL', Command.String('--repository-url'))
-<<<<<<< HEAD
-UploadCommand.addOption('disableGit', Command.Boolean('--disable-git'))
-=======
-UploadCommand.addOption('enableGit', Command.Boolean('--enable-git-experimental'))
->>>>>>> 92583846
+UploadCommand.addOption('enableGit', Command.Boolean('--enable-git-experimental'))