import path from 'path'
import {URL} from 'url'

import chalk from 'chalk'
import {Command, Option} from 'clipanion'
import glob from 'glob'
import asyncPool from 'tiny-async-pool'

import {ApiKeyValidator, newApiKeyValidator} from '../../helpers/apikey'
import {getBaseSourcemapIntakeUrl} from '../../helpers/base-intake-url'
import {InvalidConfigurationError} from '../../helpers/errors'
import {getRepositoryData, newSimpleGit, RepositoryData} from '../../helpers/git/format-git-sourcemaps-data'
import {RequestBuilder} from '../../helpers/interfaces'
import {getMetricsLogger, MetricsLogger} from '../../helpers/metrics'
import {upload, UploadStatus} from '../../helpers/upload'
import {getRequestBuilder, buildPath} from '../../helpers/utils'
import * as validation from '../../helpers/validation'
import {version} from '../../helpers/version'

import {Sourcemap} from './interfaces'
import {
  renderCommandInfo,
  renderConfigurationError,
  renderFailedUpload,
  renderGitDataNotAttachedWarning,
  renderGitWarning,
  renderInvalidPrefix,
  renderRetriedUpload,
  renderSourcesNotFoundWarning,
  renderSuccessfulCommand,
  renderUpload,
} from './renderer'
import {getMinifiedFilePath} from './utils'
import {InvalidPayload, validatePayload} from './validation'

export class UploadCommand extends Command {
  public static paths = [['sourcemaps', 'upload']]

  public static usage = Command.Usage({
<<<<<<< HEAD
    category: 'Source Code Integration',
=======
    category: 'RUM',
>>>>>>> 386c311b
    description: 'Upload javascript sourcemaps to Datadog.',
    details: `
      This command will upload all javascript sourcemaps and their corresponding javascript file to Datadog in order to un-minify front-end stack traces received by Datadog.\n
      See README for details.
    `,
    examples: [
      [
        'Upload all sourcemaps in current directory',
        'datadog-ci sourcemaps upload . --service my-service --minified-path-prefix https://static.datadog.com --release-version 1.234',
      ],
      [
        'Upload all sourcemaps in /home/users/ci with 50 concurrent uploads',
        'datadog-ci sourcemaps upload /home/users/ci --service my-service --minified-path-prefix https://static.datadog.com --release-version 1.234 --max-concurrency 50',
      ],
    ],
  })

  private basePath = Option.String({required: true})
  private disableGit = Option.Boolean('--disable-git')
  private dryRun = Option.Boolean('--dry-run', false)
  private maxConcurrency = Option.String('--max-concurrency', '20', {validator: validation.isInteger()})
  private minifiedPathPrefix = Option.String('--minified-path-prefix')
  private projectPath = Option.String('--project-path', '')
  private releaseVersion = Option.String('--release-version')
  private repositoryURL = Option.String('--repository-url')
  private service = Option.String('--service')

  private cliVersion = version
  private config = {
    apiKey: process.env.DATADOG_API_KEY,
    datadogSite: process.env.DATADOG_SITE || 'datadoghq.com',
  }

  public async execute() {
    if (!this.releaseVersion) {
      this.context.stderr.write('Missing release version\n')

      return 1
    }

    if (!this.service) {
      this.context.stderr.write('Missing service\n')

      return 1
    }

    if (!this.minifiedPathPrefix) {
      this.context.stderr.write('Missing minified path\n')

      return 1
    }

    if (!this.isMinifiedPathPrefixValid()) {
      this.context.stdout.write(renderInvalidPrefix)

      return 1
    }

    // Normalizing the basePath to resolve .. and .
    // Always using the posix version to avoid \ on Windows.
    this.basePath = path.posix.normalize(this.basePath)
    this.context.stdout.write(
      renderCommandInfo(
        this.basePath,
        this.minifiedPathPrefix,
        this.projectPath,
        this.releaseVersion,
        this.service,
        this.maxConcurrency,
        this.dryRun
      )
    )
    const metricsLogger = getMetricsLogger({
      datadogSite: process.env.DATADOG_SITE,
      defaultTags: [`version:${this.releaseVersion}`, `service:${this.service}`, `cli_version:${this.cliVersion}`],
      prefix: 'datadog.ci.sourcemaps.',
    })
    const apiKeyValidator = newApiKeyValidator({
      apiKey: this.config.apiKey,
      datadogSite: this.config.datadogSite,
      metricsLogger: metricsLogger.logger,
    })
    const useGit = this.disableGit === undefined || !this.disableGit
    const initialTime = Date.now()
    const payloads = await this.getPayloadsToUpload(useGit)
    const requestBuilder = this.getRequestBuilder()
    const uploadMultipart = this.upload(requestBuilder, metricsLogger, apiKeyValidator)
    try {
      const results = await asyncPool(this.maxConcurrency, payloads, uploadMultipart)
      const totalTime = (Date.now() - initialTime) / 1000
      this.context.stdout.write(renderSuccessfulCommand(results, totalTime, this.dryRun))
      metricsLogger.logger.gauge('duration', totalTime)

      return 0
    } catch (error) {
      if (error instanceof InvalidConfigurationError) {
        this.context.stdout.write(renderConfigurationError(error))

        return 1
      }
      // Otherwise unknown error, let's propagate the exception
      throw error
    } finally {
      try {
        await metricsLogger.flush()
      } catch (err) {
        this.context.stdout.write(`WARN: ${err}\n`)
      }
    }
  }

  // Fills the 'repository' field of each payload with data gathered using git.
  private addRepositoryDataToPayloads = async (payloads: Sourcemap[]) => {
    try {
      const repositoryData = await getRepositoryData(await newSimpleGit(), this.repositoryURL)
      await Promise.all(
        payloads.map(async (payload) => {
          const repositoryPayload = this.getRepositoryPayload(repositoryData, payload.sourcemapPath)
          payload.addRepositoryData({
            gitCommitSha: repositoryData.hash,
            gitRepositoryPayload: repositoryPayload,
            gitRepositoryURL: repositoryData.remote,
          })
        })
      )
    } catch (e) {
      this.context.stdout.write(renderGitWarning(e))
    }
  }

  // Looks for the sourcemaps and minified files on disk and returns
  // the associated payloads.
  private getMatchingSourcemapFiles = async (): Promise<Sourcemap[]> => {
    const sourcemapFiles = glob.sync(buildPath(this.basePath, '**/*js.map'))

    return Promise.all(
      sourcemapFiles.map(async (sourcemapPath) => {
        const minifiedFilePath = getMinifiedFilePath(sourcemapPath)
        const [minifiedURL, relativePath] = this.getMinifiedURLAndRelativePath(minifiedFilePath)

        return new Sourcemap(minifiedFilePath, minifiedURL, sourcemapPath, relativePath, this.minifiedPathPrefix)
      })
    )
  }

  private getMinifiedURLAndRelativePath(minifiedFilePath: string): [string, string] {
    const relativePath = minifiedFilePath.replace(this.basePath, '')

    return [buildPath(this.minifiedPathPrefix!, relativePath), relativePath]
  }

  private getPayloadsToUpload = async (useGit: boolean): Promise<Sourcemap[]> => {
    const payloads = await this.getMatchingSourcemapFiles()
    if (!useGit) {
      return payloads
    }

    await this.addRepositoryDataToPayloads(payloads)

    return payloads
  }

  // GetRepositoryPayload generates the repository payload for a specific sourcemap.
  // It specifically looks for the list of tracked files that are associated to the source paths
  // declared inside the sourcemap.
  private getRepositoryPayload = (repositoryData: RepositoryData, sourcemapPath: string): string | undefined => {
    const onSourcesNotFound = () => {
      this.context.stdout.write(renderSourcesNotFoundWarning(sourcemapPath))
    }
    let repositoryPayload: string | undefined
    try {
      const files = repositoryData.trackedFilesMatcher.matchSourcemap(sourcemapPath, onSourcesNotFound)
      if (files) {
        repositoryPayload = JSON.stringify({
          data: [
            {
              files,
              hash: repositoryData.hash,
              repository_url: repositoryData.remote,
            },
          ],
          // Make sure to update the version if the format of the JSON payloads changes in any way.
          version: 1,
        })
      }

      return repositoryPayload
    } catch (error) {
      this.context.stdout.write(renderGitDataNotAttachedWarning(sourcemapPath, error.message))

      return undefined
    }
  }

  private getRequestBuilder(): RequestBuilder {
    if (!this.config.apiKey) {
      throw new InvalidConfigurationError(`Missing ${chalk.bold('DATADOG_API_KEY')} in your environment.`)
    }

    return getRequestBuilder({
      apiKey: this.config.apiKey,
      baseUrl: getBaseSourcemapIntakeUrl(this.config.datadogSite),
      headers: new Map([
        ['DD-EVP-ORIGIN', 'datadog-ci sourcemaps'],
        ['DD-EVP-ORIGIN-VERSION', this.cliVersion],
      ]),
      overrideUrl: 'api/v2/srcmap',
    })
  }

  private isMinifiedPathPrefixValid(): boolean {
    let host
    try {
      const objUrl = new URL(this.minifiedPathPrefix!)
      host = objUrl.host
    } catch {
      // Do nothing.
    }

    if (!host && !this.minifiedPathPrefix!.startsWith('/')) {
      return false
    }

    return true
  }

  private upload(
    requestBuilder: RequestBuilder,
    metricsLogger: MetricsLogger,
    apiKeyValidator: ApiKeyValidator
  ): (sourcemap: Sourcemap) => Promise<UploadStatus> {
    return async (sourcemap: Sourcemap) => {
      try {
        validatePayload(sourcemap, this.context.stdout)
      } catch (error) {
        if (error instanceof InvalidPayload) {
          this.context.stdout.write(renderFailedUpload(sourcemap, error.message))
          metricsLogger.logger.increment('skipped_sourcemap', 1, [`reason:${error.reason}`])
        } else {
          this.context.stdout.write(
            renderFailedUpload(
              sourcemap,
              `Skipping sourcemap ${sourcemap.sourcemapPath} because of error: ${error.message}`
            )
          )
          metricsLogger.logger.increment('skipped_sourcemap', 1, ['reason:unknown'])
        }

        return UploadStatus.Skipped
      }

      const payload = sourcemap.asMultipartPayload(
        this.cliVersion,
        this.service!,
        this.releaseVersion!,
        this.projectPath
      )
      if (this.dryRun) {
        this.context.stdout.write(`[DRYRUN] ${renderUpload(sourcemap)}`)

        return UploadStatus.Success
      }

      return upload(requestBuilder)(payload, {
        apiKeyValidator,
        onError: (e) => {
          this.context.stdout.write(renderFailedUpload(sourcemap, e.message))
          metricsLogger.logger.increment('failed', 1)
        },
        onRetry: (e, attempts) => {
          this.context.stdout.write(renderRetriedUpload(sourcemap, e.message, attempts))
          metricsLogger.logger.increment('retries', 1)
        },
        onUpload: () => {
          this.context.stdout.write(renderUpload(sourcemap))
        },
        retries: 5,
        useGzip: true,
      })
    }
  }
}<|MERGE_RESOLUTION|>--- conflicted
+++ resolved
@@ -37,11 +37,7 @@
   public static paths = [['sourcemaps', 'upload']]
 
   public static usage = Command.Usage({
-<<<<<<< HEAD
-    category: 'Source Code Integration',
-=======
     category: 'RUM',
->>>>>>> 386c311b
     description: 'Upload javascript sourcemaps to Datadog.',
     details: `
       This command will upload all javascript sourcemaps and their corresponding javascript file to Datadog in order to un-minify front-end stack traces received by Datadog.\n
