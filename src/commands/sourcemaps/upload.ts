--- conflicted
+++ resolved
@@ -131,15 +131,10 @@
     return apiConstructor(getBaseIntakeUrl(), this.config.apiKey!)
   }
 
-<<<<<<< HEAD
   // Looks for the sourcemaps and minified files on disk and returns
   // the associated payloads.
   private getMatchingSourcemapFiles = async (cliVersion: string): Promise<Payload[]> => {
-    const sourcemapFiles = glob.sync(buildPath(this.basePath!, '**/*.js.map'))
-=======
-  private getMatchingSourcemapFiles(): Payload[] {
     const sourcemapFiles = glob.sync(buildPath(this.basePath!, '**/*js.map'))
->>>>>>> 39450fc7
 
     return Promise.all(
       sourcemapFiles.map(async (sourcemapPath) => {
