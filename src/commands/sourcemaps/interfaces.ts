import {AxiosPromise, AxiosResponse} from 'axios'
import {Writable} from 'stream'

export interface Payload {
  cliVersion: string
<<<<<<< HEAD
=======
  gitCommitSha?: string
  gitRepositoryPayload?: string
  gitRepositoryURL?: string
>>>>>>> 9d252a2e
  minifiedFilePath: string
  minifiedUrl: string
  overwrite?: boolean
  projectPath: string
  repository?: string
  service: string
  sourcemapPath: string
  version: string
}

export interface APIHelper {
  uploadSourcemap(sourcemap: Payload, write: Writable['write']): AxiosPromise<AxiosResponse>
}<|MERGE_RESOLUTION|>--- conflicted
+++ resolved
@@ -3,17 +3,13 @@
 
 export interface Payload {
   cliVersion: string
-<<<<<<< HEAD
-=======
   gitCommitSha?: string
   gitRepositoryPayload?: string
   gitRepositoryURL?: string
->>>>>>> 9d252a2e
   minifiedFilePath: string
   minifiedUrl: string
   overwrite?: boolean
   projectPath: string
-  repository?: string
   service: string
   sourcemapPath: string
   version: string
