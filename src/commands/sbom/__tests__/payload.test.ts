import fs from 'fs'

import {DatadogCiConfig} from '../../../helpers/config'
import {getSpanTags} from '../../../helpers/tags'

import {generatePayload} from '../payload'
import {DependencyLanguage, DependencyLicense, Location} from '../types'

describe('generation of payload', () => {
  beforeEach(() => {
    jest.spyOn(console, 'debug').mockImplementation()
    jest.spyOn(console, 'log').mockImplementation()
  })

  test('should correctly work with a CycloneDX 1.4 file', async () => {
    const sbomFile = './src/commands/sbom/__tests__/fixtures/sbom.1.4.ok.json'
    const sbomContent = JSON.parse(fs.readFileSync(sbomFile).toString('utf8'))
    const config: DatadogCiConfig = {
      apiKey: undefined,
      env: undefined,
      envVarTags: undefined,
    }
    const tags = await getSpanTags(config, [])

    const payload = generatePayload(sbomContent, tags, 'service', 'env')
    expect(payload).not.toBeNull()
    expect(payload?.id).toStrictEqual(expect.any(String))

    expect(payload?.commit.sha).toStrictEqual(expect.any(String))
    expect(payload?.commit.author_name).toStrictEqual(expect.any(String))
    expect(payload?.commit.author_email).toStrictEqual(expect.any(String))
    expect(payload?.commit.branch).toStrictEqual(expect.any(String))
    expect(payload?.repository.url).toContain('github.com')
    expect(payload?.repository.url).toContain('DataDog/datadog-ci')
    expect(payload?.dependencies.length).toBe(62)
    expect(payload?.dependencies[0].name).toBe('stack-cors')
    expect(payload?.dependencies[0].version).toBe('1.3.0')
    expect(payload?.dependencies[0].licenses.length).toBe(1)
    expect(payload?.dependencies[0].licenses[0]).toBe(DependencyLicense.MIT)
    expect(payload?.dependencies[0].language).toBe(DependencyLanguage.PHP)
  })
  test('should succeed when called on a valid SBOM file for CycloneDX 1.5', async () => {
    const sbomFile = './src/commands/sbom/__tests__/fixtures/sbom.1.5.ok.json'
    const sbomContent = JSON.parse(fs.readFileSync(sbomFile).toString('utf8'))
    const config: DatadogCiConfig = {
      apiKey: undefined,
      env: undefined,
      envVarTags: undefined,
    }
    const tags = await getSpanTags(config, [])

    const payload = generatePayload(sbomContent, tags, 'service', 'env')
    expect(payload).not.toBeNull()
    expect(payload?.id).toStrictEqual(expect.any(String))

    expect(payload?.commit.sha).toStrictEqual(expect.any(String))
    expect(payload?.commit.author_name).toStrictEqual(expect.any(String))
    expect(payload?.commit.author_email).toStrictEqual(expect.any(String))
    expect(payload?.commit.branch).toStrictEqual(expect.any(String))
    expect(payload?.repository.url).toContain('github.com')
    expect(payload?.repository.url).toContain('DataDog/datadog-ci')
    expect(payload?.dependencies.length).toBe(147)

    const dependenciesWithoutLicense = payload?.dependencies.filter((d) => d.licenses.length === 0)
    expect(dependenciesWithoutLicense?.length).toBe(17)
  })

  test('SBOM for rust with multiple licenses', async () => {
    const sbomFile = './src/commands/sbom/__tests__/fixtures/sbom-rust.json'
    const sbomContent = JSON.parse(fs.readFileSync(sbomFile).toString('utf8'))
    const config: DatadogCiConfig = {
      apiKey: undefined,
      env: undefined,
      envVarTags: undefined,
    }
    const tags = await getSpanTags(config, [])

    const payload = generatePayload(sbomContent, tags, 'service', 'env')

    expect(payload?.dependencies.length).toStrictEqual(305)
    const dependenciesWithoutLicense = payload?.dependencies.filter((d) => d.licenses.length === 0)
    expect(dependenciesWithoutLicense?.length).toStrictEqual(3)

    // Check licenses is correct
    console.log(payload?.dependencies[0].licenses)
    expect(payload?.dependencies[0].licenses.length).toStrictEqual(1)

    expect(payload?.dependencies[1].licenses.length).toStrictEqual(2)
    expect(payload?.dependencies[1].licenses[0]).toStrictEqual(DependencyLicense.MIT)
    expect(payload?.dependencies[1].licenses[1]).toStrictEqual(DependencyLicense.APACHE2)

    // all languages are detected
    const dependenciesWithoutLanguage = payload?.dependencies.filter((d) => !d.language)
    expect(dependenciesWithoutLanguage?.length).toStrictEqual(0)
  })

  test('SBOM generated for Ruby from a Gemfile lock', async () => {
    const sbomFile = './src/commands/sbom/__tests__/fixtures/sbom-ruby.json'
    const sbomContent = JSON.parse(fs.readFileSync(sbomFile).toString('utf8'))
    const config: DatadogCiConfig = {
      apiKey: undefined,
      env: undefined,
      envVarTags: undefined,
    }
    const tags = await getSpanTags(config, [])

    const payload = generatePayload(sbomContent, tags, 'service', 'env')

    expect(payload?.dependencies.length).toStrictEqual(64)
    const dependenciesWithoutLicense = payload?.dependencies.filter((d) => d.licenses.length === 0)
    expect(dependenciesWithoutLicense?.length).toStrictEqual(64)

    // all languages are detected
    const dependenciesWithoutLanguage = payload?.dependencies.filter((d) => !d.language)
    expect(dependenciesWithoutLanguage?.length).toStrictEqual(0)
  })

  test('SBOM generated for Java and Go', async () => {
    const sbomFile = './src/commands/sbom/__tests__/fixtures/sbom-java-go.json'
    const sbomContent = JSON.parse(fs.readFileSync(sbomFile).toString('utf8'))
    const config: DatadogCiConfig = {
      apiKey: undefined,
      env: undefined,
      envVarTags: undefined,
    }
    const tags = await getSpanTags(config, [])

    const payload = generatePayload(sbomContent, tags, 'service', 'env')

    expect(payload?.dependencies.length).toStrictEqual(89)
    const dependenciesWithoutLicense = payload?.dependencies.filter((d) => d.licenses.length === 0)
    expect(dependenciesWithoutLicense?.length).toStrictEqual(10)

    // all languages are detected
    const dependenciesWithoutLanguage = payload?.dependencies.filter((d) => !d.language)
    expect(dependenciesWithoutLanguage?.length).toStrictEqual(0)
    const dependenciesWithJava = payload?.dependencies.filter((d) => d.language === DependencyLanguage.JVM)
    expect(dependenciesWithJava?.length).toStrictEqual(55)
    const dependenciesWithGo = payload?.dependencies.filter((d) => d.language === DependencyLanguage.GO)
    expect(dependenciesWithGo?.length).toStrictEqual(34)
  })

  test('SBOM generated for Python', async () => {
    const sbomFile = './src/commands/sbom/__tests__/fixtures/sbom-python.json'
    const sbomContent = JSON.parse(fs.readFileSync(sbomFile).toString('utf8'))
    const config: DatadogCiConfig = {
      apiKey: undefined,
      env: undefined,
      envVarTags: undefined,
    }
    const tags = await getSpanTags(config, [])

    const payload = generatePayload(sbomContent, tags, 'service', 'env')

    expect(payload?.dependencies.length).toStrictEqual(19)
    const dependenciesWithoutLicense = payload?.dependencies.filter((d) => d.licenses.length === 0)
    expect(dependenciesWithoutLicense?.length).toStrictEqual(19)

    // all languages are detected
    const dependenciesWithoutLanguage = payload?.dependencies.filter((d) => !d.language)
    expect(dependenciesWithoutLanguage?.length).toStrictEqual(0)
    const dependenciesWithPython = payload?.dependencies.filter((d) => d.language === DependencyLanguage.PYTHON)
    expect(dependenciesWithPython?.length).toStrictEqual(19)
  })

  test('SBOM generated from Trivy 4.9 with group', async () => {
    const sbomFile = './src/commands/sbom/__tests__/fixtures/trivy-4.9.json'
    const sbomContent = JSON.parse(fs.readFileSync(sbomFile).toString('utf8'))
    const config: DatadogCiConfig = {
      apiKey: undefined,
      env: undefined,
      envVarTags: undefined,
    }
    const tags = await getSpanTags(config, [])

    const payload = generatePayload(sbomContent, tags, 'service', 'env')

    expect(payload?.dependencies.length).toStrictEqual(433)
    const dependencies = payload?.dependencies
    const dependenciesWithoutLicense = payload?.dependencies.filter((d) => d.licenses.length === 0)
    expect(dependenciesWithoutLicense?.length).toStrictEqual(433)

    // all languages are detected
    const dependenciesWithoutLanguage = payload?.dependencies.filter((d) => !d.language)
    expect(dependenciesWithoutLanguage?.length).toStrictEqual(0)
    const dependenciesWithNode = payload?.dependencies.filter((d) => d.language === DependencyLanguage.NPM)
    expect(dependenciesWithNode?.length).toStrictEqual(433)
    expect(dependencies?.filter((d) => d.group !== undefined).length).toBeGreaterThan(0)
    expect(dependencies && dependencies[10].group).toStrictEqual('@aws-sdk')
  })
<<<<<<< HEAD

  test('SBOM generated from cyclonedx-npm', async () => {
    const sbomFile = './src/commands/sbom/__tests__/fixtures/cyclonedx-npm.json'
=======
  test('SBOM generated from osv-scanner with files', async () => {
    const sbomFile = './src/commands/sbom/__tests__/fixtures/osv-scanner-files.json'
>>>>>>> 96f32238
    const sbomContent = JSON.parse(fs.readFileSync(sbomFile).toString('utf8'))
    const config: DatadogCiConfig = {
      apiKey: undefined,
      env: undefined,
      envVarTags: undefined,
    }
    const tags = await getSpanTags(config, [])

    const payload = generatePayload(sbomContent, tags, 'service', 'env')

<<<<<<< HEAD
    expect(payload?.dependencies.length).toStrictEqual(63)
    const dependenciesWithoutLicense = payload?.dependencies.filter((d) => d.licenses.length === 0)
    expect(dependenciesWithoutLicense?.length).toStrictEqual(0)

    // all languages are detected
    const dependenciesWithoutLanguage = payload?.dependencies.filter((d) => !d.language)
    expect(dependenciesWithoutLanguage?.length).toStrictEqual(0)
    const dependenciesWithNode = payload?.dependencies.filter((d) => d.language === DependencyLanguage.NPM)
    expect(dependenciesWithNode?.length).toStrictEqual(63)
=======
    expect(payload?.dependencies.length).toStrictEqual(22)
    const dependencies = payload!.dependencies

    // all languages are detected
    const dependenciesWithoutLocation = payload?.dependencies.filter((d) => !d.locations)
    expect(dependenciesWithoutLocation?.length).toStrictEqual(0)

    // Check that we can have multiple locations
    expect(dependencies[0].locations?.length).toStrictEqual(1)
    expect(dependencies[1].locations?.length).toStrictEqual(1)

    // check location correctness
    expect(dependencies[0]).not.toBeNull()
    expect(dependencies[0].locations![0].block!.start.line).toStrictEqual(62)
    expect(dependencies[0].locations![0].block!.start.col).toStrictEqual(9)
    expect(dependencies[0].locations![0].block!.end.line).toStrictEqual(67)
    expect(dependencies[0].locations![0].block!.end.col).toStrictEqual(22)
    expect(dependencies[0].locations![0].block!.file_name).toStrictEqual('/Users/julien.delange/tmp/tutorials/pom.xml')

    // check that we do not have duplicate locations. The org.assertj:assertj-core in our test file has 2 locations
    // but 1 unique locations only (lots of duplicates). We make sure we only surface the non-duplicates ones.
    const dependencyAssertJCore = dependencies[0]
    expect(dependencyAssertJCore.name).toStrictEqual('org.assertj:assertj-core')
    expect(dependencyAssertJCore.locations?.length).toStrictEqual(1)

    // check that for a location, the end line is greater or equal to start line
    // if start and end lines are equal, the end col must be smaller than start col
    const checkLocation = (location: Location | undefined): void => {
      if (!location) {
        return
      }
      expect(location.end.line).toBeGreaterThanOrEqual(location.start.line)
      if (location.start.line === location.end.line) {
        // eslint-disable-next-line jest/no-conditional-expect
        expect(location.end.col).toBeGreaterThanOrEqual(location.start.col)
      }
    }

    // Check that all locations are valid
    for (const d of dependencies) {
      expect(d.locations).not.toBeNull()
      // just to avoid eslint warnings
      if (!d.locations) {
        continue
      }
      for (const l of d.locations) {
        checkLocation(l.block)
        checkLocation(l.name)
        checkLocation(l.namespace)
        checkLocation(l.version)
      }
    }
>>>>>>> 96f32238
  })
})<|MERGE_RESOLUTION|>--- conflicted
+++ resolved
@@ -188,35 +188,42 @@
     expect(dependencies?.filter((d) => d.group !== undefined).length).toBeGreaterThan(0)
     expect(dependencies && dependencies[10].group).toStrictEqual('@aws-sdk')
   })
-<<<<<<< HEAD
-
+  
   test('SBOM generated from cyclonedx-npm', async () => {
     const sbomFile = './src/commands/sbom/__tests__/fixtures/cyclonedx-npm.json'
-=======
+    const sbomContent = JSON.parse(fs.readFileSync(sbomFile).toString('utf8'))
+    const config: DatadogCiConfig = {
+      apiKey: undefined,
+      env: undefined,
+      envVarTags: undefined,
+    }
+    const tags = await getSpanTags(config, [])
+
+    const payload = generatePayload(sbomContent, tags, 'service', 'env')
+
+    expect(payload?.dependencies.length).toStrictEqual(63)
+    const dependenciesWithoutLicense = payload?.dependencies.filter((d) => d.licenses.length === 0)
+    expect(dependenciesWithoutLicense?.length).toStrictEqual(0)
+
+    // all languages are detected
+    const dependenciesWithoutLanguage = payload?.dependencies.filter((d) => !d.language)
+    expect(dependenciesWithoutLanguage?.length).toStrictEqual(0)
+    const dependenciesWithNode = payload?.dependencies.filter((d) => d.language === DependencyLanguage.NPM)
+    expect(dependenciesWithNode?.length).toStrictEqual(63)
+  })  
+  
   test('SBOM generated from osv-scanner with files', async () => {
     const sbomFile = './src/commands/sbom/__tests__/fixtures/osv-scanner-files.json'
->>>>>>> 96f32238
-    const sbomContent = JSON.parse(fs.readFileSync(sbomFile).toString('utf8'))
-    const config: DatadogCiConfig = {
-      apiKey: undefined,
-      env: undefined,
-      envVarTags: undefined,
-    }
-    const tags = await getSpanTags(config, [])
-
-    const payload = generatePayload(sbomContent, tags, 'service', 'env')
-
-<<<<<<< HEAD
-    expect(payload?.dependencies.length).toStrictEqual(63)
-    const dependenciesWithoutLicense = payload?.dependencies.filter((d) => d.licenses.length === 0)
-    expect(dependenciesWithoutLicense?.length).toStrictEqual(0)
-
-    // all languages are detected
-    const dependenciesWithoutLanguage = payload?.dependencies.filter((d) => !d.language)
-    expect(dependenciesWithoutLanguage?.length).toStrictEqual(0)
-    const dependenciesWithNode = payload?.dependencies.filter((d) => d.language === DependencyLanguage.NPM)
-    expect(dependenciesWithNode?.length).toStrictEqual(63)
-=======
+    const sbomContent = JSON.parse(fs.readFileSync(sbomFile).toString('utf8'))
+    const config: DatadogCiConfig = {
+      apiKey: undefined,
+      env: undefined,
+      envVarTags: undefined,
+    }
+    const tags = await getSpanTags(config, [])
+
+    const payload = generatePayload(sbomContent, tags, 'service', 'env')
+
     expect(payload?.dependencies.length).toStrictEqual(22)
     const dependencies = payload!.dependencies
 
@@ -269,6 +276,5 @@
         checkLocation(l.version)
       }
     }
->>>>>>> 96f32238
   })
 })