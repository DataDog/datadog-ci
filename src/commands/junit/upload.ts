import fs from 'fs'
import os from 'os'
import path from 'path'

import chalk from 'chalk'
import {Command} from 'clipanion'
import {XMLParser, XMLValidator} from 'fast-xml-parser'
import glob from 'glob'
import asyncPool from 'tiny-async-pool'

import {getCISpanTags} from '../../helpers/ci'
import {getGitMetadata} from '../../helpers/git/format-git-span-data'
import {SpanTags} from '../../helpers/interfaces'
import {RequestBuilder} from '../../helpers/interfaces'
import {Logger, LogLevel} from '../../helpers/logger'
import {retryRequest} from '../../helpers/retry'
import {parseTags, parseMetrics} from '../../helpers/tags'
import {getUserGitSpanTags} from '../../helpers/user-provided-git'
import {buildPath, getRequestBuilder, timedExecAsync} from '../../helpers/utils'

import {newSimpleGit} from '../git-metadata/git'
import {uploadToGitDB} from '../git-metadata/gitdb'
import {isGitRepo} from '../git-metadata/library'

import {apiConstructor, apiUrl, intakeUrl} from './api'
import id from './id'
import {APIHelper, Payload} from './interfaces'
import {
  renderCommandInfo,
  renderDryRunUpload,
  renderFailedUpload,
  renderFailedGitDBSync,
  renderInvalidFile,
  renderRetriedUpload,
  renderSuccessfulCommand,
  renderSuccessfulGitDBSync,
  renderSuccessfulUpload,
  renderUpload,
} from './renderer'
import {isFalse, isFile} from './utils'

const TRACE_ID_HTTP_HEADER = 'x-datadog-trace-id'
const PARENT_ID_HTTP_HEADER = 'x-datadog-parent-id'
const errorCodesStopUpload = [400, 403]

const validateXml = (xmlFilePath: string) => {
  const xmlFileContentString = String(fs.readFileSync(xmlFilePath))
  const validationOutput = XMLValidator.validate(xmlFileContentString)
  if (validationOutput !== true) {
    return validationOutput.err.msg
  }
  const xmlParser = new XMLParser()
  const xmlFileJSON = xmlParser.parse(String(xmlFileContentString))
  if (!xmlFileJSON.testsuites && !xmlFileJSON.testsuite) {
    return 'Neither <testsuites> nor <testsuite> are the root tag.'
  }

  return undefined
}

export class UploadJUnitXMLCommand extends Command {
  public static usage = Command.Usage({
    description: 'Upload jUnit XML test reports files to Datadog.',
    details: `
      This command will upload to jUnit XML test reports files to Datadog.\n
      See README for details.
    `,
    examples: [
      ['Upload all jUnit XML test report files in current directory', 'datadog-ci junit upload --service my-service .'],
      [
        'Upload all jUnit XML test report files in src/unit-test-reports and src/acceptance-test-reports',
        'datadog-ci junit upload --service my-service src/unit-test-reports src/acceptance-test-reports',
      ],
      [
        'Upload all jUnit XML test report files in current directory and add extra tags globally',
        'datadog-ci junit upload --service my-service --tags key1:value1 --tags key2:value2 .',
      ],
      [
        'Upload all jUnit XML test report files in current directory and add extra metrics globally',
        'datadog-ci junit upload --service my-service --metrics key1:123 --metrics key2:321 .',
      ],
      [
        'Upload all jUnit XML test report files in current directory to the datadoghq.eu site',
        'DD_SITE=datadoghq.eu datadog-ci junit upload --service my-service .',
      ],
      [
        'Upload all jUnit XML test report files in current directory while also collecting logs',
        'datadog-ci junit upload --service my-service --logs .',
      ],
      [
        'Upload all jUnit XML test report files in current directory customizing test suite with xpath',
        'datadog-ci junit upload --service my-service --xpath-tag test.suite=/testcase/@classname .',
      ],
      [
        'Upload all jUnit XML test report files in current directory adding a custom tag from property with xpath',
        "datadog-ci junit upload --service my-service --xpath-tag custom_tag=/testcase/..//property[@name='property-name'] .",
      ],
      [
        'Upload all jUnit XML test report files in current directory with extra verbosity',
        'datadog-ci junit upload --verbose --service my-service .',
      ],
    ],
  })

  private basePaths?: string[]
  private config = {
    apiKey: process.env.DATADOG_API_KEY || process.env.DD_API_KEY,
    env: process.env.DD_ENV,
    envVarTags: process.env.DD_TAGS,
    envVarMetrics: process.env.DD_METRICS,
  }
  private verbose = false
  private dryRun = false
  private env?: string
  private logs = false
  private maxConcurrency = 20
  private metrics?: string[]
  private service?: string
  private tags?: string[]
  private reportTags?: string[]
  private reportMetrics?: string[]
  private rawXPathTags?: string[]
  private xpathTags?: Record<string, string>
  private gitRepositoryURL?: string
  private skipGitMetadataUpload = true
  private logger: Logger = new Logger((s: string) => this.context.stdout.write(s), LogLevel.INFO)

  public async execute() {
    this.logger.setLogLevel(this.verbose ? LogLevel.DEBUG : LogLevel.INFO)
    this.logger.setShouldIncludeTime(this.verbose)
    if (!this.service) {
      this.service = process.env.DD_SERVICE
    }
    // Unless the user explicitly passes '0' or 'false'
    // by `--skip-git-metadata-upload=0` or `--skip-git-metadata-upload=false` respectively,
    // this will be true, so git metadata won't be uploaded
    if (this.skipGitMetadataUpload) {
      this.skipGitMetadataUpload = !isFalse(this.skipGitMetadataUpload)
    }

    if (!this.service) {
      this.context.stderr.write('Missing service\n')

      return 1
    }
    if (!this.basePaths || !this.basePaths.length) {
      this.context.stderr.write('Missing basePath\n')

      return 1
    }

    if (!this.config.env) {
      this.config.env = this.env
    }

    if (
      !this.logs &&
      process.env.DD_CIVISIBILITY_LOGS_ENABLED &&
      !['false', '0'].includes(process.env.DD_CIVISIBILITY_LOGS_ENABLED.toLowerCase())
    ) {
      this.logs = true
    }

    if (this.rawXPathTags) {
      this.xpathTags = this.parseXPathTags(this.rawXPathTags)
      if (Object.keys(this.xpathTags).length !== this.rawXPathTags.length) {
        return 1
      }
    }

    const api = this.getApiHelper()

    // Normalizing the basePath to resolve .. and .
    // Always using the posix version to avoid \ on Windows.
    this.basePaths = this.basePaths.map((basePath) => path.posix.normalize(basePath))
    this.logger.info(renderCommandInfo(this.basePaths, this.service, this.maxConcurrency, this.dryRun))

    const spanTags = await this.getSpanTags()
    const customTags = this.getCustomTags()
    const customMetrics = this.getCustomMetrics()
    const reportTags = this.getReportTags()
    const reportMetrics = this.getReportMetrics()
    const payloads = await this.getMatchingJUnitXMLFiles(spanTags, customTags, customMetrics, reportTags, reportMetrics)
    const upload = (p: Payload) => this.uploadJUnitXML(api, p)

    const initialTime = new Date().getTime()

    await asyncPool(this.maxConcurrency, payloads, upload)

    const totalTimeSeconds = (Date.now() - initialTime) / 1000
    this.logger.info(renderSuccessfulUpload(this.dryRun, payloads.length, totalTimeSeconds))

    if (!this.skipGitMetadataUpload) {
      if (await isGitRepo()) {
        const traceId = id()

        const requestBuilder = getRequestBuilder({
          baseUrl: apiUrl,
          apiKey: this.config.apiKey!,
          headers: new Map([
            [TRACE_ID_HTTP_HEADER, traceId],
            [PARENT_ID_HTTP_HEADER, traceId],
          ]),
        })
        try {
          this.logger.info(`${this.dryRun ? '[DRYRUN] ' : ''}Syncing git metadata...`)
          let elapsed = 0
          if (!this.dryRun) {
            elapsed = await timedExecAsync(this.uploadToGitDB.bind(this), {requestBuilder})
          }
          this.logger.info(renderSuccessfulGitDBSync(this.dryRun, elapsed))
        } catch (err) {
          this.logger.info(renderFailedGitDBSync(err))
        }
      } else {
        this.logger.info(`${this.dryRun ? '[DRYRUN] ' : ''}Not syncing git metadata (not a git repo)`)
      }
    } else {
      this.logger.debug('Not syncing git metadata (skip git upload flag detected)')
    }

    if (!this.dryRun) {
      this.context.stdout.write(renderSuccessfulCommand(spanTags, this.service, this.config.env))
    }
  }

  private async uploadToGitDB(opts: {requestBuilder: RequestBuilder}) {
    await uploadToGitDB(this.logger, opts.requestBuilder, await newSimpleGit(), this.dryRun, this.gitRepositoryURL)
  }

  private getApiHelper(): APIHelper {
    if (!this.config.apiKey) {
      this.logger.error(
        `Neither ${chalk.red.bold('DATADOG_API_KEY')} nor ${chalk.red.bold('DD_API_KEY')} is in your environment.`
      )
      throw new Error('API key is missing')
    }

    return apiConstructor(intakeUrl, this.config.apiKey)
  }

  private parseXPathTags(rawXPathTags: string[]): Record<string, string> {
    return rawXPathTags.reduce((xpathTags: Record<string, string>, rawExpression: string) => {
      const index = rawExpression.indexOf('=')
      if (index === -1) {
        this.context.stderr.write('Invalid xpath-tag: missing =. Value must be <tag>=<xpath-expression>\n')

        return xpathTags
      }

      const tagName = rawExpression.substring(0, index)
      const xPath = rawExpression.substring(index + 1)
      xpathTags[tagName] = xPath

      return xpathTags
    }, {})
  }

<<<<<<< HEAD
  private async getMatchingJUnitXMLFiles(
    spanTags: SpanTags,
    customTags: Record<string, string>,
    customMetrics: Record<string, number>,
    reportTags: Record<string, string>,
    reportMetrics: Record<string, number>
  ): Promise<Payload[]> {
    const jUnitXMLFiles = (this.basePaths || []).reduce((acc: string[], basePath: string) => {
      const isFile = !!path.extname(basePath)
      if (isFile) {
        return acc.concat(fs.existsSync(basePath) ? [basePath] : [])
      }
=======
  private async getMatchingJUnitXMLFiles(spanTags: SpanTags): Promise<Payload[]> {
    const jUnitXMLFiles = (this.basePaths || [])
      .reduce((acc: string[], basePath: string) => {
        if (isFile(basePath)) {
          return acc.concat(fs.existsSync(basePath) ? [basePath] : [])
        }
>>>>>>> eefa71af

        return acc.concat(glob.sync(buildPath(basePath, '*.xml')))
      }, [])
      .filter(isFile)

    const validUniqueFiles = [...new Set(jUnitXMLFiles)].filter((jUnitXMLFilePath) => {
      const validationErrorMessage = validateXml(jUnitXMLFilePath)
      if (validationErrorMessage) {
        this.context.stdout.write(renderInvalidFile(jUnitXMLFilePath, validationErrorMessage))

        return false
      }

      return true
    })

    return validUniqueFiles.map((jUnitXMLFilePath) => ({
      hostname: os.hostname(),
      logsEnabled: this.logs,
      xpathTags: this.xpathTags,
      spanTags,
      customTags,
      customMetrics,
      reportTags,
      reportMetrics,
      xmlPath: jUnitXMLFilePath,
    }))
  }

  private async getSpanTags(): Promise<SpanTags> {
    const ciSpanTags = getCISpanTags()
    const gitSpanTags = await getGitMetadata()
    const userGitSpanTags = getUserGitSpanTags()

    return {
      ...gitSpanTags,
      ...ciSpanTags,
      ...userGitSpanTags,
      ...(this.config.env ? {env: this.config.env} : {}),
      service: this.service!,
    }
  }

  private getCustomTags(): Record<string, string> {
    const envVarTags = this.config.envVarTags ? parseTags(this.config.envVarTags.split(',')) : {}
    const cliTags = this.tags ? parseTags(this.tags) : {}

    return {
      ...cliTags,
      ...envVarTags,
    }
  }

  private getCustomMetrics(): Record<string, number> {
    const envVarMetrics = this.config.envVarMetrics ? parseMetrics(this.config.envVarMetrics.split(',')) : {}
    const cliMetrics = this.metrics ? parseMetrics(this.metrics) : {}

    return {
      ...cliMetrics,
      ...envVarMetrics,
    }
  }

  private getReportTags(): Record<string, string> {
    return this.reportTags ? parseTags(this.reportTags) : {}
  }

  private getReportMetrics(): Record<string, number> {
    return this.reportMetrics ? parseMetrics(this.reportMetrics) : {}
  }

  private async uploadJUnitXML(api: APIHelper, jUnitXML: Payload) {
    if (this.dryRun) {
      this.logger.info(renderDryRunUpload(jUnitXML))

      return
    }

    try {
      this.logger.info(renderUpload(jUnitXML))
      await retryRequest(() => api.uploadJUnitXML(jUnitXML), {
        onRetry: (e, attempt) => {
          this.context.stderr.write(renderRetriedUpload(jUnitXML, e.message, attempt))
        },
        retries: 5,
      })
    } catch (error) {
      this.context.stderr.write(renderFailedUpload(jUnitXML, error))
      if (error.response) {
        // If it's an axios error
        if (!errorCodesStopUpload.includes(error.response.status)) {
          // And a status code that should not stop the whole upload, just return
          return
        }
      }
      throw error
    }
  }
}
UploadJUnitXMLCommand.addPath('junit', 'upload')
UploadJUnitXMLCommand.addOption('service', Command.String('--service'))
UploadJUnitXMLCommand.addOption('env', Command.String('--env'))
UploadJUnitXMLCommand.addOption('dryRun', Command.Boolean('--dry-run'))
UploadJUnitXMLCommand.addOption('tags', Command.Array('--tags'))
UploadJUnitXMLCommand.addOption('metrics', Command.Array('--metrics'))
UploadJUnitXMLCommand.addOption('reportTags', Command.Array('--report-tags'))
UploadJUnitXMLCommand.addOption('reportMetrics', Command.Array('--report-metrics'))
UploadJUnitXMLCommand.addOption('basePaths', Command.Rest({required: 1}))
UploadJUnitXMLCommand.addOption('maxConcurrency', Command.String('--max-concurrency'))
UploadJUnitXMLCommand.addOption('logs', Command.Boolean('--logs'))
UploadJUnitXMLCommand.addOption('rawXPathTags', Command.Array('--xpath-tag'))
UploadJUnitXMLCommand.addOption('skipGitMetadataUpload', Command.Boolean('--skip-git-metadata-upload'))
UploadJUnitXMLCommand.addOption('gitRepositoryURL', Command.String('--git-repository-url'))
UploadJUnitXMLCommand.addOption('verbose', Command.Boolean('--verbose'))<|MERGE_RESOLUTION|>--- conflicted
+++ resolved
@@ -256,7 +256,7 @@
     }, {})
   }
 
-<<<<<<< HEAD
+
   private async getMatchingJUnitXMLFiles(
     spanTags: SpanTags,
     customTags: Record<string, string>,
@@ -264,19 +264,11 @@
     reportTags: Record<string, string>,
     reportMetrics: Record<string, number>
   ): Promise<Payload[]> {
-    const jUnitXMLFiles = (this.basePaths || []).reduce((acc: string[], basePath: string) => {
-      const isFile = !!path.extname(basePath)
-      if (isFile) {
-        return acc.concat(fs.existsSync(basePath) ? [basePath] : [])
-      }
-=======
-  private async getMatchingJUnitXMLFiles(spanTags: SpanTags): Promise<Payload[]> {
     const jUnitXMLFiles = (this.basePaths || [])
       .reduce((acc: string[], basePath: string) => {
         if (isFile(basePath)) {
           return acc.concat(fs.existsSync(basePath) ? [basePath] : [])
         }
->>>>>>> eefa71af
 
         return acc.concat(glob.sync(buildPath(basePath, '*.xml')))
       }, [])
