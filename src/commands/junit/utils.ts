--- conflicted
+++ resolved
@@ -2,7 +2,6 @@
 import {SpanTags} from '../../helpers/interfaces'
 import {CI_JOB_URL, CI_PIPELINE_URL, GIT_BRANCH, GIT_REPOSITORY_URL, GIT_SHA} from '../../helpers/tags'
 
-<<<<<<< HEAD
 export const getBaseUrl = () => {
   const site = process.env.DATADOG_SITE || process.env.DD_SITE || 'datadoghq.com'
   const subdomain = process.env.DD_SUBDOMAIN || ''
@@ -11,9 +10,6 @@
 }
 
 export const getTestRunsUrlPath = (spanTags: SpanTags, queryPrefix = ''): string => {
-=======
-export const getTestRunsUrl = (spanTags: SpanTags): string => {
->>>>>>> 2c11f07e
   if (!spanTags[CI_PIPELINE_URL] && !spanTags[CI_JOB_URL]) {
     return ''
   }
