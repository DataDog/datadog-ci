--- conflicted
+++ resolved
@@ -260,21 +260,6 @@
 
 export const wait = async (duration: number) => new Promise((resolve) => setTimeout(resolve, duration))
 
-<<<<<<< HEAD
-const getBatch = async (api: APIHelper, batchId: string): Promise<Batch> => {
-  try {
-    const batch = await api.getBatch(batchId)
-
-    return batch
-  } catch (e) {
-    throw new EndpointError(`Failed to get batch: ${formatBackendErrors(e)}\n`, e.response?.status)
-  }
-}
-
-const getTestByPublicId = (id: string, tests: Test[]): Test => tests.find((t) => t.public_id === id)!
-
-=======
->>>>>>> 9e1fb9e6
 export const normalizePublicId = (id: string): string | undefined => id.match(PUBLIC_ID_REGEX)?.[0]
 
 export const getOrgSettings = async (
@@ -290,177 +275,10 @@
   }
 }
 
-<<<<<<< HEAD
-const waitForBatchToFinish = async (
-  api: APIHelper,
-  batchId: string,
-  maxPollingTimeout: number,
-  resultDisplayInfo: ResultDisplayInfo,
-  reporter: MainReporter
-): Promise<Result[]> => {
-  const maxPollingDate = Date.now() + maxPollingTimeout
-  const emittedResultIndexes = new Set<number>()
-
-  while (true) {
-    const batch = await getBatch(api, batchId)
-    const hasBatchExceededMaxPollingDate = Date.now() >= maxPollingDate
-
-    // The backend is expected to handle the time out of the batch by eventually changing its status to `failed`.
-    // But `hasBatchExceededMaxPollingDate` is a safety in case it fails to do that.
-    const shouldContinuePolling = batch.status === 'in_progress' && !hasBatchExceededMaxPollingDate
-
-    const receivedResults = reportReceivedResults(batch, emittedResultIndexes, reporter)
-    const residualResults = batch.results.filter((_, index) => !emittedResultIndexes.has(index))
-
-    // For the last iteration, the full up-to-date data has to be fetched to compute this function's return value,
-    // while only the [received + residual] results have to be reported.
-    const resultIdsToFetch = (shouldContinuePolling ? receivedResults : batch.results).flatMap((r) =>
-      isResultInBatchSkippedBySelectiveRerun(r) ? [] : [r.result_id]
-    )
-    const resultsToReport = receivedResults.concat(shouldContinuePolling ? [] : residualResults)
-
-    const pollResultMap = await getPollResultMap(api, resultIdsToFetch)
-
-    reportResults(batchId, resultsToReport, pollResultMap, resultDisplayInfo, hasBatchExceededMaxPollingDate, reporter)
-
-    if (!shouldContinuePolling) {
-      return batch.results.map((r) =>
-        getResultFromBatch(r, pollResultMap, resultDisplayInfo, hasBatchExceededMaxPollingDate)
-      )
-    }
-
-    reportWaitingTests(batchId, batch, resultDisplayInfo, reporter)
-
-    await wait(POLLING_INTERVAL)
-  }
-}
-
-=======
->>>>>>> 9e1fb9e6
 export const isResultSkippedBySelectiveRerun = (result: Result): result is ResultSkippedBySelectiveRerun => {
   return result.selectiveRerun?.decision === 'skip'
 }
 
-<<<<<<< HEAD
-const reportReceivedResults = (batch: Batch, emittedResultIndexes: Set<number>, reporter: MainReporter) => {
-  const receivedResults: ResultInBatch[] = []
-
-  for (const [index, result] of batch.results.entries()) {
-    if (result.status !== 'in_progress' && !emittedResultIndexes.has(index)) {
-      emittedResultIndexes.add(index)
-      reporter.resultReceived(result)
-      receivedResults.push(result)
-    }
-  }
-
-  return receivedResults
-}
-
-const reportResults = (
-  batchId: string,
-  results: ResultInBatch[],
-  pollResultMap: PollResultMap,
-  resultDisplayInfo: ResultDisplayInfo,
-  hasBatchExceededMaxPollingDate: boolean,
-  reporter: MainReporter
-) => {
-  const baseUrl = getAppBaseURL(resultDisplayInfo.options)
-
-  for (const result of results) {
-    reporter.resultEnd(
-      getResultFromBatch(result, pollResultMap, resultDisplayInfo, hasBatchExceededMaxPollingDate),
-      baseUrl,
-      batchId
-    )
-  }
-}
-
-const reportWaitingTests = (
-  batchId: string,
-  batch: Batch,
-  resultDisplayInfo: ResultDisplayInfo,
-  reporter: MainReporter
-) => {
-  const baseUrl = getAppBaseURL(resultDisplayInfo.options)
-  const {tests} = resultDisplayInfo
-
-  const inProgressPublicIds = new Set()
-  const skippedBySelectiveRerunPublicIds = new Set()
-
-  for (const result of batch.results) {
-    if (result.status === 'in_progress') {
-      inProgressPublicIds.add(result.test_public_id)
-    }
-    if (isResultInBatchSkippedBySelectiveRerun(result)) {
-      skippedBySelectiveRerunPublicIds.add(result.test_public_id)
-    }
-  }
-
-  const remainingTests = []
-  let skippedCount = 0
-
-  for (const test of tests) {
-    if (inProgressPublicIds.has(test.public_id)) {
-      remainingTests.push(test)
-    }
-    if (skippedBySelectiveRerunPublicIds.has(test.public_id)) {
-      skippedCount++
-    }
-  }
-
-  reporter.testsWait(remainingTests, baseUrl, batchId, skippedCount)
-}
-
-const getResultFromBatch = (
-  resultInBatch: ResultInBatch,
-  pollResultMap: PollResultMap,
-  resultDisplayInfo: ResultDisplayInfo,
-  hasBatchExceededMaxPollingDate: boolean
-): Result => {
-  const {getLocation, options, tests} = resultDisplayInfo
-
-  const hasTimedOut = resultInBatch.timed_out ?? hasBatchExceededMaxPollingDate
-
-  const test = getTestByPublicId(resultInBatch.test_public_id, tests)
-
-  if (isResultInBatchSkippedBySelectiveRerun(resultInBatch)) {
-    return {
-      executionRule: resultInBatch.execution_rule,
-      passed: true,
-      resultId: getResultIdOrLinkedResultId(resultInBatch),
-      selectiveRerun: resultInBatch.selective_rerun,
-      test,
-      timedOut: hasTimedOut,
-    }
-  }
-
-  const pollResult = pollResultMap[resultInBatch.result_id]
-
-  if (hasTimedOut) {
-    pollResult.result.failure = {code: 'TIMEOUT', message: 'The batch timed out before receiving the result.'}
-    pollResult.result.passed = false
-  }
-
-  return {
-    executionRule: resultInBatch.execution_rule,
-    location: getLocation(resultInBatch.location, test),
-    passed: hasResultPassed(
-      pollResult.result,
-      hasTimedOut,
-      options.failOnCriticalErrors ?? false,
-      options.failOnTimeout ?? false
-    ),
-    result: pollResult.result,
-    resultId: getResultIdOrLinkedResultId(resultInBatch),
-    selectiveRerun: resultInBatch.selective_rerun,
-    test: deepExtend({}, test, pollResult.check),
-    timedOut: hasTimedOut,
-    timestamp: pollResult.timestamp,
-  }
-}
-
-=======
->>>>>>> 9e1fb9e6
 // XXX: We shouldn't export functions that take an `APIHelper` because the `utils` module is exported while `api` is not.
 export const waitForResults = async (
   api: APIHelper,
