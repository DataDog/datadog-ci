--- conflicted
+++ resolved
@@ -552,40 +552,11 @@
     )
   )
 
-<<<<<<< HEAD
-  // Keep track of uploaded applications to avoid uploading them twice.
-  const uploadedApplicationByPath: {[applicationFilePath: string]: {applicationId: string; fileName: string}[]} = {}
-
-  for (const item of testsAndConfigsOverride) {
-    // Ignore not found and skipped tests.
-    if ('errorMessage' in item || !('test' in item)) {
-      continue
-    }
-
-    const {test, overriddenConfig} = item
-
-    if (test.type === 'mobile') {
-      const {testOverrides: userConfigOverride} = triggerConfigs.find(({id}) => id === test.public_id)!
-      try {
-        await uploadApplicationAndOverrideConfig(
-          api,
-          test,
-          userConfigOverride ?? {},
-          overriddenConfig,
-          uploadedApplicationByPath
-        )
-      } catch (e) {
-        throw new CriticalError('UPLOAD_MOBILE_APPLICATION_TESTS_FAILED', e.message)
-      }
-    }
-  }
-=======
   await uploadMobileApplicationsAndUpdateOverrideConfigs(
     api,
     triggerConfigs,
     testsAndConfigsOverride.filter(isMobileTestWithOverride)
   )
->>>>>>> 970d1447
 
   const overriddenTestsToTrigger: TestPayload[] = []
   const waitedTests: Test[] = []
