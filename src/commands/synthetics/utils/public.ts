import {exec} from 'child_process'
import * as fs from 'fs'
import * as path from 'path'
import process from 'process'
import {promisify} from 'util'

import chalk from 'chalk'
import glob from 'glob'

import {getCommonAppBaseURL} from '../../../helpers/app'
import {getCIMetadata} from '../../../helpers/ci'
import {GIT_COMMIT_MESSAGE} from '../../../helpers/tags'
import {pick} from '../../../helpers/utils'

import {APIHelper, EndpointError, formatBackendErrors, getApiHelper} from '../api'
import {waitForBatchToFinish} from '../batch'
import {CiError, CriticalError} from '../errors'
import {
  APIHelperConfig,
  BrowserServerResult,
  ExecutionRule,
  LocationsMapping,
  MainReporter,
  Operator,
  Payload,
  Reporter,
  Result,
  ResultDisplayInfo,
  ResultSkippedBySelectiveRerun,
  RunTestsCommandConfig,
  ServerResult,
  Suite,
  Summary,
  SyntheticsCIConfig,
  SyntheticsOrgSettings,
  Test,
  TestNotFound,
  TestPayload,
  TestSkipped,
  TestWithOverride,
  Trigger,
  TriggerConfig,
  UserConfigOverride,
} from '../interfaces'
import {uploadMobileApplicationsAndOverrideConfigs} from '../mobile'
import {AppUploadReporter} from '../reporters/appUpload'
import {MAX_TESTS_TO_TRIGGER} from '../run-tests-command'
import {getTest} from '../test'
import {Tunnel} from '../tunnel'

import {getOverriddenExecutionRule, hasResult} from './internal'

const TEMPLATE_REGEX = /{{\s*([^{}]*?)\s*}}/g
export const PUBLIC_ID_REGEX = /\b[a-z0-9]{3}-[a-z0-9]{3}-[a-z0-9]{3}\b/

export const readableOperation: {[key in Operator]: string} = {
  [Operator.contains]: 'should contain',
  [Operator.doesNotContain]: 'should not contain',
  [Operator.is]: 'should be',
  [Operator.isNot]: 'should not be',
  [Operator.lessThan]: 'should be less than',
  [Operator.matches]: 'should match',
  [Operator.doesNotMatch]: 'should not match',
  [Operator.isInLessThan]: 'will expire in less than',
  [Operator.isInMoreThan]: 'will expire in more than',
  [Operator.lessThanOrEqual]: 'should be less than or equal to',
  [Operator.moreThan]: 'should be more than',
  [Operator.moreThanOrEqual]: 'should be less than or equal to',
  [Operator.validatesJSONPath]: 'assert on JSONPath extracted value',
  [Operator.validatesXPath]: 'assert on XPath extracted value',
}

const template = (st: string, context: any): string =>
  st.replace(TEMPLATE_REGEX, (match: string, p1: string) => (p1 in context ? context[p1] : match))

export let ciTriggerApp = process.env.DATADOG_SYNTHETICS_CI_TRIGGER_APP || 'npm_package'

export const getOverriddenConfig = (
  test: Test,
  publicId: string,
  reporter: MainReporter,
  config?: UserConfigOverride
): TestPayload => {
  let overriddenConfig: TestPayload = {
    public_id: publicId,
  }

  if (!config || !Object.keys(config).length) {
    return overriddenConfig
  }

  const executionRule = getOverriddenExecutionRule(test, config)
  if (executionRule) {
    overriddenConfig.executionRule = executionRule
  }

  overriddenConfig = {
    ...overriddenConfig,
    ...pick(config, [
      'allowInsecureCertificates',
      'basicAuth',
      'body',
      'bodyType',
      'cookies',
      'defaultStepTimeout',
      'deviceIds',
      'followRedirects',
      'headers',
      'locations',
      'pollingTimeout',
      'resourceUrlSubstitutionRegexes',
      'retry',
      'startUrlSubstitutionRegex',
      'testTimeout',
      'tunnel',
      'variables',
    ]),
  }

  if ((test.type === 'browser' || test.subtype === 'http') && config.startUrl) {
    overriddenConfig.startUrl = template(config.startUrl, {...process.env})
  }

  return overriddenConfig
}

export const setCiTriggerApp = (source: string): void => {
  ciTriggerApp = source
}

export const getExecutionRule = (test?: Test, configOverride?: UserConfigOverride): ExecutionRule => {
  if (configOverride && configOverride.executionRule) {
    return getStrictestExecutionRule(configOverride.executionRule, test?.options?.ci?.executionRule)
  }

  return test?.options?.ci?.executionRule || ExecutionRule.BLOCKING
}

export const getStrictestExecutionRule = (configRule: ExecutionRule, testRule?: ExecutionRule): ExecutionRule => {
  if (configRule === ExecutionRule.SKIPPED || testRule === ExecutionRule.SKIPPED) {
    return ExecutionRule.SKIPPED
  }

  if (configRule === ExecutionRule.NON_BLOCKING || testRule === ExecutionRule.NON_BLOCKING) {
    return ExecutionRule.NON_BLOCKING
  }

  if (configRule === ExecutionRule.BLOCKING || testRule === ExecutionRule.BLOCKING) {
    return ExecutionRule.BLOCKING
  }

  return ExecutionRule.BLOCKING
}

export const isTestSupportedByTunnel = (test: Test) => {
  return (
    test.type === 'browser' ||
    test.subtype === 'http' ||
    (test.subtype === 'multi' && test.config.steps?.every((step) => step.subtype === 'http'))
  )
}

export const hasResultPassed = (
  serverResult: ServerResult,
  hasTimedOut: boolean,
  failOnCriticalErrors: boolean,
  failOnTimeout: boolean
): boolean => {
  if (serverResult.unhealthy && !failOnCriticalErrors) {
    return true
  }

  if (hasTimedOut && !failOnTimeout) {
    return true
  }

  if (typeof serverResult.passed !== 'undefined') {
    return serverResult.passed
  }

  if (typeof serverResult.failure !== 'undefined') {
    return false
  }

  return true
}

export const enum ResultOutcome {
  Passed = 'passed',
  PreviouslyPassed = 'previously-passed',
  PassedNonBlocking = 'passed-non-blocking',
  Failed = 'failed',
  FailedNonBlocking = 'failed-non-blocking',
}

export const PASSED_RESULT_OUTCOMES = [
  ResultOutcome.Passed,
  ResultOutcome.PassedNonBlocking,
  ResultOutcome.PreviouslyPassed,
]

export const getResultOutcome = (result: Result): ResultOutcome => {
  if (isResultSkippedBySelectiveRerun(result)) {
    return ResultOutcome.PreviouslyPassed
  }

  const executionRule = result.executionRule

  if (result.passed) {
    if (executionRule === ExecutionRule.NON_BLOCKING) {
      return ResultOutcome.PassedNonBlocking
    }

    return ResultOutcome.Passed
  }

  if (executionRule === ExecutionRule.NON_BLOCKING) {
    return ResultOutcome.FailedNonBlocking
  }

  return ResultOutcome.Failed
}

export const getSuites = async (GLOB: string, reporter: MainReporter): Promise<Suite[]> => {
  reporter.log(`Finding files matching ${path.resolve(process.cwd(), GLOB)}\n`)

  const files: string[] = await promisify(glob)(GLOB)
  if (files.length) {
    reporter.log(`\nGot test files:\n${files.map((file) => `  - ${file}\n`).join('')}\n`)
  } else {
    reporter.log('\nNo test files found.\n\n')
  }

  return Promise.all(
    files.map(async (file) => {
      try {
        const content = await promisify(fs.readFile)(file, 'utf8')
        const suiteName = await getFilePathRelativeToRepo(file)

        return {name: suiteName, content: JSON.parse(content)}
      } catch (e) {
        throw new Error(`Unable to read and parse the test file ${file}`)
      }
    })
  )
}

export const getFilePathRelativeToRepo = async (filePath: string) => {
  const parentDirectory = path.dirname(filePath)
  const filename = path.basename(filePath)

  let relativeDirectory: string

  try {
    const {stdout} = await promisify(exec)('git rev-parse --show-toplevel')
    const repoTopLevel = stdout.trim()
    relativeDirectory = path.relative(repoTopLevel, parentDirectory)
  } catch {
    // We aren't in a git repository: fall back to the given path, relative to the process working directory.
    relativeDirectory = path.relative(process.cwd(), parentDirectory)
  }

  return path.join(relativeDirectory, filename)
}

export const wait = async (duration: number) => new Promise((resolve) => setTimeout(resolve, duration))

export const normalizePublicId = (id: string): string | undefined => id.match(PUBLIC_ID_REGEX)?.[0]

export const getOrgSettings = async (
  reporter: MainReporter,
  config: SyntheticsCIConfig
): Promise<SyntheticsOrgSettings | undefined> => {
  const apiHelper = getApiHelper(config)

  try {
    return await apiHelper.getSyntheticsOrgSettings()
  } catch (e) {
    reporter.error(`Failed to get settings: ${formatBackendErrors(e)}`)
  }
}

export const isResultSkippedBySelectiveRerun = (result: Result): result is ResultSkippedBySelectiveRerun => {
  return result.selectiveRerun?.decision === 'skip'
}

// XXX: We shouldn't export functions that take an `APIHelper` because the `utils` module is exported while `api` is not.
export const waitForResults = async (
  api: APIHelper,
  trigger: Trigger,
  tests: Test[],
  options: ResultDisplayInfo['options'],
  reporter: MainReporter,
  tunnel?: Tunnel
): Promise<Result[]> => {
  let isTunnelConnected = true
  if (tunnel) {
    tunnel
      .keepAlive()
      .then(() => (isTunnelConnected = false))
      .catch(() => (isTunnelConnected = false))
  }

  reporter.testsWait(tests, getAppBaseURL(options), trigger.batch_id)

  const locationNames = trigger.locations.reduce<LocationsMapping>((mapping, location) => {
    mapping[location.name] = location.display_name

    return mapping
  }, {})

  const getLocation = (dcId: string, test: Test) => {
    const hasTunnel = !!tunnel && isTestSupportedByTunnel(test)

    return hasTunnel ? 'Tunneled' : locationNames[dcId] || dcId
  }

  const resultDisplayInfo = {
    getLocation,
    options,
    tests,
  }

  const results = await waitForBatchToFinish(
    api,
    trigger.batch_id,
    options.maxPollingTimeout,
    resultDisplayInfo,
    reporter
  )

  if (tunnel && !isTunnelConnected) {
    reporter.error('The tunnel has stopped working, this may have affected the results.')
  }

  return results
}

export type InitialSummary = Omit<Summary, 'batchId'>

export const createInitialSummary = (): InitialSummary => ({
  criticalErrors: 0,
  expected: 0,
  failed: 0,
  failedNonBlocking: 0,
  passed: 0,
  previouslyPassed: 0,
  skipped: 0,
  testsNotFound: new Set(),
  timedOut: 0,
})

export const getResultDuration = (result: ServerResult): number => {
  if ('duration' in result) {
    return Math.round(result.duration)
  }
  if ('timings' in result) {
    return Math.round(result.timings.total)
  }

  return 0
}

export const getReporter = (reporters: Reporter[]): MainReporter => ({
  error: (error) => {
    for (const reporter of reporters) {
      if (typeof reporter.error === 'function') {
        reporter.error(error)
      }
    }
  },
  initErrors: (errors) => {
    for (const reporter of reporters) {
      if (typeof reporter.initErrors === 'function') {
        reporter.initErrors(errors)
      }
    }
  },
  log: (log) => {
    for (const reporter of reporters) {
      if (typeof reporter.log === 'function') {
        reporter.log(log)
      }
    }
  },
  reportStart: (timings) => {
    for (const reporter of reporters) {
      if (typeof reporter.reportStart === 'function') {
        reporter.reportStart(timings)
      }
    }
  },
  resultEnd: (result, baseUrl, batchId) => {
    for (const reporter of reporters) {
      if (typeof reporter.resultEnd === 'function') {
        reporter.resultEnd(result, baseUrl, batchId)
      }
    }
  },
  resultReceived: (result) => {
    for (const reporter of reporters) {
      if (typeof reporter.resultReceived === 'function') {
        reporter.resultReceived(result)
      }
    }
  },
  runEnd: (summary, baseUrl, orgSettings) => {
    for (const reporter of reporters) {
      if (typeof reporter.runEnd === 'function') {
        reporter.runEnd(summary, baseUrl, orgSettings)
      }
    }
  },
  testTrigger: (test, testId, executionRule, config) => {
    for (const reporter of reporters) {
      if (typeof reporter.testTrigger === 'function') {
        reporter.testTrigger(test, testId, executionRule, config)
      }
    }
  },
  testWait: (test) => {
    for (const reporter of reporters) {
      if (typeof reporter.testWait === 'function') {
        reporter.testWait(test)
      }
    }
  },
  testsWait: (tests, baseUrl, batchId, skippedCount) => {
    for (const reporter of reporters) {
      if (typeof reporter.testsWait === 'function') {
        reporter.testsWait(tests, baseUrl, batchId, skippedCount)
      }
    }
  },
})

<<<<<<< HEAD
const getTest = async (api: APIHelper, {id, suite}: TriggerConfig): Promise<{test: Test} | {errorMessage: string}> => {
  try {
    const test = {
      ...(await api.getTest(id)),
      suite,
    }

    return {test}
  } catch (error) {
    if (isNotFoundError(error)) {
      const errorMessage = formatBackendErrors(error)

      return {errorMessage: `[${chalk.bold.dim(id)}] ${chalk.yellow.bold('Test not found')}: ${errorMessage}`}
    }

    throw new EndpointError(`Failed to get test: ${formatBackendErrors(error)}\n`, error.response?.status)
  }
}
=======
type NotFound = {errorMessage: string}
type Skipped = {overriddenConfig: TestPayload}
type TestWithOverride = {test: Test; overriddenConfig: TestPayload}
>>>>>>> e6162d18

// XXX: We shouldn't export functions that take an `APIHelper` because the `utils` module is exported while `api` is not.
export const getTestAndOverrideConfig = async (
  api: APIHelper,
  {config, id, suite}: TriggerConfig,
  reporter: MainReporter,
  summary: InitialSummary,
  isTunnelEnabled?: boolean
): Promise<TestNotFound | TestSkipped | TestWithOverride> => {
  const normalizedId = normalizePublicId(id)

  if (!normalizedId) {
    throw new CriticalError('INVALID_CONFIG', `No valid public ID found in: \`${id}\``)
  }

  const testResult = await getTest(api, {config, id: normalizedId, suite})
  if ('errorMessage' in testResult) {
    summary.testsNotFound.add(normalizedId)

    return {errorMessage: testResult.errorMessage}
  }

  const {test} = testResult
  const overriddenConfig = getOverriddenConfig(test, normalizedId, reporter, config)
  const testExecutionRule = test?.options?.ci?.executionRule
  const executionRule = overriddenConfig.executionRule || testExecutionRule || ExecutionRule.BLOCKING

  reporter.testTrigger(test, normalizedId, executionRule, config)
  if (executionRule === ExecutionRule.SKIPPED) {
    summary.skipped++

    return {overriddenConfig}
  }
  reporter.testWait(test)

  if (isTunnelEnabled && !isTestSupportedByTunnel(test)) {
    const details = [`public ID: ${test.public_id}`, `type: ${test.type}`]

    if (test.subtype) {
      details.push(`sub-type: ${test.subtype}`)
    }

    if (test.subtype === 'multi') {
      const unsupportedStepSubTypes = (test.config.steps || [])
        .filter((step) => step.subtype !== 'http')
        .map(({subtype}) => subtype)

      details.push(`step sub-types: [${unsupportedStepSubTypes.join(', ')}]`)
    }

    throw new CriticalError(
      'TUNNEL_NOT_SUPPORTED',
      `The tunnel is only supported with HTTP API tests and Browser tests (${details.join(', ')}).`
    )
  }

  return {overriddenConfig, test}
}

export const isDeviceIdSet = (result: ServerResult): result is Required<BrowserServerResult> =>
  'device' in result && result.device !== undefined

// XXX: We shouldn't export functions that take an `APIHelper` because the `utils` module is exported while `api` is not.
export const getTestsToTrigger = async (
  api: APIHelper,
  triggerConfigs: TriggerConfig[],
  reporter: MainReporter,
  appUploadReporter: AppUploadReporter,
  triggerFromSearch?: boolean,
  failOnMissingTests?: boolean,
  isTunnelEnabled?: boolean
) => {
  const errorMessages: string[] = []
  // When too many tests are triggered, if fetched from a search query: simply trim them and show a warning,
  // otherwise: retrieve them and fail later if still exceeding without skipped/missing tests.
  if (triggerFromSearch && triggerConfigs.length > MAX_TESTS_TO_TRIGGER) {
    const testsCount = triggerConfigs.length
    triggerConfigs.splice(MAX_TESTS_TO_TRIGGER)
    const maxTests = chalk.bold(MAX_TESTS_TO_TRIGGER)
    errorMessages.push(
      chalk.yellow(`The search query returned ${testsCount} tests, only the first ${maxTests} will be triggered.\n`)
    )
  }

  const initialSummary = createInitialSummary()
  const testsAndConfigsOverride = await Promise.all(
    triggerConfigs.map((triggerConfig) =>
      getTestAndOverrideConfig(api, triggerConfig, reporter, initialSummary, isTunnelEnabled)
    )
  )

  if (testsAndConfigsOverride.some((item) => 'test' in item && item.test.type === 'mobile')) {
    await uploadMobileApplicationsAndOverrideConfigs(api, triggerConfigs, testsAndConfigsOverride, appUploadReporter)
  }

  const overriddenTestsToTrigger: TestPayload[] = []
  const waitedTests: Test[] = []
  testsAndConfigsOverride.forEach((item) => {
    if ('errorMessage' in item) {
      errorMessages.push(item.errorMessage)
    }

    if ('overriddenConfig' in item) {
      overriddenTestsToTrigger.push(item.overriddenConfig)
    }

    if ('test' in item) {
      waitedTests.push(item.test)
    }
  })

  // Display errors at the end of all tests for better visibility.
  reporter.initErrors(errorMessages)

  if (failOnMissingTests && initialSummary.testsNotFound.size > 0) {
    const testsNotFoundListStr = [...initialSummary.testsNotFound].join(', ')
    throw new CiError('MISSING_TESTS', testsNotFoundListStr)
  }

  if (!overriddenTestsToTrigger.length) {
    throw new CiError('NO_TESTS_TO_RUN')
  } else if (overriddenTestsToTrigger.length > MAX_TESTS_TO_TRIGGER) {
    throw new CriticalError(
      'TOO_MANY_TESTS_TO_TRIGGER',
      `Cannot trigger more than ${MAX_TESTS_TO_TRIGGER} tests (received ${triggerConfigs.length})`
    )
  }

  return {tests: waitedTests, overriddenTestsToTrigger, initialSummary}
}

// XXX: We shouldn't export functions that take an `APIHelper` because the `utils` module is exported while `api` is not.
export const runTests = async (
  api: APIHelper,
  testsToTrigger: TestPayload[],
  selectiveRerun = false
): Promise<Trigger> => {
  const payload: Payload = {
    tests: testsToTrigger,
    options: {
      selective_rerun: selectiveRerun,
    },
  }
  const tagsToLimit = {
    [GIT_COMMIT_MESSAGE]: 500,
  }
  const ciMetadata = getCIMetadata(tagsToLimit)

  if (ciMetadata) {
    payload.metadata = ciMetadata
  }

  try {
    return await api.triggerTests(payload)
  } catch (e) {
    const errorMessage = formatBackendErrors(e)
    const testIds = testsToTrigger.map((t) => t.public_id).join(',')
    // Rewrite error message
    throw new EndpointError(`[${testIds}] Failed to trigger tests: ${errorMessage}\n`, e.response?.status)
  }
}

export const fetchTest = async (publicId: string, config: SyntheticsCIConfig): Promise<Test> => {
  const apiHelper = getApiHelper(config)

  return apiHelper.getTest(publicId)
}

export const retry = async <T, E extends Error>(
  func: () => Promise<T>,
  shouldRetryAfterWait: (retries: number, error: E) => number | undefined
): Promise<T> => {
  const trier = async (retries = 0): Promise<T> => {
    try {
      return await func()
    } catch (e) {
      const waiter = shouldRetryAfterWait(retries, e)
      if (waiter) {
        await wait(waiter)

        return trier(retries + 1)
      }
      throw e
    }
  }

  return trier()
}

export const parseVariablesFromCli = (
  variableArguments: string[] = [],
  logFunction: (log: string) => void
): {[key: string]: string} | undefined => {
  const variables: {[key: string]: string} = {}

  for (const variableArgument of variableArguments) {
    const separatorIndex = variableArgument.indexOf('=')

    if (separatorIndex === -1) {
      logFunction(`Ignoring variable "${variableArgument}" as separator "=" was not found`)
      continue
    }

    if (separatorIndex === 0) {
      logFunction(`Ignoring variable "${variableArgument}" as variable name is empty`)
      continue
    }

    const key = variableArgument.substring(0, separatorIndex)
    const value = variableArgument.substring(separatorIndex + 1)

    variables[key] = value
  }

  return Object.keys(variables).length > 0 ? variables : undefined
}

// XXX: `CommandConfig` should be replaced by `SyntheticsCIConfig` here because it's the smallest
//      interface that we need, and it's better semantically.
export const getAppBaseURL = ({datadogSite, subdomain}: Pick<RunTestsCommandConfig, 'datadogSite' | 'subdomain'>) => {
  return getCommonAppBaseURL(datadogSite, subdomain)
}

export const getBatchUrl = (baseUrl: string, batchId: string) =>
  `${baseUrl}synthetics/explorer/ci?batchResultId=${batchId}`

export const getResultUrl = (baseUrl: string, test: Test, resultId: string, batchId: string) => {
  const ciQueryParam = `batch_id=${batchId}&from_ci=true`
  const testDetailUrl = `${baseUrl}synthetics/details/${test.public_id}`
  if (test.type === 'browser') {
    return `${testDetailUrl}/result/${resultId}?${ciQueryParam}`
  }

  return `${testDetailUrl}?resultId=${resultId}&${ciQueryParam}`
}

/**
 * Sort results with the following rules:
 * - Passed results come first
 * - Then non-blocking failed results
 * - And finally failed results
 */
export const sortResultsByOutcome = () => {
  const outcomeWeight = {
    [ResultOutcome.PreviouslyPassed]: 1,
    [ResultOutcome.PassedNonBlocking]: 2,
    [ResultOutcome.Passed]: 3,
    [ResultOutcome.FailedNonBlocking]: 4,
    [ResultOutcome.Failed]: 5,
  }

  return (r1: Result, r2: Result) => outcomeWeight[getResultOutcome(r1)] - outcomeWeight[getResultOutcome(r2)]
}

export const renderResults = ({
  config,
  orgSettings,
  reporter,
  results,
  startTime,
  summary,
}: {
  config: RunTestsCommandConfig
  orgSettings: SyntheticsOrgSettings | undefined
  reporter: MainReporter
  results: Result[]
  startTime: number
  summary: Summary
}) => {
  reporter.reportStart({startTime})

  if (!config.failOnTimeout) {
    if (!summary.timedOut) {
      summary.timedOut = 0
    }
  }

  if (!config.failOnCriticalErrors) {
    if (!summary.criticalErrors) {
      summary.criticalErrors = 0
    }
  }

  for (const result of results) {
    if (!config.failOnTimeout && result.timedOut) {
      summary.timedOut++
    }

    if (hasResult(result) && result.result.unhealthy && !config.failOnCriticalErrors) {
      summary.criticalErrors++
    }

    const resultOutcome = getResultOutcome(result)

    if (result.executionRule !== ExecutionRule.SKIPPED || resultOutcome === ResultOutcome.PreviouslyPassed) {
      summary.expected++
    }

    if ([ResultOutcome.Passed, ResultOutcome.PassedNonBlocking].includes(resultOutcome)) {
      summary.passed++
    } else if (resultOutcome === ResultOutcome.PreviouslyPassed) {
      summary.passed++
      summary.previouslyPassed++
    } else if (resultOutcome === ResultOutcome.FailedNonBlocking) {
      summary.failedNonBlocking++
    } else {
      summary.failed++
    }
  }

  reporter.runEnd(summary, getAppBaseURL(config), orgSettings)
}

export const reportExitLogs = (
  reporter: MainReporter,
  config: Pick<RunTestsCommandConfig, 'failOnTimeout' | 'failOnCriticalErrors'>,
  {results, error}: {results?: Result[]; error?: unknown}
) => {
  if (!config.failOnTimeout && results?.some((result) => result.timedOut)) {
    reporter.error(
      chalk.yellow(
        'Because `failOnTimeout` is disabled, the command will succeed. ' +
          'Use `failOnTimeout: true` to make it fail instead.\n'
      )
    )
  }

  if (!config.failOnCriticalErrors && error instanceof CriticalError) {
    reporter.error(
      chalk.yellow(
        'Because `failOnCriticalErrors` is not set or disabled, the command will succeed. ' +
          'Use `failOnCriticalErrors: true` to make it fail instead.\n'
      )
    )
  }

  if (error instanceof CiError) {
    reportCiError(error, reporter)
  }
}

export const getExitReason = (
  config: Pick<RunTestsCommandConfig, 'failOnCriticalErrors' | 'failOnMissingTests'>,
  {results, error}: {results?: Result[]; error?: unknown}
) => {
  if (results?.some((result) => getResultOutcome(result) === ResultOutcome.Failed)) {
    return 'failing-tests'
  }

  if (error instanceof CiError) {
    // Ensure the command fails if search query starts returning no results
    if (config.failOnMissingTests && ['MISSING_TESTS', 'NO_TESTS_TO_RUN'].includes(error.code)) {
      return 'missing-tests'
    }

    if (error instanceof CriticalError) {
      if (config.failOnCriticalErrors) {
        return 'critical-error'
      }
    }
  }

  return 'passed'
}

export type ExitReason = ReturnType<typeof getExitReason>

export const toExitCode = (reason: ExitReason) => {
  return reason === 'passed' ? 0 : 1
}

export const getDatadogHost = (hostConfig: {
  apiVersion: 'v1' | 'unstable'
  config: APIHelperConfig
  useIntake: boolean
}) => {
  const {useIntake, apiVersion, config} = hostConfig

  const apiPath = apiVersion === 'v1' ? 'api/v1' : 'api/unstable'
  let host = `https://api.${config.datadogSite}`
  const hostOverride = process.env.DD_API_HOST_OVERRIDE

  if (hostOverride) {
    host = hostOverride
  } else if (useIntake && (config.datadogSite === 'datadoghq.com' || config.datadogSite === 'datad0g.com')) {
    host = `https://intake.synthetics.${config.datadogSite}`
  }

  return `${host}/${apiPath}`
}

export const pluralize = (word: string, count: number): string => (count === 1 ? word : `${word}s`)

export const reportCiError = (error: CiError, reporter: MainReporter) => {
  switch (error.code) {
    case 'NO_TESTS_TO_RUN':
      reporter.error(`\n${chalk.bgRed.bold(' ERROR: No tests to run ')}\n${error.message}\n\n`)
      break
    case 'MISSING_TESTS':
      reporter.error(`\n${chalk.bgRed.bold(' ERROR: some tests are missing ')}\n${error.message}\n\n`)
      break

    // Critical command errors
    case 'AUTHORIZATION_ERROR':
      reporter.error(`\n${chalk.bgRed.bold(' ERROR: authorization error ')}\n${error.message}\n\n`)
      reporter.log('Credentials refused, make sure `apiKey`, `appKey` and `datadogSite` are correct.\n')
      break
    case 'INVALID_CONFIG':
      reporter.error(`\n${chalk.bgRed.bold(' ERROR: invalid config ')}\n${error.message}\n\n`)
      break
    case 'MISSING_APP_KEY':
      reporter.error(`Missing ${chalk.red.bold('DATADOG_APP_KEY')} in your environment.\n`)
      break
    case 'MISSING_API_KEY':
      reporter.error(`Missing ${chalk.red.bold('DATADOG_API_KEY')} in your environment.\n`)
      break
    case 'POLL_RESULTS_FAILED':
      reporter.error(`\n${chalk.bgRed.bold(' ERROR: unable to poll test results ')}\n${error.message}\n\n`)
      break
    case 'BATCH_TIMEOUT_RUNAWAY':
      reporter.error(`\n${chalk.bgRed.bold(' ERROR: batch timeout runaway ')}\n${error.message}\n\n`)
      break
    case 'TUNNEL_START_FAILED':
      reporter.error(`\n${chalk.bgRed.bold(' ERROR: unable to start tunnel ')}\n${error.message}\n\n`)
      break
    case 'TOO_MANY_TESTS_TO_TRIGGER':
      reporter.error(`\n${chalk.bgRed.bold(' ERROR: too many tests to trigger ')}\n${error.message}\n\n`)
      break
    case 'TRIGGER_TESTS_FAILED':
      reporter.error(`\n${chalk.bgRed.bold(' ERROR: unable to trigger tests ')}\n${error.message}\n\n`)
      break
    case 'UNAVAILABLE_TEST_CONFIG':
      reporter.error(
        `\n${chalk.bgRed.bold(' ERROR: unable to obtain test configurations with search query ')}\n${error.message}\n\n`
      )
      break
    case 'UNAVAILABLE_TUNNEL_CONFIG':
      reporter.error(`\n${chalk.bgRed.bold(' ERROR: unable to get tunnel configuration ')}\n${error.message}\n\n`)
      break

    default:
      reporter.error(`\n${chalk.bgRed.bold(' ERROR ')}\n${error.message}\n\n`)
  }
}<|MERGE_RESOLUTION|>--- conflicted
+++ resolved
@@ -434,31 +434,6 @@
   },
 })
 
-<<<<<<< HEAD
-const getTest = async (api: APIHelper, {id, suite}: TriggerConfig): Promise<{test: Test} | {errorMessage: string}> => {
-  try {
-    const test = {
-      ...(await api.getTest(id)),
-      suite,
-    }
-
-    return {test}
-  } catch (error) {
-    if (isNotFoundError(error)) {
-      const errorMessage = formatBackendErrors(error)
-
-      return {errorMessage: `[${chalk.bold.dim(id)}] ${chalk.yellow.bold('Test not found')}: ${errorMessage}`}
-    }
-
-    throw new EndpointError(`Failed to get test: ${formatBackendErrors(error)}\n`, error.response?.status)
-  }
-}
-=======
-type NotFound = {errorMessage: string}
-type Skipped = {overriddenConfig: TestPayload}
-type TestWithOverride = {test: Test; overriddenConfig: TestPayload}
->>>>>>> e6162d18
-
 // XXX: We shouldn't export functions that take an `APIHelper` because the `utils` module is exported while `api` is not.
 export const getTestAndOverrideConfig = async (
   api: APIHelper,
