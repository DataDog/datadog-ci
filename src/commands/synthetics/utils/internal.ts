--- conflicted
+++ resolved
@@ -1,8 +1,5 @@
-<<<<<<< HEAD
 import {toBoolean, toNumber, StringMap} from '../../../helpers/env'
-=======
 import {pick} from '../../../helpers/utils'
->>>>>>> dcd26a63
 
 import {
   BaseResult,
