--- conflicted
+++ resolved
@@ -49,12 +49,9 @@
   return result.status === 'passed'
 }
 
-<<<<<<< HEAD
-=======
 /**
  * Whether the result is of type {@link BaseResult}, i.e. it wasn't skipped.
  */
->>>>>>> ca6664b9
 export const isBaseResult = (result: Result): result is BaseResult => {
   return !isResultSkippedBySelectiveRerun(result)
 }
