import type {TunnelReporter} from '../tunnel/tunnel'
import type {Writable} from 'stream'

import chalk from 'chalk'
import ora from 'ora'

import type {CommandContext} from '../../../helpers/interfaces'

import {
  Assertion,
  ExecutionRule,
  MainReporter,
  Result,
  ServerResult,
  SyntheticsOrgSettings,
  Step,
  Summary,
  Test,
  UserConfigOverride,
  ResultInBatch,
} from '../interfaces'
import {hasResult} from '../utils/internal'
import {
  getBatchUrl,
  getResultDuration,
  getResultOutcome,
  getResultUrl,
  isDeviceIdSet,
  isResultSkippedBySelectiveRerun,
  PASSED_RESULT_OUTCOMES,
  pluralize,
  readableOperation,
  ResultOutcome,
} from '../utils/public'

// Step rendering

const renderStepDuration = (duration: number) => {
  const getColor = () => {
    if (duration > 10000) {
      return chalk.bold.red
    }
    if (duration > 5000) {
      return chalk.bold.yellow
    }

    return chalk.bold
  }
  const color = getColor()

  return `${color(duration.toString())}ms`
}

const ICONS = {
  FAILED: chalk.bold.red('✖'),
  FAILED_NON_BLOCKING: chalk.bold.yellow('✖'),
  SKIPPED: chalk.bold.yellow('⇢'),
  SUCCESS: chalk.bold.green('✓'),
}

const renderStepIcon = (step: Step) => {
  if (step.error) {
    return ICONS.FAILED
  }
  if (step.skipped) {
    return ICONS.SKIPPED
  }

  return ICONS.SUCCESS
}

const renderStep = (step: Step) => {
  const duration = renderStepDuration(step.duration)
  const icon = renderStepIcon(step)

  const value = step.value ? `\n    ${chalk.dim(step.value)}` : ''
  const error = step.error ? `\n    ${chalk.red.dim(step.error)}` : ''

  return `    ${icon} | ${duration} - ${step.description}${value}${error}`
}

const renderSkippedSteps = (steps: Step[]): string | undefined => {
  if (!steps.length) {
    return
  }
  if (steps.length === 1) {
    return renderStep(steps[0])
  }

  return `    ${ICONS.SKIPPED} | ${steps.length} skipped steps`
}

const renderApiError = (errorCode: string, errorMessage: string, color: chalk.Chalk) => {
  if (errorCode === 'INCORRECT_ASSERTION') {
    try {
      const assertionsErrors: Assertion[] = JSON.parse(errorMessage)
      const output = [`  - ${pluralize('Assertion', assertionsErrors.length)} failed:`]
      output.push(
        ...assertionsErrors.map((error) => {
          const expected = chalk.underline(`${error.target}`)
          const actual = chalk.underline(`${error.actual}`)

          return `▶ ${error.type} ${readableOperation[error.operator]} ${expected}. Actual: ${actual}`
        })
      )

      return color(output.join('\n    '))
    } catch (e) {
      // JSON parsing failed, do nothing to return the raw error
    }
  }

  return chalk.red(`    [${chalk.bold(errorCode)}] - ${chalk.dim(errorMessage)}`)
}

// Test execution rendering
const renderResultOutcome = (
  result: ServerResult,
  test: Test,
  icon: string,
  color: chalk.Chalk
): string | undefined => {
  if (result.unhealthy) {
    const error =
      result.failure && result.failure.message !== 'Unknown error' ? result.failure.message : 'General Error'

    return [
      `  ${chalk.yellow(`${ICONS.SKIPPED} | ${error}`)}`,
      `  ${chalk.yellow('We had an error during the execution of this test. The result will be ignored')}`,
    ].join('\n')
  }

  if (test.type === 'api') {
    const requestDescription = renderApiRequestDescription(test.subtype, test.config)

    if (result.failure) {
      return [
        `  ${icon} ${color(requestDescription)}`,
        renderApiError(result.failure.code, result.failure.message, color),
      ].join('\n')
    }

    return `  ${icon} ${color(requestDescription)}`
  }

  if (test.type === 'browser') {
    const lines: string[] = []

    if (result.failure) {
      lines.push(chalk.red(`    [${chalk.bold(result.failure.code)}] - ${chalk.dim(result.failure.message)}`))
    }

    // We render the step only if the test hasn't passed to avoid cluttering the output.
    if (!result.passed && 'stepDetails' in result) {
      const criticalFailedStepIndex = result.stepDetails.findIndex((s) => s.error && !s.allowFailure) + 1
      lines.push(...result.stepDetails.slice(0, criticalFailedStepIndex).map(renderStep))

      const skippedStepDisplay = renderSkippedSteps(result.stepDetails.slice(criticalFailedStepIndex))
      if (skippedStepDisplay) {
        lines.push(skippedStepDisplay)
      }
    }

    return lines.join('\n')
  }
}

const renderApiRequestDescription = (subType: string, config: Test['config']): string => {
  const {request, steps} = config
  if (subType === 'dns') {
    const text = `Query for ${request.host}`
    if (request.dnsServer) {
      return `${text} on server ${request.dnsServer}`
    }

    return text
  }

  if (subType === 'ssl' || subType === 'tcp') {
    return `Host: ${request.host}:${request.port}`
  }

  if (subType === 'multi' && steps) {
    const stepsDescription = Object.entries(
      steps
        .map((step) => step.subtype)
        .reduce((counts, type) => {
          counts[type] = (counts[type] || 0) + 1

          return counts
        }, {} as {[key: string]: number})
    )
      .map(([type, count]) => `${count} ${type.toUpperCase()} test`)
      .join(', ')

    return `Multistep test containing ${stepsDescription}`
  }

  if (subType === 'http') {
    return `${chalk.bold(request.method)} - ${request.url}`
  }

  return `${chalk.bold(subType)} test`
}

const renderExecutionResult = (test: Test, execution: Result, baseUrl: string, batchId: string) => {
  const {executionRule, test: overriddenTest, resultId, timedOut} = execution
  const resultOutcome = getResultOutcome(execution)
  const [icon, setColor] = getResultIconAndColor(resultOutcome)

  const editedText =
    execution.selectiveRerun?.decision === 'run' && execution.selectiveRerun.reason === 'edited'
      ? chalk.dim('(edited) ')
      : ''

  const executionRuleText = PASSED_RESULT_OUTCOMES.includes(resultOutcome)
    ? ''
    : `[${setColor(executionRule === ExecutionRule.BLOCKING ? 'blocking' : 'non-blocking')}] `

  const testLabel = `${editedText}${executionRuleText}[${chalk.bold.dim(test.public_id)}] ${chalk.bold(test.name)}`

  const resultIdentificationSuffix = getResultIdentificationSuffix(execution, setColor)
  const resultIdentification = `${icon} ${testLabel}${resultIdentificationSuffix}`

  const outputLines = [resultIdentification]

  // Unhealthy test results don't have a duration or result URL
  if (hasResult(execution) && !execution.result.unhealthy) {
    const duration = getResultDuration(execution.result)
    const durationText = duration ? ` Total duration: ${duration} ms -` : ''

    const resultUrl = getResultUrl(baseUrl, test, resultId, batchId)
    const resultUrlStatus = timedOut ? '(not yet received)' : ''

    outputLines.push(`  •${durationText} View test run details:`)
    outputLines.push(`    ⎋ ${chalk.dim.cyan(resultUrl)} ${resultUrlStatus}`)
  }

  if (isResultSkippedBySelectiveRerun(execution)) {
    const resultUrl = getResultUrl(baseUrl, test, resultId, batchId)

<<<<<<< HEAD
    outputLines.push(chalk.dim(`  ${setColor('◀')} Successful result from ${setColor('previous')} CI run:`))
    outputLines.push(`    ⎋ ${chalk.dim.cyan(resultUrl)}`)
=======
    const resultInfo = chalk.dim(
      `  ${setColor('◀')} Successful result from a ${setColor('previous')} CI batch: ${chalk.cyan(resultUrl)}`
    )
    outputLines.push(resultInfo)
>>>>>>> 9e1fb9e6
  } else {
    const resultOutcomeText = renderResultOutcome(execution.result, overriddenTest || test, icon, setColor)

    if (resultOutcomeText) {
      outputLines.push(resultOutcomeText)
    }
  }

  return outputLines.join('\n')
}

const getResultIdentificationSuffix = (execution: Result, setColor: chalk.Chalk) => {
  if (hasResult(execution)) {
    const {result} = execution
    const location = execution.location ? setColor(`location: ${chalk.bold(execution.location)}`) : ''
    const device = result && isDeviceIdSet(result) ? ` - ${setColor(`device: ${chalk.bold(result.device.id)}`)}` : ''

    return ` - ${location}${device}`
  }

  return ''
}

const getResultIconAndColor = (resultOutcome: ResultOutcome): [string, chalk.Chalk] => {
  if (PASSED_RESULT_OUTCOMES.includes(resultOutcome)) {
    return [ICONS.SUCCESS, chalk.bold.green]
  }

  if (resultOutcome === ResultOutcome.FailedNonBlocking) {
    return [ICONS.FAILED_NON_BLOCKING, chalk.bold.yellow]
  }

  return [ICONS.FAILED, chalk.bold.red]
}

export class DefaultReporter implements MainReporter {
  private context: CommandContext
  private testWaitSpinner?: ora.Ora
  private write: Writable['write']
  private totalDuration?: number

  constructor({context}: {context: CommandContext}) {
    this.context = context
    this.write = context.stdout.write.bind(context.stdout)
  }

  public error(error: string) {
    this.removeSpinner()
    this.write(error)
  }

  public initErrors(errors: string[]) {
    this.removeSpinner()
    this.write(errors.join('\n') + '\n\n')
  }

  public log(log: string) {
    this.removeSpinner()
    this.write(log)
  }

  public reportStart(timings: {startTime: number}) {
    this.totalDuration = Date.now() - timings.startTime

    this.removeSpinner()
    this.write(
      ['', chalk.bold.cyan('=== REPORT ==='), `Took ${chalk.bold(this.totalDuration).toString()}ms`, '\n'].join('\n')
    )
  }

  public resultEnd(result: Result, baseUrl: string, batchId: string) {
    // Stop the spinner so it doesn't show multiple times in a burst of received results.
    this.testWaitSpinner?.stop()
    this.write(renderExecutionResult(result.test, result, baseUrl, batchId) + '\n\n')
  }

  public resultReceived(result: ResultInBatch): void {
    return
  }

  public runEnd(summary: Summary, baseUrl: string, orgSettings?: SyntheticsOrgSettings) {
    const {bold: b, gray, green, red, yellow} = chalk

    const lines: string[] = []

    const runSummary = []

    if (summary.previouslyPassed) {
      runSummary.push(green(`${b(summary.passed)} passed (${b(summary.previouslyPassed)} in previous CI run)`))
    } else {
      runSummary.push(green(`${b(summary.passed)} passed`))
    }

    runSummary.push(red(`${b(summary.failed)} failed`))

    if (summary.failedNonBlocking) {
      runSummary.push(yellow(`${b(summary.failedNonBlocking)} failed (non-blocking)`))
    }

    if (summary.skipped) {
      runSummary.push(`${b(summary.skipped)} skipped`)
    }

    if (summary.testsNotFound.size > 0) {
      const testsNotFoundListStr = gray(`(${[...summary.testsNotFound].join(', ')})`)
      lines.push(
        `${yellow(
          `${b(summary.testsNotFound.size)} ${pluralize('test', summary.testsNotFound.size)} not found`
        )} ${testsNotFoundListStr}`
      )
    }

    const extraInfo = []
    if (summary.timedOut) {
      extraInfo.push(yellow(`${b(summary.timedOut)} timed out`))
    }
    if (summary.criticalErrors) {
      extraInfo.push(red(`${b(summary.criticalErrors)} critical errors`))
    }
    const extraInfoStr = extraInfo.length ? ' (' + extraInfo.join(', ') + ')' : ''

    if (summary.batchId) {
      const batchUrl = getBatchUrl(baseUrl, summary.batchId)
      lines.push('View full summary in Datadog: ' + chalk.dim.cyan(batchUrl))
    }
    lines.push(`\n${b('Continuous Testing Summary:')}`)
    lines.push(`• Test Results: ${runSummary.join(', ')}${extraInfoStr}`)

    if (orgSettings && orgSettings.onDemandConcurrencyCap > 0) {
      lines.push(
        `• Max parallelization configured: ${orgSettings.onDemandConcurrencyCap} test${
          orgSettings.onDemandConcurrencyCap > 1 ? 's' : ''
        } running at the same time`
      )
    }

    if (summary.previouslyPassed) {
      lines.push(
        `• Selective re-run: ran ${summary.expected - summary.previouslyPassed} out of ${summary.expected} tests`
      )
    }

    if (this.totalDuration) {
      const min = Math.floor(this.totalDuration / (60 * 1000))
      const sec = Math.round((this.totalDuration % (60 * 1000)) / 1000)
      lines.push(
        `• Total Duration:${min > 0 ? ' ' + min.toString() + 'm' : ''}${sec > 0 ? ' ' + sec.toString() + 's' : ''}`
      )
    }

    if (orgSettings && orgSettings.onDemandConcurrencyCap > 0) {
      lines.push(
        `\nIncrease your parallelization to reduce the test batch duration: ${chalk.dim.cyan(
          baseUrl + 'synthetics/settings/continuous-testing'
        )}\n`
      )
    }

    this.write(lines.join('\n') + '\n')
  }

  public testsWait(tests: Test[], baseUrl: string, batchId: string, skippedCount?: number) {
    const testsList = tests.map((t) => t.public_id)
    if (testsList.length > 10) {
      testsList.splice(10)
      testsList.push('…')
    }

    const testsDisplay = chalk.gray(`(${testsList.join(', ')})`)
    const testCountText = pluralize('test', tests.length)
    const skippingCountText = skippedCount ? ` (skipping ${chalk.bold.cyan(skippedCount)} already successful)` : ''

    const text =
      tests.length > 0
        ? `Waiting for ${chalk.bold.cyan(tests.length)} ${testCountText}${skippingCountText} ${testsDisplay}…\n`
        : 'Waiting for the batch to end…\n'

    if (this.testWaitSpinner) {
      // Only refresh the spinner when the text changes.
      // The refreshed text will be persisted in the CI logs.
      if (this.testWaitSpinner.text !== text) {
        this.testWaitSpinner.text = text
        this.testWaitSpinner.start()
      }

      return
    }

    const batchUrl = getBatchUrl(baseUrl, batchId)
    this.write(`View pending summary in Datadog: ${chalk.dim.cyan(batchUrl)}\n\n`)

    this.testWaitSpinner = ora({
      stream: this.context.stdout,
      prefixText: '\n',
      text,
    })

    this.testWaitSpinner.start()
  }

  public testTrigger(
    test: Pick<Test, 'name'>,
    testId: string,
    executionRule: ExecutionRule,
    config: UserConfigOverride
  ) {
    const idDisplay = `[${chalk.bold.dim(testId)}]`

    const getMessage = () => {
      if (executionRule === ExecutionRule.SKIPPED) {
        // Test is either skipped from datadog-ci config or from test config
        const isSkippedByCIConfig = config.executionRule === ExecutionRule.SKIPPED
        if (isSkippedByCIConfig) {
          return `Skipped test "${chalk.yellow.dim(test.name)}"`
        } else {
          return `Skipped test "${chalk.yellow.dim(test.name)}" because of execution rule configuration in Datadog`
        }
      }

      if (executionRule === ExecutionRule.NON_BLOCKING) {
        return `Found test "${chalk.green.bold(test.name)}" (non-blocking)`
      }

      return `Found test "${chalk.green.bold(test.name)}"`
    }

    const getConfigOverridesPart = () => {
      const nbConfigsOverridden = Object.keys(config).length
      if (nbConfigsOverridden === 0 || executionRule === ExecutionRule.SKIPPED) {
        return ''
      }

      return ' ' + chalk.gray(`(${nbConfigsOverridden} config ${pluralize('override', nbConfigsOverridden)})`)
    }

    this.write(`${idDisplay} ${getMessage()}${getConfigOverridesPart()}\n`)
  }

  public testWait(test: Test) {
    return
  }

  private removeSpinner() {
    this.testWaitSpinner?.stop()
    delete this.testWaitSpinner
  }
}

export const getTunnelReporter = (reporter: MainReporter): TunnelReporter => ({
  log: (message) => reporter.log(`[${chalk.bold.blue('Tunnel')}] ${message}\n`),
  error: (message) => reporter.error(`[${chalk.bold.yellow('Tunnel')}] ${message}\n`),
  warn: (message) => reporter.error(`[${chalk.bold.red('Tunnel')}] ${message}\n`),
})<|MERGE_RESOLUTION|>--- conflicted
+++ resolved
@@ -239,15 +239,8 @@
   if (isResultSkippedBySelectiveRerun(execution)) {
     const resultUrl = getResultUrl(baseUrl, test, resultId, batchId)
 
-<<<<<<< HEAD
-    outputLines.push(chalk.dim(`  ${setColor('◀')} Successful result from ${setColor('previous')} CI run:`))
+    outputLines.push(chalk.dim(`  ${setColor('◀')} Successful result from a ${setColor('previous')} CI batch:`))
     outputLines.push(`    ⎋ ${chalk.dim.cyan(resultUrl)}`)
-=======
-    const resultInfo = chalk.dim(
-      `  ${setColor('◀')} Successful result from a ${setColor('previous')} CI batch: ${chalk.cyan(resultUrl)}`
-    )
-    outputLines.push(resultInfo)
->>>>>>> 9e1fb9e6
   } else {
     const resultOutcomeText = renderResultOutcome(execution.result, overriddenTest || test, icon, setColor)
 
