import {RunTestCommand} from './command'

<<<<<<< HEAD
import {parseConfigFile, removeUndefinedValues} from '../../helpers/utils'
import {CiError, CriticalError} from './errors'
import {
  CommandConfig,
  ERRORS,
  ExecutionRule,
  LocationsMapping,
  MainReporter,
  PollResult,
  Reporter,
  Summary,
  Test,
  Trigger,
} from './interfaces'
import {DefaultReporter} from './reporters/default'
import {JUnitReporter} from './reporters/junit'
import {executeTests} from './run-test'
import {getReporter, hasTestSucceeded, isCriticalError} from './utils'

export const DEFAULT_COMMAND_CONFIG: CommandConfig = {
  apiKey: '',
  appKey: '',
  configPath: 'datadog-ci.json',
  datadogSite: 'datadoghq.com',
  failOnCriticalErrors: false,
  failOnTimeout: true,
  files: ['{,!(node_modules)/**/}*.synthetics.json'],
  global: {},
  locations: [],
  pollingTimeout: 2 * 60 * 1000,
  proxy: {protocol: 'http'},
  publicIds: [],
  subdomain: 'app',
  tunnel: false,
}

export class RunTestCommand extends Command {
  public jUnitReport?: string
  public runName?: string
  private apiKey?: string
  private appKey?: string
  private config: CommandConfig = JSON.parse(JSON.stringify(DEFAULT_COMMAND_CONFIG)) // Deep copy to avoid mutation during unit tests
  private configPath?: string
  private datadogSite?: string
  private failOnCriticalErrors?: boolean
  private failOnTimeout?: boolean
  private files?: string[]
  private publicIds?: string[]
  private reporter?: MainReporter
  private subdomain?: string
  private testSearchQuery?: string
  private tunnel?: boolean

  public async execute() {
    const reporters: Reporter[] = [new DefaultReporter(this)]
    this.reporter = getReporter(reporters)

    if (this.jUnitReport) {
      reporters.push(new JUnitReporter(this))
    }
    await this.resolveConfig()
    const startTime = Date.now()
    if (this.config.tunnel) {
      this.reporter.log(
        'You are using tunnel option, the chosen location(s) will be overridden by a location in your account region.\n'
      )
    }

    let results: {[key: string]: PollResult[]}
    let summary: Summary
    let tests: Test[]
    let triggers: Trigger

    try {
      ;({results, summary, tests, triggers} = await executeTests(this.reporter, this.config))
    } catch (error) {
      if (error instanceof CiError) {
        this.reportCiError(error, this.reporter)
        if (error instanceof CriticalError && this.config.failOnCriticalErrors) {
          return 1
        }
      }

      return 0
    }

    return this.renderResults(results, summary, tests, triggers, startTime)
  }

  private getAppBaseURL() {
    return `https://${this.config.subdomain}.${this.config.datadogSite}/`
  }

  private renderResults(
    results: {[key: string]: PollResult[]},
    summary: Summary,
    tests: Test[],
    triggers: Trigger,
    startTime: number
  ) {
    // Sort tests to show success first then non blocking failures and finally blocking failures.
    tests.sort(this.sortTestsByOutcome(results))

    // Rendering the results.
    this.reporter?.reportStart({startTime})
    const locationNames = triggers.locations.reduce((mapping, location) => {
      mapping[location.id] = location.display_name

      return mapping
    }, {} as LocationsMapping)
    let hasSucceeded = true // Determine if all the tests have succeeded
    for (const test of tests) {
      const testResults = results[test.public_id]
      if (!this.config.failOnTimeout) {
        if (!summary.timedOut) {
          summary.timedOut = 0
        }

        const hasTimeout = testResults.some((pollResult) => pollResult.result.error === ERRORS.TIMEOUT)
        if (hasTimeout) {
          summary.timedOut++
        }
      }

      if (!this.config.failOnCriticalErrors) {
        if (!summary.criticalErrors) {
          summary.criticalErrors = 0
        }
        const hasCriticalErrors = testResults.some((pollResult) => isCriticalError(pollResult.result))
        if (hasCriticalErrors) {
          summary.criticalErrors++
        }
      }

      const passed = hasTestSucceeded(testResults, this.config.failOnCriticalErrors, this.config.failOnTimeout)
      if (passed) {
        summary.passed++
      } else {
        summary.failed++
        if (test.options.ci?.executionRule !== ExecutionRule.NON_BLOCKING) {
          hasSucceeded = false
        }
      }

      this.reporter?.testEnd(
        test,
        testResults,
        this.getAppBaseURL(),
        locationNames,
        this.config.failOnCriticalErrors,
        this.config.failOnTimeout
      )
    }

    this.reporter?.runEnd(summary)

    return hasSucceeded ? 0 : 1
  }

  private reportCiError(error: CiError, reporter: MainReporter) {
    switch (error.code) {
      case 'NO_RESULTS_TO_POLL':
        reporter.log('No results to poll.\n')
        break
      case 'NO_TESTS_TO_RUN':
        reporter.log('No test to run.\n')
        break
      case 'MISSING_APP_KEY':
        reporter.error(`Missing ${chalk.red.bold('DATADOG_APP_KEY')} in your environment.\n`)
        break
      case 'MISSING_API_KEY':
        reporter.error(`Missing ${chalk.red.bold('DATADOG_API_KEY')} in your environment.\n`)
        break
      case 'POLL_RESULTS_FAILED':
        reporter.error(`\n${chalk.bgRed.bold(' ERROR: unable to poll test results ')}\n${error.message}\n\n`)
        break
      case 'TUNNEL_START_FAILED':
        reporter.error(`\n${chalk.bgRed.bold(' ERROR: unable to start tunnel')}\n${error.message}\n\n`)
        break
      case 'TRIGGER_TESTS_FAILED':
        reporter.error(`\n${chalk.bgRed.bold(' ERROR: unable to trigger tests')}\n${error.message}\n\n`)
        break
      case 'UNAVAILABLE_TEST_CONFIG':
        reporter.error(
          `\n${chalk.bgRed.bold(' ERROR: unable to obtain test configurations with search query ')}\n${
            error.message
          }\n\n`
        )
        break
      case 'UNAVAILABLE_TUNNEL_CONFIG':
        reporter.error(`\n${chalk.bgRed.bold(' ERROR: unable to get tunnel configuration')}\n${error.message}\n\n`)
    }
  }

  private async resolveConfig() {
    // Default < file < ENV < CLI

    // Override with file config variables
    try {
      this.config = await parseConfigFile(this.config, this.configPath ?? this.config.configPath)
    } catch (error) {
      if (this.configPath) {
        throw error
      }
    }

    // Override with ENV variables
    this.config = deepExtend(
      this.config,
      removeUndefinedValues({
        apiKey: process.env.DATADOG_API_KEY,
        appKey: process.env.DATADOG_APP_KEY,
        datadogSite: process.env.DATADOG_SITE,
        locations: process.env.DATADOG_SYNTHETICS_LOCATIONS?.split(';'),
        subdomain: process.env.DATADOG_SUBDOMAIN,
      })
    )

    // Override with CLI parameters
    this.config = deepExtend(
      this.config,
      removeUndefinedValues({
        apiKey: this.apiKey,
        appKey: this.appKey,
        configPath: this.configPath,
        datadogSite: this.datadogSite,
        failOnCriticalErrors: this.failOnCriticalErrors,
        failOnTimeout: this.failOnTimeout,
        files: this.files,
        publicIds: this.publicIds,
        subdomain: this.subdomain,
        testSearchQuery: this.testSearchQuery,
        tunnel: this.tunnel,
      })
    )

    if (typeof this.config.files === 'string') {
      this.reporter!.log('[DEPRECATED] "files" should be an array of string instead of a string.\n')
      this.config.files = [this.config.files]
    }
  }

  private sortTestsByOutcome(results: {[key: string]: PollResult[]}) {
    return (t1: Test, t2: Test) => {
      const success1 = hasTestSucceeded(
        results[t1.public_id],
        this.config.failOnCriticalErrors,
        this.config.failOnTimeout
      )
      const success2 = hasTestSucceeded(
        results[t2.public_id],
        this.config.failOnCriticalErrors,
        this.config.failOnTimeout
      )
      const isNonBlockingTest1 = t1.options.ci?.executionRule === ExecutionRule.NON_BLOCKING
      const isNonBlockingTest2 = t2.options.ci?.executionRule === ExecutionRule.NON_BLOCKING

      if (success1 === success2) {
        if (isNonBlockingTest1 === isNonBlockingTest2) {
          return 0
        }

        return isNonBlockingTest1 ? -1 : 1
      }

      return success1 ? -1 : 1
    }
  }
}

RunTestCommand.addPath('synthetics', 'run-tests')
RunTestCommand.addOption('apiKey', Command.String('--apiKey'))
RunTestCommand.addOption('appKey', Command.String('--appKey'))
RunTestCommand.addOption('failOnCriticalErrors', Command.Boolean('--failOnCriticalErrors'))
RunTestCommand.addOption('configPath', Command.String('--config'))
RunTestCommand.addOption('datadogSite', Command.String('--datadogSite'))
RunTestCommand.addOption('files', Command.Array('-f,--files'))
RunTestCommand.addOption('failOnTimeout', Command.Boolean('--failOnTimeout'))
RunTestCommand.addOption('publicIds', Command.Array('-p,--public-id'))
RunTestCommand.addOption('testSearchQuery', Command.String('-s,--search'))
RunTestCommand.addOption('subdomain', Command.Boolean('--subdomain'))
RunTestCommand.addOption('tunnel', Command.Boolean('-t,--tunnel'))
RunTestCommand.addOption('jUnitReport', Command.String('-j,--jUnitReport'))
RunTestCommand.addOption('runName', Command.String('-n,--runName'))
=======
module.exports = [RunTestCommand]
>>>>>>> 4d8a3713
<|MERGE_RESOLUTION|>--- conflicted
+++ resolved
@@ -1,290 +1,3 @@
 import {RunTestCommand} from './command'
 
-<<<<<<< HEAD
-import {parseConfigFile, removeUndefinedValues} from '../../helpers/utils'
-import {CiError, CriticalError} from './errors'
-import {
-  CommandConfig,
-  ERRORS,
-  ExecutionRule,
-  LocationsMapping,
-  MainReporter,
-  PollResult,
-  Reporter,
-  Summary,
-  Test,
-  Trigger,
-} from './interfaces'
-import {DefaultReporter} from './reporters/default'
-import {JUnitReporter} from './reporters/junit'
-import {executeTests} from './run-test'
-import {getReporter, hasTestSucceeded, isCriticalError} from './utils'
-
-export const DEFAULT_COMMAND_CONFIG: CommandConfig = {
-  apiKey: '',
-  appKey: '',
-  configPath: 'datadog-ci.json',
-  datadogSite: 'datadoghq.com',
-  failOnCriticalErrors: false,
-  failOnTimeout: true,
-  files: ['{,!(node_modules)/**/}*.synthetics.json'],
-  global: {},
-  locations: [],
-  pollingTimeout: 2 * 60 * 1000,
-  proxy: {protocol: 'http'},
-  publicIds: [],
-  subdomain: 'app',
-  tunnel: false,
-}
-
-export class RunTestCommand extends Command {
-  public jUnitReport?: string
-  public runName?: string
-  private apiKey?: string
-  private appKey?: string
-  private config: CommandConfig = JSON.parse(JSON.stringify(DEFAULT_COMMAND_CONFIG)) // Deep copy to avoid mutation during unit tests
-  private configPath?: string
-  private datadogSite?: string
-  private failOnCriticalErrors?: boolean
-  private failOnTimeout?: boolean
-  private files?: string[]
-  private publicIds?: string[]
-  private reporter?: MainReporter
-  private subdomain?: string
-  private testSearchQuery?: string
-  private tunnel?: boolean
-
-  public async execute() {
-    const reporters: Reporter[] = [new DefaultReporter(this)]
-    this.reporter = getReporter(reporters)
-
-    if (this.jUnitReport) {
-      reporters.push(new JUnitReporter(this))
-    }
-    await this.resolveConfig()
-    const startTime = Date.now()
-    if (this.config.tunnel) {
-      this.reporter.log(
-        'You are using tunnel option, the chosen location(s) will be overridden by a location in your account region.\n'
-      )
-    }
-
-    let results: {[key: string]: PollResult[]}
-    let summary: Summary
-    let tests: Test[]
-    let triggers: Trigger
-
-    try {
-      ;({results, summary, tests, triggers} = await executeTests(this.reporter, this.config))
-    } catch (error) {
-      if (error instanceof CiError) {
-        this.reportCiError(error, this.reporter)
-        if (error instanceof CriticalError && this.config.failOnCriticalErrors) {
-          return 1
-        }
-      }
-
-      return 0
-    }
-
-    return this.renderResults(results, summary, tests, triggers, startTime)
-  }
-
-  private getAppBaseURL() {
-    return `https://${this.config.subdomain}.${this.config.datadogSite}/`
-  }
-
-  private renderResults(
-    results: {[key: string]: PollResult[]},
-    summary: Summary,
-    tests: Test[],
-    triggers: Trigger,
-    startTime: number
-  ) {
-    // Sort tests to show success first then non blocking failures and finally blocking failures.
-    tests.sort(this.sortTestsByOutcome(results))
-
-    // Rendering the results.
-    this.reporter?.reportStart({startTime})
-    const locationNames = triggers.locations.reduce((mapping, location) => {
-      mapping[location.id] = location.display_name
-
-      return mapping
-    }, {} as LocationsMapping)
-    let hasSucceeded = true // Determine if all the tests have succeeded
-    for (const test of tests) {
-      const testResults = results[test.public_id]
-      if (!this.config.failOnTimeout) {
-        if (!summary.timedOut) {
-          summary.timedOut = 0
-        }
-
-        const hasTimeout = testResults.some((pollResult) => pollResult.result.error === ERRORS.TIMEOUT)
-        if (hasTimeout) {
-          summary.timedOut++
-        }
-      }
-
-      if (!this.config.failOnCriticalErrors) {
-        if (!summary.criticalErrors) {
-          summary.criticalErrors = 0
-        }
-        const hasCriticalErrors = testResults.some((pollResult) => isCriticalError(pollResult.result))
-        if (hasCriticalErrors) {
-          summary.criticalErrors++
-        }
-      }
-
-      const passed = hasTestSucceeded(testResults, this.config.failOnCriticalErrors, this.config.failOnTimeout)
-      if (passed) {
-        summary.passed++
-      } else {
-        summary.failed++
-        if (test.options.ci?.executionRule !== ExecutionRule.NON_BLOCKING) {
-          hasSucceeded = false
-        }
-      }
-
-      this.reporter?.testEnd(
-        test,
-        testResults,
-        this.getAppBaseURL(),
-        locationNames,
-        this.config.failOnCriticalErrors,
-        this.config.failOnTimeout
-      )
-    }
-
-    this.reporter?.runEnd(summary)
-
-    return hasSucceeded ? 0 : 1
-  }
-
-  private reportCiError(error: CiError, reporter: MainReporter) {
-    switch (error.code) {
-      case 'NO_RESULTS_TO_POLL':
-        reporter.log('No results to poll.\n')
-        break
-      case 'NO_TESTS_TO_RUN':
-        reporter.log('No test to run.\n')
-        break
-      case 'MISSING_APP_KEY':
-        reporter.error(`Missing ${chalk.red.bold('DATADOG_APP_KEY')} in your environment.\n`)
-        break
-      case 'MISSING_API_KEY':
-        reporter.error(`Missing ${chalk.red.bold('DATADOG_API_KEY')} in your environment.\n`)
-        break
-      case 'POLL_RESULTS_FAILED':
-        reporter.error(`\n${chalk.bgRed.bold(' ERROR: unable to poll test results ')}\n${error.message}\n\n`)
-        break
-      case 'TUNNEL_START_FAILED':
-        reporter.error(`\n${chalk.bgRed.bold(' ERROR: unable to start tunnel')}\n${error.message}\n\n`)
-        break
-      case 'TRIGGER_TESTS_FAILED':
-        reporter.error(`\n${chalk.bgRed.bold(' ERROR: unable to trigger tests')}\n${error.message}\n\n`)
-        break
-      case 'UNAVAILABLE_TEST_CONFIG':
-        reporter.error(
-          `\n${chalk.bgRed.bold(' ERROR: unable to obtain test configurations with search query ')}\n${
-            error.message
-          }\n\n`
-        )
-        break
-      case 'UNAVAILABLE_TUNNEL_CONFIG':
-        reporter.error(`\n${chalk.bgRed.bold(' ERROR: unable to get tunnel configuration')}\n${error.message}\n\n`)
-    }
-  }
-
-  private async resolveConfig() {
-    // Default < file < ENV < CLI
-
-    // Override with file config variables
-    try {
-      this.config = await parseConfigFile(this.config, this.configPath ?? this.config.configPath)
-    } catch (error) {
-      if (this.configPath) {
-        throw error
-      }
-    }
-
-    // Override with ENV variables
-    this.config = deepExtend(
-      this.config,
-      removeUndefinedValues({
-        apiKey: process.env.DATADOG_API_KEY,
-        appKey: process.env.DATADOG_APP_KEY,
-        datadogSite: process.env.DATADOG_SITE,
-        locations: process.env.DATADOG_SYNTHETICS_LOCATIONS?.split(';'),
-        subdomain: process.env.DATADOG_SUBDOMAIN,
-      })
-    )
-
-    // Override with CLI parameters
-    this.config = deepExtend(
-      this.config,
-      removeUndefinedValues({
-        apiKey: this.apiKey,
-        appKey: this.appKey,
-        configPath: this.configPath,
-        datadogSite: this.datadogSite,
-        failOnCriticalErrors: this.failOnCriticalErrors,
-        failOnTimeout: this.failOnTimeout,
-        files: this.files,
-        publicIds: this.publicIds,
-        subdomain: this.subdomain,
-        testSearchQuery: this.testSearchQuery,
-        tunnel: this.tunnel,
-      })
-    )
-
-    if (typeof this.config.files === 'string') {
-      this.reporter!.log('[DEPRECATED] "files" should be an array of string instead of a string.\n')
-      this.config.files = [this.config.files]
-    }
-  }
-
-  private sortTestsByOutcome(results: {[key: string]: PollResult[]}) {
-    return (t1: Test, t2: Test) => {
-      const success1 = hasTestSucceeded(
-        results[t1.public_id],
-        this.config.failOnCriticalErrors,
-        this.config.failOnTimeout
-      )
-      const success2 = hasTestSucceeded(
-        results[t2.public_id],
-        this.config.failOnCriticalErrors,
-        this.config.failOnTimeout
-      )
-      const isNonBlockingTest1 = t1.options.ci?.executionRule === ExecutionRule.NON_BLOCKING
-      const isNonBlockingTest2 = t2.options.ci?.executionRule === ExecutionRule.NON_BLOCKING
-
-      if (success1 === success2) {
-        if (isNonBlockingTest1 === isNonBlockingTest2) {
-          return 0
-        }
-
-        return isNonBlockingTest1 ? -1 : 1
-      }
-
-      return success1 ? -1 : 1
-    }
-  }
-}
-
-RunTestCommand.addPath('synthetics', 'run-tests')
-RunTestCommand.addOption('apiKey', Command.String('--apiKey'))
-RunTestCommand.addOption('appKey', Command.String('--appKey'))
-RunTestCommand.addOption('failOnCriticalErrors', Command.Boolean('--failOnCriticalErrors'))
-RunTestCommand.addOption('configPath', Command.String('--config'))
-RunTestCommand.addOption('datadogSite', Command.String('--datadogSite'))
-RunTestCommand.addOption('files', Command.Array('-f,--files'))
-RunTestCommand.addOption('failOnTimeout', Command.Boolean('--failOnTimeout'))
-RunTestCommand.addOption('publicIds', Command.Array('-p,--public-id'))
-RunTestCommand.addOption('testSearchQuery', Command.String('-s,--search'))
-RunTestCommand.addOption('subdomain', Command.Boolean('--subdomain'))
-RunTestCommand.addOption('tunnel', Command.Boolean('-t,--tunnel'))
-RunTestCommand.addOption('jUnitReport', Command.String('-j,--jUnitReport'))
-RunTestCommand.addOption('runName', Command.String('-n,--runName'))
-=======
-module.exports = [RunTestCommand]
->>>>>>> 4d8a3713
+module.exports = [RunTestCommand]