import chalk from 'chalk';

import { ConfigOverride, ExecutionRule, PollResult, Step, Test } from './interfaces';
import { hasResultPassed, hasTestSucceeded } from './utils';

const renderStep = (step: Step) => {
  const icon = step.error
    ? chalk.bold.red('✖')
    : step.skipped
    ? chalk.bold.yellow('⇢')
    : chalk.bold.green('✓');
  const value = step.value ? `\n      ${chalk.dim(step.value)}` : '';
  const error = step.error ? `\n      ${chalk.red.dim(step.error)}` : '';
  const colorDuration: (arg: any) => string =
    step.duration > 10000
      ? chalk.bold.red
      : step.duration > 5000
      ? chalk.bold.yellow
      : chalk.bold;
  const duration = `${colorDuration(step.duration)}ms`;

  return `    ${icon} | ${duration} - ${step.description}${value}${error}`;
};

<<<<<<< HEAD
export const renderSteps = (test: Test, results: PollResult[], baseUrl: string) =>
  results.map((r: PollResult) => {
    const resultUrl = r.result.unhealthy
      ? r.result.errorMessage || 'General Error'
      : `${baseUrl}/synthetics/details/${test.public_id}/result/${r.resultID}`;
=======
const renderTestResults = (test: TestComposite, baseUrl: string) =>
  test.results.map((r: PollResult) => {
    const resultUrl = `${baseUrl}/synthetics/details/${test.public_id}/result/${r.resultID}`;
>>>>>>> 58bdac59
    const success = hasResultPassed(r);
    const color = success ? chalk.green : chalk.red;
    const icon = success ? chalk.bold.green('✓') : chalk.bold.red('✖');
    const duration = `total duration: ${test.type === 'browser' ? r.result.duration : r.result.timings?.total} ms`;
    const device = test.type === 'browser' && r.result.device ? ` - device: ${chalk.bold(r.result.device.id)}` : '';
    const resultIdentification = color(`  ${icon} location: ${chalk.bold(r.dc_id.toString())}${device}`);
    let steps = '';
    let output = '';

    if (r.result.error) {
      steps = `\n    ${chalk.red.bold(`✖ | ${r.result.error}`)}`;
    } else if (r.result.unhealthy) {
      steps = `\n    ${chalk.red.bold(`✖ | ${r.result.errorMessage || 'General Error'}`)}`;
    } else if (test.type === 'api') {
      const req = test.config.request;
      const requestText = `${chalk.bold(req.method)} - ${req.url}`;
      const errors = success
        ? ''
        : color(`\n      [${chalk.bold(r.result.errorCode!)}] - ${chalk.dim(r.result.errorMessage!)}`);

      steps = `\n    ${icon} ${color(requestText)}${errors}`;
    } else if (test.type === 'browser' && !hasResultPassed(r) && r.result.stepDetails) {
      // We render the step only if the test hasn't passed to avoid cluttering the output.
      steps = `\n${r.result.stepDetails.map(renderStep).join('\n')}`;
    }

    output = `${resultIdentification}\n`;
    output += `    ⎋  ${duration} - result url: ${chalk.dim.cyan(resultUrl)}`;
    output += `${steps}`;

    return output;
  }).join('\n').concat('\n');

export const renderResult = (test: Test, results: PollResult[], baseUrl: string) => {
  const success = hasTestSucceeded(results);
  const isNonBlocking = test.options.execution_rule === ExecutionRule.NON_BLOCKING;
  const icon = success ? chalk.bold.green('✓') : isNonBlocking ? chalk.bold.yellow('⚠') : chalk.bold.red('✖');
  const idDisplay = `[${chalk.bold.dim(test.public_id)}]`;
  const nameColor = success ? chalk.bold.green : chalk.bold.red;
  const nonBlockingText = !success && isNonBlocking ? 'This tests is set to be non-blocking in Datadog' : '';

<<<<<<< HEAD
  let consoleOutput = `${icon} ${idDisplay} | ${nameColor(test.name)} ${nonBlockingText}\n`;

  if (!success) {
    consoleOutput += renderSteps(test, results, baseUrl);
  }

  return consoleOutput;
=======
  return `${icon} ${idDisplay} | ${nameColor(test.name)} ${nonBlockingText}\n${renderTestResults(test, baseUrl)}`;
>>>>>>> 58bdac59
};

export const renderTrigger = (test: Test | undefined, testId: string, config: ConfigOverride) => {
  const idDisplay = `[${chalk.bold.dim(testId)}]`;
  let message;

  if (!test) {
    message = chalk.red.bold(`Could not find test "${testId}"`);
  } else if (config.skip) {
    message = `>> Skipped test "${chalk.yellow.dim(test.name)}"`;
  } else if (test.options?.execution_rule === ExecutionRule.SKIPPED) {
    message = `>> Skipped test "${chalk.yellow.dim(test.name)}" because of execution rule configuration in Datadog`;
  } else {
    message = `Trigger test "${chalk.green.bold(test.name)}"`;
  }

  return `${idDisplay} ${message}\n`;
};

export const renderHeader = (timings: { startTime: number }) => {
  const currentTime = Date.now();

  return `\n\n${chalk.bold.cyan('=== REPORT ===')}
Took ${chalk.bold((currentTime - timings.startTime).toString())}ms\n\n`;
};

export const renderWait = (test: Test) => {
  const idDisplay = `[${chalk.bold.dim(test.public_id)}]`;

  return `${idDisplay} Waiting results for "${chalk.green.bold(test.name)}"\n`;
};<|MERGE_RESOLUTION|>--- conflicted
+++ resolved
@@ -22,17 +22,9 @@
   return `    ${icon} | ${duration} - ${step.description}${value}${error}`;
 };
 
-<<<<<<< HEAD
-export const renderSteps = (test: Test, results: PollResult[], baseUrl: string) =>
+const renderTestResults = (test: Test, results: PollResult[], baseUrl: string) =>
   results.map((r: PollResult) => {
-    const resultUrl = r.result.unhealthy
-      ? r.result.errorMessage || 'General Error'
-      : `${baseUrl}/synthetics/details/${test.public_id}/result/${r.resultID}`;
-=======
-const renderTestResults = (test: TestComposite, baseUrl: string) =>
-  test.results.map((r: PollResult) => {
     const resultUrl = `${baseUrl}/synthetics/details/${test.public_id}/result/${r.resultID}`;
->>>>>>> 58bdac59
     const success = hasResultPassed(r);
     const color = success ? chalk.green : chalk.red;
     const icon = success ? chalk.bold.green('✓') : chalk.bold.red('✖');
@@ -73,18 +65,9 @@
   const idDisplay = `[${chalk.bold.dim(test.public_id)}]`;
   const nameColor = success ? chalk.bold.green : chalk.bold.red;
   const nonBlockingText = !success && isNonBlocking ? 'This tests is set to be non-blocking in Datadog' : '';
+  const testResultsText = renderTestResults(test, results, baseUrl);
 
-<<<<<<< HEAD
-  let consoleOutput = `${icon} ${idDisplay} | ${nameColor(test.name)} ${nonBlockingText}\n`;
-
-  if (!success) {
-    consoleOutput += renderSteps(test, results, baseUrl);
-  }
-
-  return consoleOutput;
-=======
-  return `${icon} ${idDisplay} | ${nameColor(test.name)} ${nonBlockingText}\n${renderTestResults(test, baseUrl)}`;
->>>>>>> 58bdac59
+  return `${icon} ${idDisplay} | ${nameColor(test.name)} ${nonBlockingText}\n${testResultsText}`;
 };
 
 export const renderTrigger = (test: Test | undefined, testId: string, config: ConfigOverride) => {
