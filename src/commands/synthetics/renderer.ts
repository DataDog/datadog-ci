import chalk from 'chalk';

import { ConfigOverride, ExecutionRule, PollResult, Step, Test } from './interfaces';
import { hasResultPassed, hasTestSucceeded } from './utils';

const renderStep = (step: Step) => {
  const icon = step.error
    ? chalk.bold.red('✖')
    : step.skipped
    ? chalk.bold.yellow('⇢')
    : chalk.bold.green('✓');
  const value = step.value ? `\n      ${chalk.dim(step.value)}` : '';
  const error = step.error ? `\n      ${chalk.red.dim(step.error)}` : '';
  const colorDuration: (arg: any) => string =
    step.duration > 10000
      ? chalk.bold.red
      : step.duration > 5000
      ? chalk.bold.yellow
      : chalk.bold;
  const duration = `${colorDuration(step.duration)}ms`;

  return `    ${icon} | ${duration} - ${step.description}${value}${error}`;
};

const renderTestResults = (test: Test, results: PollResult[], baseUrl: string) =>
  results.map((r: PollResult) => {
    const resultUrl = `${baseUrl}/synthetics/details/${test.public_id}/result/${r.resultID}`;
    const success = hasResultPassed(r);
    const color = success ? chalk.green : chalk.red;
    const icon = success ? chalk.bold.green('✓') : chalk.bold.red('✖');
    const duration = `total duration: ${test.type === 'browser' ? r.result.duration : r.result.timings?.total} ms`;
    const device = test.type === 'browser' && r.result.device ? ` - device: ${chalk.bold(r.result.device.id)}` : '';
    const resultIdentification = color(`  ${icon} location: ${chalk.bold(r.dc_id.toString())}${device}`);
    let steps = '';
    let output = '';

    if (r.result.error) {
      steps = `\n    ${chalk.red.bold(`✖ | ${r.result.error}`)}`;
    } else if (r.result.unhealthy) {
      steps = `\n    ${chalk.red.bold(`✖ | ${r.result.errorMessage || 'General Error'}`)}`;
    } else if (test.type === 'api') {
      const req = test.config.request;
      const requestText = `${chalk.bold(req.method)} - ${req.url}`;
      const errors = success
        ? ''
        : color(`\n      [${chalk.bold(r.result.errorCode!)}] - ${chalk.dim(r.result.errorMessage!)}`);

      steps = `\n    ${icon} ${color(requestText)}${errors}`;
    } else if (test.type === 'browser' && !hasResultPassed(r) && r.result.stepDetails) {
      // We render the step only if the test hasn't passed to avoid cluttering the output.
      steps = `\n${r.result.stepDetails.map(renderStep).join('\n')}`;
    }

    output = `${resultIdentification}\n`;
    output += `    ⎋  ${duration} - result url: ${chalk.dim.cyan(resultUrl)}`;
    output += `${steps}`;

    return output;
  }).join('\n').concat('\n');

<<<<<<< HEAD
export const renderResult = (test: Test, results: PollResult[], baseUrl: string) => {
  const success = hasTestSucceeded(results);
  const isNonBlocking = test.options.execution_rule === ExecutionRule.NON_BLOCKING;
=======
export const renderResult = (test: TestComposite, baseUrl: string) => {
  const success = hasTestSucceeded(test);
  const isNonBlocking = test.options.ci?.executionRule === ExecutionRule.NON_BLOCKING;
>>>>>>> f502309d
  const icon = success ? chalk.bold.green('✓') : isNonBlocking ? chalk.bold.yellow('⚠') : chalk.bold.red('✖');
  const idDisplay = `[${chalk.bold.dim(test.public_id)}]`;
  const nameColor = success ? chalk.bold.green : chalk.bold.red;
  const nonBlockingText = !success && isNonBlocking ? 'This tests is set to be non-blocking in Datadog' : '';
  const testResultsText = renderTestResults(test, results, baseUrl);

  return `${icon} ${idDisplay} | ${nameColor(test.name)} ${nonBlockingText}\n${testResultsText}`;
};

export const renderTrigger = (test: Test | undefined, testId: string, config: ConfigOverride) => {
  const idDisplay = `[${chalk.bold.dim(testId)}]`;
  let message;

  if (!test) {
    message = chalk.red.bold(`Could not find test "${testId}"`);
  } else if (config.skip) {
    message = `>> Skipped test "${chalk.yellow.dim(test.name)}"`;
  } else if (test.options?.ci?.executionRule === ExecutionRule.SKIPPED) {
    message = `>> Skipped test "${chalk.yellow.dim(test.name)}" because of execution rule configuration in Datadog`;
  } else {
    message = `Trigger test "${chalk.green.bold(test.name)}"`;
  }

  return `${idDisplay} ${message}\n`;
};

export const renderHeader = (timings: { startTime: number }) => {
  const currentTime = Date.now();

  return `\n\n${chalk.bold.cyan('=== REPORT ===')}
Took ${chalk.bold((currentTime - timings.startTime).toString())}ms\n\n`;
};

export const renderWait = (test: Test) => {
  const idDisplay = `[${chalk.bold.dim(test.public_id)}]`;

  return `${idDisplay} Waiting results for "${chalk.green.bold(test.name)}"\n`;
};<|MERGE_RESOLUTION|>--- conflicted
+++ resolved
@@ -58,15 +58,9 @@
     return output;
   }).join('\n').concat('\n');
 
-<<<<<<< HEAD
 export const renderResult = (test: Test, results: PollResult[], baseUrl: string) => {
   const success = hasTestSucceeded(results);
-  const isNonBlocking = test.options.execution_rule === ExecutionRule.NON_BLOCKING;
-=======
-export const renderResult = (test: TestComposite, baseUrl: string) => {
-  const success = hasTestSucceeded(test);
   const isNonBlocking = test.options.ci?.executionRule === ExecutionRule.NON_BLOCKING;
->>>>>>> f502309d
   const icon = success ? chalk.bold.green('✓') : isNonBlocking ? chalk.bold.yellow('⚠') : chalk.bold.red('✖');
   const idDisplay = `[${chalk.bold.dim(test.public_id)}]`;
   const nameColor = success ? chalk.bold.green : chalk.bold.red;
