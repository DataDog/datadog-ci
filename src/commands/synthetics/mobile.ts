import * as crypto from 'crypto'
import * as fs from 'fs'

import {APIHelper} from './api'
import {Test, TestPayload, UserConfigOverride} from './interfaces'

export const getMD5HashFromFileBuffer = async (fileBuffer: Buffer): Promise<string> => {
  const hash = crypto.createHash('md5').update(fileBuffer).digest('base64')

  return hash
}

export const uploadMobileApplications = async (
  api: APIHelper,
  applicationPathToUpload: string,
  mobileApplicationId: string
): Promise<string> => {
  const fileBuffer = await fs.promises.readFile(applicationPathToUpload)
  const md5 = await getMD5HashFromFileBuffer(fileBuffer)
  const {presigned_url_params: presignedUrl, file_name: fileName} = await api.getMobileApplicationPresignedURL(
    mobileApplicationId,
    md5
  )

  await api.uploadMobileApplication(fileBuffer, presignedUrl)

  return fileName
}

export const uploadApplicationIfNeeded = async (
  api: APIHelper,
  applicationPathToUpload: string,
  testApplicationId: string,
  uploadedApplicationByPath: {[applicationFilePath: string]: {applicationId: string; fileName: string}[]}
) => {
  const isAlreadyUploaded =
    applicationPathToUpload in uploadedApplicationByPath &&
    uploadedApplicationByPath[applicationPathToUpload].find(({applicationId}) => applicationId === testApplicationId)

  if (isAlreadyUploaded) {
    return
  }

  const fileName = await uploadMobileApplications(api, applicationPathToUpload, testApplicationId)

  if (!(applicationPathToUpload in uploadedApplicationByPath)) {
    uploadedApplicationByPath[applicationPathToUpload] = []
  }

  uploadedApplicationByPath[applicationPathToUpload].push({
    applicationId: testApplicationId,
    fileName,
  })
}

<<<<<<< HEAD
export const overrideMobileConfig = (
  overriddenTest: TestPayload,
  test: Test,
  localApplicationOverride?: {applicationId: string; fileName: string}
) => {
  if (localApplicationOverride) {
    overriddenTest.mobileApplication = {
      applicationId: localApplicationOverride.applicationId,
      referenceId: localApplicationOverride.fileName,
      referenceType: 'TEMPORARY',
    }
  }

  delete overriddenTest.mobileApplicationVersionFilePath

  console.log({overriddenTest, test})
  if (!localApplicationOverride && overriddenTest.mobileApplicationVersion) {
    overriddenTest.mobileApplication = {
      applicationId: test.options.mobileApplication!.applicationId,
      referenceId: overriddenTest.mobileApplicationVersion,
      referenceType: 'VERSION',
    }
  }

  delete overriddenTest.mobileApplicationVersion
}

export const uploadApplicationsAndOverrideConfig = async (
=======
// Override will be implement in a next PR
export const uploadApplicationAndOverrideConfig = async (
>>>>>>> b014be75
  api: APIHelper,
  test: Test,
  userConfigOverride: UserConfigOverride,
  overriddenTestsToTrigger: TestPayload,
  uploadedApplicationByPath: {[applicationFilePath: string]: {applicationId: string; fileName: string}[]}
): Promise<void> => {
<<<<<<< HEAD
  const uploadedApplicationByPath: {
    [applicationFilePath: string]: {applicationId: string; fileName: string}[]
  } = {}

  for (const overriddenTest of overriddenTestsToTrigger) {
    const test = getTestByPublicId(overriddenTest.public_id, tests)
    if (test.type !== 'mobile') {
      continue
    }

    if (!overriddenTest.mobileApplicationVersionFilePath) {
      overrideMobileConfig(overriddenTest, test)
      continue
    }

    await uploadApplicationIfNeeded(
      api,
      overriddenTest.mobileApplicationVersionFilePath,
      test.options.mobileApplication!.applicationId,
      uploadedApplicationByPath
    )

    overrideMobileConfig(
      overriddenTest,
      test,
      uploadedApplicationByApplication[overriddenTest.mobileApplicationVersionFilePath].find(
        ({applicationId}) => applicationId === test.options.mobileApplication!.applicationId
      )
    )
=======
  if (test.type !== 'mobile') {
    return
  }

  if (!userConfigOverride.mobileApplicationVersionFilePath) {
    return
>>>>>>> b014be75
  }

  await uploadApplicationIfNeeded(
    api,
    userConfigOverride.mobileApplicationVersionFilePath,
    test.options.mobileApplication!.applicationId,
    uploadedApplicationByPath
  )
}<|MERGE_RESOLUTION|>--- conflicted
+++ resolved
@@ -53,7 +53,6 @@
   })
 }
 
-<<<<<<< HEAD
 export const overrideMobileConfig = (
   overriddenTest: TestPayload,
   test: Test,
@@ -81,61 +80,33 @@
   delete overriddenTest.mobileApplicationVersion
 }
 
-export const uploadApplicationsAndOverrideConfig = async (
-=======
-// Override will be implement in a next PR
 export const uploadApplicationAndOverrideConfig = async (
->>>>>>> b014be75
   api: APIHelper,
   test: Test,
   userConfigOverride: UserConfigOverride,
   overriddenTestsToTrigger: TestPayload,
   uploadedApplicationByPath: {[applicationFilePath: string]: {applicationId: string; fileName: string}[]}
 ): Promise<void> => {
-<<<<<<< HEAD
-  const uploadedApplicationByPath: {
-    [applicationFilePath: string]: {applicationId: string; fileName: string}[]
-  } = {}
-
-  for (const overriddenTest of overriddenTestsToTrigger) {
-    const test = getTestByPublicId(overriddenTest.public_id, tests)
-    if (test.type !== 'mobile') {
-      continue
-    }
-
-    if (!overriddenTest.mobileApplicationVersionFilePath) {
-      overrideMobileConfig(overriddenTest, test)
-      continue
-    }
-
-    await uploadApplicationIfNeeded(
-      api,
-      overriddenTest.mobileApplicationVersionFilePath,
-      test.options.mobileApplication!.applicationId,
-      uploadedApplicationByPath
-    )
-
-    overrideMobileConfig(
-      overriddenTest,
-      test,
-      uploadedApplicationByApplication[overriddenTest.mobileApplicationVersionFilePath].find(
-        ({applicationId}) => applicationId === test.options.mobileApplication!.applicationId
-      )
-    )
-=======
   if (test.type !== 'mobile') {
     return
   }
 
   if (!userConfigOverride.mobileApplicationVersionFilePath) {
     return
->>>>>>> b014be75
   }
 
+  const testApplicationId = test.options.mobileApplication!.applicationId
   await uploadApplicationIfNeeded(
     api,
     userConfigOverride.mobileApplicationVersionFilePath,
-    test.options.mobileApplication!.applicationId,
+    testApplicationId,
     uploadedApplicationByPath
   )
+
+  overrideMobileConfig(
+    overriddenTestsToTrigger,
+    test,
+    uploadedApplicationByPath[userConfigOverride.mobileApplicationVersionFilePath].find(
+      ({applicationId}) => applicationId === testApplicationId
+    )
 }