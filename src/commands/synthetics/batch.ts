--- conflicted
+++ resolved
@@ -45,12 +45,9 @@
 export const runTests = async (
   api: APIHelper,
   testsToTrigger: TestPayload[],
-<<<<<<< HEAD
   reporter: MainReporter,
+  metadata?: Metadata,
   failOnMissingTests?: boolean,
-=======
-  metadata?: Metadata,
->>>>>>> 53498a1f
   selectiveRerun?: boolean,
   batchTimeout = DEFAULT_BATCH_TIMEOUT
 ): Promise<TriggerInfo> => {
@@ -98,7 +95,15 @@
       const newTestsToTrigger = testsToTrigger.filter(
         (t) => !unauthorizedTestPublicIds.has(getPublicIdOrPlaceholder(t))
       )
-      const trigger = await runTests(api, newTestsToTrigger, reporter, failOnMissingTests, selectiveRerun, batchTimeout)
+      const trigger = await runTests(
+        api,
+        newTestsToTrigger,
+        reporter,
+        metadata,
+        failOnMissingTests,
+        selectiveRerun,
+        batchTimeout
+      )
 
       return {
         ...trigger,
