import deepExtend from 'deep-extend'
import * as fs from 'fs'
import * as path from 'path'
import {URL} from 'url'
import {promisify} from 'util'

import chalk from 'chalk'
import glob from 'glob'

import {getCIMetadata} from '../../helpers/ci'
import {GIT_COMMIT_MESSAGE} from '../../helpers/tags'
import {pick} from '../../helpers/utils'

import {APIHelper, EndpointError, formatBackendErrors, isNotFoundError} from './api'
import {MAX_TESTS_TO_TRIGGER} from './command'
import {CiError, CriticalError} from './errors'
import {
  Batch,
  CommandConfig,
  ConfigOverride,
  ExecutionRule,
  LocationsMapping,
  MainReporter,
  Payload,
  PollResult,
  Reporter,
  Result,
  ServerResult,
  Suite,
  Summary,
  SyntheticsCIConfig,
  TemplateContext,
  TemplateVariables,
  Test,
  TestPayload,
  Trigger,
  TriggerConfig,
} from './interfaces'
import {getApiHelper} from './run-test'
import {Tunnel} from './tunnel'

const POLLING_INTERVAL = 5000 // In ms
const PUBLIC_ID_REGEX = /^[\d\w]{3}-[\d\w]{3}-[\d\w]{3}$/
const SUBDOMAIN_REGEX = /(.*?)\.(?=[^\/]*\..{2,5})/
const TEMPLATE_REGEX = /{{\s*([^{}]*?)\s*}}/g

const template = (st: string, context: any): string =>
  st.replace(TEMPLATE_REGEX, (match: string, p1: string) => (p1 in context ? context[p1] : match))

export let ciTriggerApp = process.env.DATADOG_SYNTHETICS_CI_TRIGGER_APP || 'npm_package'

export const getOverriddenConfig = (
  test: Test,
  publicId: string,
  reporter: MainReporter,
  config?: ConfigOverride
): TestPayload => {
  const executionRule = getExecutionRule(test, config)
  let overriddenConfig: TestPayload = {
    executionRule,
    public_id: publicId,
  }

  if (!config || !Object.keys(config).length) {
    return overriddenConfig
  }

  overriddenConfig = {
    ...overriddenConfig,
    ...pick(config, [
      'allowInsecureCertificates',
      'basicAuth',
      'body',
      'bodyType',
      'cookies',
      'defaultStepTimeout',
      'deviceIds',
      'followRedirects',
      'headers',
      'locations',
      'pollingTimeout',
      'retry',
      'startUrlSubstitutionRegex',
      'tunnel',
      'variables',
    ]),
  }

  if ((test.type === 'browser' || test.subtype === 'http') && config.startUrl) {
    const context = parseUrlVariables(test.config.request.url, reporter)
    if (URL_VARIABLES.some((v) => config.startUrl?.includes(v))) {
      reporter.error('[DEPRECATION] The usage of URL variables is deprecated, see explanation in the README\n\n')
    }
    overriddenConfig.startUrl = template(config.startUrl, context)
  }

  return overriddenConfig
}

export const setCiTriggerApp = (source: string): void => {
  ciTriggerApp = source
}

const parseUrlVariables = (url: string, reporter: MainReporter) => {
  const context: TemplateContext = {
    ...process.env,
    URL: url,
  }
  let objUrl
  try {
    objUrl = new URL(url)
  } catch {
    reporter.error(`The start url ${url} contains variables, CI overrides will be ignored\n`)

    return context
  }

  warnOnReservedEnvVarNames(context, reporter)

  const subdomainMatch = objUrl.hostname.match(SUBDOMAIN_REGEX)
  const domain = subdomainMatch ? objUrl.hostname.replace(`${subdomainMatch[1]}.`, '') : objUrl.hostname

  context.DOMAIN = domain
  context.HASH = objUrl.hash
  context.HOST = objUrl.host
  context.HOSTNAME = objUrl.hostname
  context.ORIGIN = objUrl.origin
  context.PARAMS = objUrl.search
  context.PATHNAME = objUrl.pathname
  context.PORT = objUrl.port
  context.PROTOCOL = objUrl.protocol
  context.SUBDOMAIN = subdomainMatch ? subdomainMatch[1] : undefined

  return context
}

const URL_VARIABLES = [
  'DOMAIN',
  'HASH',
  'HOST',
  'HOSTNAME',
  'ORIGIN',
  'PARAMS',
  'PATHNAME',
  'PORT',
  'PROTOCOL',
  'SUBDOMAIN',
] as const

const warnOnReservedEnvVarNames = (context: TemplateContext, reporter: MainReporter) => {
  const reservedVarNames: Set<keyof TemplateVariables> = new Set(URL_VARIABLES)

  const usedEnvVarNames = Object.keys(context).filter((name) => (reservedVarNames as Set<string>).has(name))
  if (usedEnvVarNames.length > 0) {
    const names = usedEnvVarNames.join(', ')
    const plural = usedEnvVarNames.length > 1
    reporter.log(
      `Detected ${names} environment variable${plural ? 's' : ''}. ${names} ${plural ? 'are' : 'is a'} Datadog ` +
        `reserved variable${plural ? 's' : ''} used to parse your original test URL, read more about it on ` +
        'our documentation https://docs.datadoghq.com/synthetics/ci/?tab=apitest#start-url. ' +
        'If you want to override your startUrl parameter using environment variables, ' +
        `use ${plural ? '' : 'a '}different namespace${plural ? 's' : ''}.\n\n`
    )
  }
}

export const getExecutionRule = (test?: Test, configOverride?: ConfigOverride): ExecutionRule => {
  if (configOverride && configOverride.executionRule) {
    return getStrictestExecutionRule(configOverride.executionRule, test?.options?.ci?.executionRule)
  }

  return test?.options?.ci?.executionRule || ExecutionRule.BLOCKING
}

export const getStrictestExecutionRule = (configRule: ExecutionRule, testRule?: ExecutionRule): ExecutionRule => {
  if (configRule === ExecutionRule.SKIPPED || testRule === ExecutionRule.SKIPPED) {
    return ExecutionRule.SKIPPED
  }

  if (configRule === ExecutionRule.NON_BLOCKING || testRule === ExecutionRule.NON_BLOCKING) {
    return ExecutionRule.NON_BLOCKING
  }

  if (configRule === ExecutionRule.BLOCKING || testRule === ExecutionRule.BLOCKING) {
    return ExecutionRule.BLOCKING
  }

  return ExecutionRule.BLOCKING
}

export const hasResultPassed = (
  result: ServerResult,
  hasTimedOut: boolean,
  failOnCriticalErrors: boolean,
  failOnTimeout: boolean
): boolean => {
  if (result.unhealthy && !failOnCriticalErrors) {
    return true
  }

  if (hasTimedOut && !failOnTimeout) {
    return true
  }

  if (typeof result.passed !== 'undefined') {
    return result.passed
  }

  if (typeof result.failure !== 'undefined') {
    return false
  }

  return true
}

export const enum ResultOutcome {
  Passed = 'passed',
  PassedNonBlocking = 'passed-non-blocking', // Mainly used for sorting tests when rendering results
  Failed = 'failed',
  FailedNonBlocking = 'failed-non-blocking',
}

export const getResultOutcome = (result: Result): ResultOutcome => {
  const executionRule = result.executionRule

  if (result.passed) {
    if (executionRule === ExecutionRule.NON_BLOCKING) {
      return ResultOutcome.PassedNonBlocking
    }

    return ResultOutcome.Passed
  }

  if (executionRule === ExecutionRule.NON_BLOCKING) {
    return ResultOutcome.FailedNonBlocking
  }

  return ResultOutcome.Failed
}

export const getSuites = async (GLOB: string, reporter: MainReporter): Promise<Suite[]> => {
  reporter.log(`Finding files in ${path.join(process.cwd(), GLOB)}\n`)
  const files: string[] = await promisify(glob)(GLOB)
  if (files.length) {
    reporter.log(`\nGot test files:\n${files.map((file) => `  - ${file}\n`).join('')}\n`)
  } else {
    reporter.log('\nNo test files found.\n\n')
  }

  return Promise.all(
    files.map(async (file) => {
      try {
        const content = await promisify(fs.readFile)(file, 'utf8')

        return {name: file, content: JSON.parse(content)}
      } catch (e) {
        throw new Error(`Unable to read and parse the test file ${file}`)
      }
    })
  )
}

export const wait = async (duration: number) => new Promise((resolve) => setTimeout(resolve, duration))

const getBatch = async (
  api: APIHelper,
  emittedResultIndexes: Set<number>,
  trigger: Trigger,
  reporter: MainReporter
): Promise<Batch> => {
  try {
    const currentBatch = await api.getBatch(trigger.batch_id)
    for (const [index, result] of currentBatch.results.entries()) {
      if (result.status !== 'in_progress' && !emittedResultIndexes.has(index)) {
        emittedResultIndexes.add(index)
        reporter.resultReceived(result)
      }
    }

    return currentBatch
  } catch (e) {
    throw new EndpointError(`Failed to get batch: ${formatBackendErrors(e)}\n`, e.response?.status)
  }
}

const getTestByPublicId = (id: string, tests: Test[]): Test => tests.find((t) => t.public_id === id)!

const getPollResultMap = async (api: APIHelper, batch: Batch) => {
  try {
    const pollResults = await api.pollResults(batch.results.map((r) => r.result_id))
    const pollResultMap: {[key: string]: PollResult} = {}
    pollResults.forEach((r) => (pollResultMap[r.resultID] = r))

    return pollResultMap
  } catch (e) {
    throw new EndpointError(`Failed to poll results: ${formatBackendErrors(e)}\n`, e.response?.status)
  }
}

const waitForBatchToFinish = async (
  api: APIHelper,
  maxPollingTimeout: number,
  trigger: Trigger,
  reporter: MainReporter
): Promise<{batch: Batch; hasExceededMaxPollingDate: boolean}> => {
  const maxPollingDate = Date.now() + maxPollingTimeout
  const emittedResultIndexes = new Set<number>()

  let batch = await getBatch(api, emittedResultIndexes, trigger, reporter)
  // In theory polling the batch is enough, but in case something goes wrong backend-side
  // let's add a check to ensure it eventually times out.
  let hasExceededMaxPollingDate = Date.now() >= maxPollingDate
  while (batch.status === 'in_progress' && !hasExceededMaxPollingDate) {
    await wait(POLLING_INTERVAL)
    batch = await getBatch(api, emittedResultIndexes, trigger, reporter)
    hasExceededMaxPollingDate = Date.now() >= maxPollingDate
  }

  return {batch, hasExceededMaxPollingDate}
}

export const waitForResults = async (
  api: APIHelper,
  trigger: Trigger,
  tests: Test[],
  options: {
    failOnCriticalErrors?: boolean
    failOnTimeout?: boolean
    maxPollingTimeout: number
  },
  reporter: MainReporter,
  tunnel?: Tunnel
): Promise<Result[]> => {
  let isTunnelConnected = true
  if (tunnel) {
    tunnel
      .keepAlive()
      .then(() => (isTunnelConnected = false))
      .catch(() => (isTunnelConnected = false))
  }

  const {batch, hasExceededMaxPollingDate} = await waitForBatchToFinish(
    api,
    options.maxPollingTimeout,
    trigger,
    reporter
  )

  if (tunnel && !isTunnelConnected) {
    reporter.error('The tunnel has stopped working, this may have affected the results.')
  }

  const locationNames = trigger.locations.reduce<LocationsMapping>((mapping, location) => {
    mapping[location.name] = location.display_name

    return mapping
  }, {})

  const getLocation = (dcId: string, test: Test) => {
    const hasTunnel = !!tunnel && (test.type === 'browser' || test.subtype === 'http')

    return hasTunnel ? 'Tunneled' : locationNames[dcId] || dcId
  }

<<<<<<< HEAD
  const pollResultMap = await getPollResultMap(api, batch)
=======
  const getTestWithPublicId = (publicId: string): Test => tests.find((t) => t.public_id === publicId)!

  const maxPollingDate = Date.now() + options.maxPollingTimeout
  const emittedResultIndexes = new Set<number>()
  const processBatch = async () => {
    try {
      const currentBatch = await api.getBatch(trigger.batch_id)
      for (const [index, result] of currentBatch.results.entries()) {
        if (result.status !== 'in_progress' && !emittedResultIndexes.has(index)) {
          emittedResultIndexes.add(index)
          reporter.resultReceived(result)
        }
      }

      return currentBatch
    } catch (e) {
      throw new EndpointError(`Failed to get batch: ${formatBackendErrors(e)}\n`, e.response?.status)
    }
  }

  let batch = await processBatch()
  // In theory polling the batch is enough, but in case something goes wrong backend-side
  // let's add a check to ensure it eventually times out.
  let hasExceededMaxPollingDate = Date.now() >= maxPollingDate
  while (batch.status === 'in_progress' && !hasExceededMaxPollingDate) {
    await wait(POLLING_INTERVAL)
    batch = await processBatch()
    hasExceededMaxPollingDate = Date.now() >= maxPollingDate
  }

  if (tunnel && !isTunnelConnected) {
    reporter.error('The tunnel has stopped working, this may have affected the results.')
  }

>>>>>>> f5378f75
  const results: Result[] = []
  for (const resultInBatch of batch.results) {
    const pollResult = pollResultMap[resultInBatch.result_id]
    const hasTimeout = resultInBatch.timed_out || (hasExceededMaxPollingDate && resultInBatch.timed_out !== false)
    if (hasTimeout) {
      pollResult.result.failure = {code: 'TIMEOUT', message: 'Result timed out'}
      pollResult.result.passed = false
    }

    const test = getTestByPublicId(resultInBatch.test_public_id, tests)
    results.push({
      executionRule: resultInBatch.execution_rule,
      location: getLocation(resultInBatch.location, test),
      passed: hasResultPassed(pollResult.result, hasTimeout, options.failOnCriticalErrors!!, options.failOnTimeout!!),
      result: pollResult.result,
      resultId: resultInBatch.result_id,
      test: deepExtend(test, pollResult.check),
      timedOut: hasTimeout,
      timestamp: pollResult.timestamp,
    })
  }

  return results
}

export const createSummary = (): Summary => ({
  criticalErrors: 0,
  failed: 0,
  failedNonBlocking: 0,
  passed: 0,
  skipped: 0,
  testsNotFound: new Set(),
  timedOut: 0,
})

export const getResultDuration = (result: ServerResult): number => {
  if ('duration' in result) {
    return Math.round(result.duration)
  }
  if ('timings' in result) {
    return Math.round(result.timings.total)
  }

  return 0
}

export const getReporter = (reporters: Reporter[]): MainReporter => ({
  error: (error) => {
    for (const reporter of reporters) {
      if (typeof reporter.error === 'function') {
        reporter.error(error)
      }
    }
  },
  initErrors: (errors) => {
    for (const reporter of reporters) {
      if (typeof reporter.initErrors === 'function') {
        reporter.initErrors(errors)
      }
    }
  },
  log: (log) => {
    for (const reporter of reporters) {
      if (typeof reporter.log === 'function') {
        reporter.log(log)
      }
    }
  },
  reportStart: (timings) => {
    for (const reporter of reporters) {
      if (typeof reporter.reportStart === 'function') {
        reporter.reportStart(timings)
      }
    }
  },
  resultEnd: (result, baseUrl) => {
    for (const reporter of reporters) {
      if (typeof reporter.resultEnd === 'function') {
        reporter.resultEnd(result, baseUrl)
      }
    }
  },
  resultReceived: (result) => {
    for (const reporter of reporters) {
      if (typeof reporter.resultReceived === 'function') {
        reporter.resultReceived(result)
      }
    }
  },
  runEnd: (summary, baseUrl) => {
    for (const reporter of reporters) {
      if (typeof reporter.runEnd === 'function') {
        reporter.runEnd(summary, baseUrl)
      }
    }
  },
  testTrigger: (test, testId, executionRule, config) => {
    for (const reporter of reporters) {
      if (typeof reporter.testTrigger === 'function') {
        reporter.testTrigger(test, testId, executionRule, config)
      }
    }
  },
  testWait: (test) => {
    for (const reporter of reporters) {
      if (typeof reporter.testWait === 'function') {
        reporter.testWait(test)
      }
    }
  },
  testsWait: (tests) => {
    for (const reporter of reporters) {
      if (typeof reporter.testsWait === 'function') {
        reporter.testsWait(tests)
      }
    }
  },
})

const getTest = async (api: APIHelper, {id, suite}: TriggerConfig): Promise<{test: Test} | {errorMessage: string}> => {
  try {
    const test = {
      ...(await api.getTest(id)),
      suite,
    }

    return {test}
  } catch (error) {
    if (isNotFoundError(error)) {
      const errorMessage = formatBackendErrors(error)

      return {errorMessage: `[${chalk.bold.dim(id)}] ${chalk.yellow.bold('Test not found')}: ${errorMessage}`}
    }

    throw error
  }
}

const getTestAndOverrideConfig = async (
  api: APIHelper,
  {config, id, suite}: TriggerConfig,
  reporter: MainReporter,
  summary: Summary
) => {
  const normalizedId = PUBLIC_ID_REGEX.test(id) ? id : id.substr(id.lastIndexOf('/') + 1)

  const testResult = await getTest(api, {config, id: normalizedId, suite})
  if ('errorMessage' in testResult) {
    summary.testsNotFound.add(normalizedId)

    return {errorMessage: testResult.errorMessage}
  }

  const {test} = testResult
  const overriddenConfig = getOverriddenConfig(test, normalizedId, reporter, config)

  reporter.testTrigger(test, normalizedId, overriddenConfig.executionRule, config)
  if (overriddenConfig.executionRule === ExecutionRule.SKIPPED) {
    summary.skipped++
  } else {
    reporter.testWait(test)

    return {overriddenConfig, test}
  }

  return {overriddenConfig}
}

export const getTestsToTrigger = async (
  api: APIHelper,
  triggerConfigs: TriggerConfig[],
  reporter: MainReporter,
  triggerFromSearch?: boolean
) => {
  const errorMessages: string[] = []
  // When too many tests are triggered, if fetched from a search query: simply trim them and show a warning,
  // otherwise: retrieve them and fail later if still exceeding without skipped/missing tests.
  if (triggerConfigs.length > MAX_TESTS_TO_TRIGGER && triggerFromSearch) {
    triggerConfigs.splice(MAX_TESTS_TO_TRIGGER)
    const maxTests = chalk.bold(MAX_TESTS_TO_TRIGGER)
    errorMessages.push(
      chalk.yellow(`More than ${maxTests} tests returned by search query, only the first ${maxTests} were fetched.\n`)
    )
  }

  const summary = createSummary()
  const testsAndConfigsOverride = await Promise.all(
    triggerConfigs.map((triggerConfig) => getTestAndOverrideConfig(api, triggerConfig, reporter, summary))
  )

  const overriddenTestsToTrigger: TestPayload[] = []
  const waitedTests: Test[] = []
  testsAndConfigsOverride.forEach(({test, errorMessage, overriddenConfig}) => {
    if (errorMessage) {
      errorMessages.push(errorMessage)
    }

    if (overriddenConfig) {
      overriddenTestsToTrigger.push(overriddenConfig)
    }

    if (test) {
      waitedTests.push(test)
    }
  })

  // Display errors at the end of all tests for better visibility.
  reporter.initErrors(errorMessages)

  if (!overriddenTestsToTrigger.length) {
    throw new CiError('NO_TESTS_TO_RUN')
  } else if (overriddenTestsToTrigger.length > MAX_TESTS_TO_TRIGGER) {
    throw new CriticalError(
      'TOO_MANY_TESTS_TO_TRIGGER',
      `Cannot trigger more than ${MAX_TESTS_TO_TRIGGER} tests (received ${triggerConfigs.length})`
    )
  }

  if (waitedTests.length > 0) {
    reporter.testsWait(waitedTests)
  }

  return {tests: waitedTests, overriddenTestsToTrigger, summary}
}

export const runTests = async (api: APIHelper, testsToTrigger: TestPayload[]): Promise<Trigger> => {
  const payload: Payload = {tests: testsToTrigger}
  const tagsToLimit = {
    [GIT_COMMIT_MESSAGE]: 500,
  }
  const ciMetadata = getCIMetadata(tagsToLimit)

  if (ciMetadata) {
    payload.metadata = ciMetadata
  }

  try {
    return await api.triggerTests(payload)
  } catch (e) {
    const errorMessage = formatBackendErrors(e)
    const testIds = testsToTrigger.map((t) => t.public_id).join(',')
    // Rewrite error message
    throw new EndpointError(`[${testIds}] Failed to trigger tests: ${errorMessage}\n`, e.response?.status)
  }
}

export const fetchTest = async (publicId: string, config: SyntheticsCIConfig): Promise<Test> => {
  const apiHelper = getApiHelper(config)

  return apiHelper.getTest(publicId)
}

export const retry = async <T, E extends Error>(
  func: () => Promise<T>,
  shouldRetryAfterWait: (retries: number, error: E) => number | undefined
): Promise<T> => {
  const trier = async (retries = 0): Promise<T> => {
    try {
      return await func()
    } catch (e) {
      const waiter = shouldRetryAfterWait(retries, e)
      if (waiter) {
        await wait(waiter)

        return trier(retries + 1)
      }
      throw e
    }
  }

  return trier()
}

export const parseVariablesFromCli = (
  variableArguments: string[] = [],
  logFunction: (log: string) => void
): {[key: string]: string} | undefined => {
  const variables: {[key: string]: string} = {}

  for (const variableArgument of variableArguments) {
    const separatorIndex = variableArgument.indexOf('=')

    if (separatorIndex === -1) {
      logFunction(`Ignoring variable "${variableArgument}" as separator "=" was not found`)
      continue
    }

    if (separatorIndex === 0) {
      logFunction(`Ignoring variable "${variableArgument}" as variable name is empty`)
      continue
    }

    const key = variableArgument.substring(0, separatorIndex)
    const value = variableArgument.substring(separatorIndex + 1)

    variables[key] = value
  }

  return Object.keys(variables).length > 0 ? variables : undefined
}

export const getAppBaseURL = ({datadogSite, subdomain}: Pick<CommandConfig, 'datadogSite' | 'subdomain'>) =>
  `https://${subdomain}.${datadogSite}/`

export const getBatchUrl = (baseUrl: string, batchId: string) =>
  `${baseUrl}synthetics/explorer/ci?batchResultId=${batchId}`

export const getResultUrl = (baseUrl: string, test: Test, resultId: string) => {
  const ciQueryParam = 'from_ci=true'
  const testDetailUrl = `${baseUrl}synthetics/details/${test.public_id}`
  if (test.type === 'browser') {
    return `${testDetailUrl}/result/${resultId}?${ciQueryParam}`
  }

  return `${testDetailUrl}?resultId=${resultId}&${ciQueryParam}`
}

/**
 * Sort results with the following rules:
 * - Passed results come first
 * - Then non-blocking failed results
 * - And finally failed results
 */
export const sortResultsByOutcome = () => {
  const outcomeWeight = {
    [ResultOutcome.PassedNonBlocking]: 1,
    [ResultOutcome.Passed]: 2,
    [ResultOutcome.FailedNonBlocking]: 3,
    [ResultOutcome.Failed]: 4,
  }

  return (r1: Result, r2: Result) => outcomeWeight[getResultOutcome(r1)] - outcomeWeight[getResultOutcome(r2)]
}

export const renderResults = ({
  config,
  reporter,
  results,
  startTime,
  summary,
}: {
  config: CommandConfig
  reporter: MainReporter
  results: Result[]
  startTime: number
  summary: Summary
}) => {
  reporter.reportStart({startTime})

  if (!config.failOnTimeout) {
    if (!summary.timedOut) {
      summary.timedOut = 0
    }
  }

  if (!config.failOnCriticalErrors) {
    if (!summary.criticalErrors) {
      summary.criticalErrors = 0
    }
  }

  let hasSucceeded = true // Determine if all the tests have succeeded

  const sortedResults = results.sort(sortResultsByOutcome())

  for (const result of sortedResults) {
    if (!config.failOnTimeout && result.timedOut) {
      summary.timedOut++
    }

    if (result.result.unhealthy && !config.failOnCriticalErrors) {
      summary.criticalErrors++
    }

    const resultOutcome = getResultOutcome(result)

    if ([ResultOutcome.Passed, ResultOutcome.PassedNonBlocking].includes(resultOutcome)) {
      summary.passed++
    } else if (resultOutcome === ResultOutcome.FailedNonBlocking) {
      summary.failedNonBlocking++
    } else {
      summary.failed++
      hasSucceeded = false
    }

    reporter.resultEnd(result, getAppBaseURL(config))
  }

  reporter.runEnd(summary, getAppBaseURL(config))

  return hasSucceeded ? 0 : 1
}<|MERGE_RESOLUTION|>--- conflicted
+++ resolved
@@ -362,44 +362,11 @@
     return hasTunnel ? 'Tunneled' : locationNames[dcId] || dcId
   }
 
-<<<<<<< HEAD
-  const pollResultMap = await getPollResultMap(api, batch)
-=======
-  const getTestWithPublicId = (publicId: string): Test => tests.find((t) => t.public_id === publicId)!
-
-  const maxPollingDate = Date.now() + options.maxPollingTimeout
-  const emittedResultIndexes = new Set<number>()
-  const processBatch = async () => {
-    try {
-      const currentBatch = await api.getBatch(trigger.batch_id)
-      for (const [index, result] of currentBatch.results.entries()) {
-        if (result.status !== 'in_progress' && !emittedResultIndexes.has(index)) {
-          emittedResultIndexes.add(index)
-          reporter.resultReceived(result)
-        }
-      }
-
-      return currentBatch
-    } catch (e) {
-      throw new EndpointError(`Failed to get batch: ${formatBackendErrors(e)}\n`, e.response?.status)
-    }
-  }
-
-  let batch = await processBatch()
-  // In theory polling the batch is enough, but in case something goes wrong backend-side
-  // let's add a check to ensure it eventually times out.
-  let hasExceededMaxPollingDate = Date.now() >= maxPollingDate
-  while (batch.status === 'in_progress' && !hasExceededMaxPollingDate) {
-    await wait(POLLING_INTERVAL)
-    batch = await processBatch()
-    hasExceededMaxPollingDate = Date.now() >= maxPollingDate
-  }
-
   if (tunnel && !isTunnelConnected) {
     reporter.error('The tunnel has stopped working, this may have affected the results.')
   }
 
->>>>>>> f5378f75
+  const pollResultMap = await getPollResultMap(api, batch)
   const results: Result[] = []
   for (const resultInBatch of batch.results) {
     const pollResult = pollResultMap[resultInBatch.result_id]
