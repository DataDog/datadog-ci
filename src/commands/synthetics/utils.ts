import * as fs from 'fs'
import * as path from 'path'
import {Writable} from 'stream'
import {URL} from 'url'
import {promisify} from 'util'

import chalk from 'chalk'
import glob from 'glob'

<<<<<<< HEAD
import { formatBackendErrors } from './api';
import { getCIMetadata } from './ci-metadata';
=======
import {formatBackendErrors} from './api'
>>>>>>> fdf96edf
import {
  APIHelper,
  ConfigOverride,
  ExecutionRule,
  Payload,
  PollResult,
  Result,
  Suite,
  TemplateContext,
  Test,
  Trigger,
  TriggerConfig,
  TriggerResult,
} from './interfaces'
import {renderTrigger, renderWait} from './renderer'

import {pick} from '../../helpers/utils'

const INTERVAL_CHECKING = 5000 // In ms
const MAX_RETRIES = 2
const PUBLIC_ID_REGEX = /^[\d\w]{3}-[\d\w]{3}-[\d\w]{3}$/
const SUBDOMAIN_REGEX = /(.*?)\.(?=[^\/]*\..{2,5})/

const template = (st: string, context: any): string =>
  st.replace(/{{([A-Z_]+)}}/g, (match: string, p1: string) => (context[p1] ? context[p1] : ''))

export const handleConfig = (test: Test, publicId: string, config?: ConfigOverride): Payload => {
<<<<<<< HEAD
  let handledConfig: Payload = {
    public_id: publicId,
  };
=======
  let handledConfig: Payload = {public_id: publicId}
>>>>>>> fdf96edf
  if (!config || !Object.keys(config).length) {
    return handledConfig
  }

  handledConfig = {
    ...handledConfig,
    ...pick(config, [
      'allowInsecureCertificates',
      'basicAuth',
      'body',
      'bodyType',
      'cookies',
      'deviceIds',
      'followRedirects',
      'headers',
      'locations',
      'retry',
      'variables',
    ]),
  }

  const objUrl = new URL(test.config.request.url)
  const subdomainMatch = objUrl.hostname.match(SUBDOMAIN_REGEX)
  const domain = subdomainMatch ? objUrl.hostname.replace(`${subdomainMatch[1]}.`, '') : objUrl.hostname
  const context: TemplateContext = {
    ...process.env,
    DOMAIN: domain,
    HOST: objUrl.host,
    HOSTNAME: objUrl.hostname,
    ORIGIN: objUrl.origin,
    PARAMS: objUrl.search,
    PATHNAME: objUrl.pathname,
    PORT: objUrl.port,
    PROTOCOL: objUrl.protocol,
    SUBDOMAIN: subdomainMatch ? subdomainMatch[1] : undefined,
    URL: test.config.request.url,
  }

  if (config.startUrl) {
    handledConfig.startUrl = template(config.startUrl, context)
  }

  if (config.executionRule) {
    const executionRule = getStrictestExecutionRule(config.executionRule, test.options.ci?.executionRule)
    test.options.ci = {...(test.options.ci || {}), executionRule}
  }

<<<<<<< HEAD
  const ciMetadata = getCIMetadata();

  if (ciMetadata) {
    handledConfig.metadata = { ci: ciMetadata };
  }

  return handledConfig;
};
=======
  return handledConfig
}
>>>>>>> fdf96edf

export const getStrictestExecutionRule = (configRule: ExecutionRule, testRule?: ExecutionRule): ExecutionRule => {
  if (configRule === ExecutionRule.SKIPPED || testRule === ExecutionRule.SKIPPED) {
    return ExecutionRule.SKIPPED
  }

  if (configRule === ExecutionRule.NON_BLOCKING || testRule === ExecutionRule.NON_BLOCKING) {
    return ExecutionRule.NON_BLOCKING
  }

  if (configRule === ExecutionRule.BLOCKING || testRule === ExecutionRule.BLOCKING) {
    return ExecutionRule.BLOCKING
  }

  return ExecutionRule.BLOCKING
}

export const hasResultPassed = (result: Result): boolean => {
  if (typeof result.passed !== 'undefined') {
    return result.passed
  }

  if (typeof result.errorCode !== 'undefined') {
    return false
  }

  return true
}

export const hasTestSucceeded = (results: PollResult[]): boolean =>
  results.every((pollResult: PollResult) => hasResultPassed(pollResult.result))

export const getSuites = async (GLOB: string, write: Writable['write']): Promise<Suite[]> => {
  write(`Finding files in ${path.join(process.cwd(), GLOB)}\n`)
  const files: string[] = await promisify(glob)(GLOB)
  if (files.length) {
    write(`\nGot test files:\n${files.map((file) => `  - ${file}\n`).join('')}\n`)
  } else {
    write('\nNo test files found.\n\n')
  }

  return Promise.all(
    files.map(async (test) => {
      try {
        const content = await promisify(fs.readFile)(test, 'utf8')

        return JSON.parse(content)
      } catch (e) {
        throw new Error(`Unable to read and parse the test file ${test}`)
      }
    })
  )
}

export const waitForResults = async (
  api: APIHelper,
  triggerResults: TriggerResult[],
  pollingTimeout: number
): Promise<{[key: string]: PollResult[]}> => {
  const finishedResults: {[key: string]: PollResult[]} = {}
  const pollingIds = triggerResults.map((triggerResult) => triggerResult.result_id)
  const triggerResultsByResultID: {[key: string]: TriggerResult} = {}

  triggerResults.forEach((triggerResult) => {
    triggerResultsByResultID[triggerResult.result_id] = triggerResult
    if (!Object.keys(finishedResults).includes(triggerResult.public_id)) {
      finishedResults[triggerResult.public_id] = []
    }
  })
  let maxErrors = MAX_RETRIES

  let pollTimeout: NodeJS.Timeout

  return new Promise((resolve, reject) => {
    // When the polling timeout we still want to keep what we've got until now.
    const timeout = setTimeout(() => {
      clearTimeout(pollTimeout)
      // Build and inject timeout errors.
      pollingIds.forEach((resultId) => {
        const triggerResult = triggerResultsByResultID[resultId]
        const pollResult: PollResult = {
          dc_id: triggerResult.location,
          result: {
            device: {id: triggerResult.device},
            error: 'Timeout',
            eventType: 'finished',
            passed: false,
            stepDetails: [],
          },
          resultID: triggerResult.result_id,
        }
        finishedResults[triggerResult.public_id].push(pollResult)
      })
      resolve(finishedResults)
    }, pollingTimeout)

    const poll = async (toPoll: string[]) => {
      let results: PollResult[] = []
      try {
        results = (await api.pollResults(toPoll)).results
        maxErrors = MAX_RETRIES
      } catch (e) {
        maxErrors -= 1
        if (maxErrors < 0) {
          clearTimeout(timeout)
          clearTimeout(pollTimeout)
          reject(`Could not poll results: ${e.toString()}`)

          return
        }
      }

      for (const result of results) {
        if (result.result.eventType === 'finished') {
          // Push the result.
          const publicId = triggerResultsByResultID[result.resultID].public_id
          finishedResults[publicId].push(result)

          // Remove the resultID from the ids to poll.
          pollingIds.splice(pollingIds.indexOf(result.resultID), 1)
        }
      }

      if (pollingIds.length) {
        pollTimeout = setTimeout(() => {
          poll(pollingIds)
        }, INTERVAL_CHECKING)
      } else {
        clearTimeout(timeout)
        resolve(finishedResults)
      }
    }

    poll(pollingIds)
  })
}

export const runTests = async (
  api: APIHelper,
  triggerConfigs: TriggerConfig[],
  write: Writable['write']
): Promise<{tests: Test[]; triggers: Trigger}> => {
  const testsToTrigger: Payload[] = []

  const tests = await Promise.all(
    triggerConfigs.map(async ({config, id}) => {
      let test: Test | undefined
      id = PUBLIC_ID_REGEX.test(id) ? id : id.substr(id.lastIndexOf('/') + 1)
      try {
        test = await api.getTest(id)
      } catch (e) {
        const errorMessage = formatBackendErrors(e)
        write(`[${chalk.bold.dim(id)}] Test not found: ${errorMessage}\n`)
      }

      if (!test || config.executionRule === ExecutionRule.SKIPPED) {
        return
      }

      if (test.options?.ci?.executionRule === ExecutionRule.SKIPPED) {
        write(`[${chalk.bold.dim(id)}] Test skipped as per execution rule in Datadog.\n`)

        return
      }

      write(renderTrigger(test, id, config))
      const overloadedConfig = handleConfig(test, id, config)
      write(renderWait(test))
      testsToTrigger.push(overloadedConfig)

      return test
    })
  )

  if (!testsToTrigger.length) {
    throw new Error('No tests to trigger')
  }

  try {
    return {
      tests: tests.filter(definedTypeGuard),
      triggers: await api.triggerTests(testsToTrigger),
    }
  } catch (e) {
    const errorMessage = formatBackendErrors(e)
    const testIds = testsToTrigger.map((t) => t.public_id).join(',')
    // Rewrite error message
    throw new Error(`[${testIds}] Failed to trigger tests: ${errorMessage}\n`)
  }
}

const definedTypeGuard = <T>(o: T | undefined): o is T => !!o<|MERGE_RESOLUTION|>--- conflicted
+++ resolved
@@ -7,12 +7,8 @@
 import chalk from 'chalk'
 import glob from 'glob'
 
-<<<<<<< HEAD
-import { formatBackendErrors } from './api';
-import { getCIMetadata } from './ci-metadata';
-=======
 import {formatBackendErrors} from './api'
->>>>>>> fdf96edf
+import {getCIMetadata} from './ci-metadata'
 import {
   APIHelper,
   ConfigOverride,
@@ -40,13 +36,7 @@
   st.replace(/{{([A-Z_]+)}}/g, (match: string, p1: string) => (context[p1] ? context[p1] : ''))
 
 export const handleConfig = (test: Test, publicId: string, config?: ConfigOverride): Payload => {
-<<<<<<< HEAD
-  let handledConfig: Payload = {
-    public_id: publicId,
-  };
-=======
   let handledConfig: Payload = {public_id: publicId}
->>>>>>> fdf96edf
   if (!config || !Object.keys(config).length) {
     return handledConfig
   }
@@ -94,19 +84,14 @@
     test.options.ci = {...(test.options.ci || {}), executionRule}
   }
 
-<<<<<<< HEAD
-  const ciMetadata = getCIMetadata();
+  const ciMetadata = getCIMetadata()
 
   if (ciMetadata) {
-    handledConfig.metadata = { ci: ciMetadata };
-  }
-
-  return handledConfig;
-};
-=======
+    handledConfig.metadata = {ci: ciMetadata}
+  }
+
   return handledConfig
 }
->>>>>>> fdf96edf
 
 export const getStrictestExecutionRule = (configRule: ExecutionRule, testRule?: ExecutionRule): ExecutionRule => {
   if (configRule === ExecutionRule.SKIPPED || testRule === ExecutionRule.SKIPPED) {
