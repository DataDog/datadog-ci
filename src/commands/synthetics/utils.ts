--- conflicted
+++ resolved
@@ -17,13 +17,8 @@
 import {CiError, CriticalError} from './errors'
 import {
   Batch,
-<<<<<<< HEAD
-  CommandConfig,
-  ConfigOverride,
-=======
   BrowserServerResult,
   CommandConfig,
->>>>>>> 6b1b555e
   ExecutionRule,
   LocationsMapping,
   MainReporter,
@@ -379,72 +374,6 @@
     return hasTunnel ? 'Tunneled' : locationNames[dcId] || dcId
   }
 
-<<<<<<< HEAD
-  const getTest = (id: string): Test => tests.find((t) => t.public_id === id)!
-
-  const maxPollingDate = Date.now() + options.maxPollingTimeout
-  const emittedResultIndexes = new Set<number>()
-  const processBatch = async () => {
-    try {
-      const currentBatch = await api.getBatch(trigger.batch_id)
-      for (const [index, result] of currentBatch.results.entries()) {
-        if (result.status !== 'in_progress' && !emittedResultIndexes.has(index)) {
-          emittedResultIndexes.add(index)
-          reporter.resultReceived(result)
-        }
-      }
-
-      return currentBatch
-    } catch (e) {
-      throw new EndpointError(`Failed to get batch: ${formatBackendErrors(e)}\n`, e.response?.status)
-    }
-  }
-
-  let batch = await processBatch()
-  // In theory polling the batch is enough, but in case something goes wrong backend-side
-  // let's add a check to ensure it eventually times out.
-  let hasExceededMaxPollingDate = Date.now() >= maxPollingDate
-  while (batch.status === 'in_progress' && !hasExceededMaxPollingDate) {
-    await wait(POLLING_INTERVAL)
-    batch = await processBatch()
-    hasExceededMaxPollingDate = Date.now() >= maxPollingDate
-  }
-
-  if (tunnel && !isTunnelConnected) {
-    reporter.error('The tunnel has stopped working, this may have affected the results.')
-  }
-
-  const results: Result[] = []
-
-  const pollResultMap: {[key: string]: PollResult} = {}
-  try {
-    const pollResults = await api.pollResults(batch.results.map((r) => r.result_id))
-    pollResults.forEach((r) => (pollResultMap[r.resultID] = r))
-  } catch (e) {
-    throw new EndpointError(`Failed to poll results: ${formatBackendErrors(e)}\n`, e.response?.status)
-  }
-
-  for (const resultInBatch of batch.results) {
-    const pollResult = pollResultMap[resultInBatch.result_id]
-    const hasTimeout = resultInBatch.timed_out || (hasExceededMaxPollingDate && resultInBatch.timed_out !== false)
-    if (hasTimeout) {
-      pollResult.result.failure = {code: 'TIMEOUT', message: 'Result timed out'}
-      pollResult.result.passed = false
-    }
-
-    const test = getTest(resultInBatch.test_public_id)
-    results.push({
-      executionRule: resultInBatch.execution_rule,
-      location: getLocation(resultInBatch.location, test),
-      passed: hasResultPassed(pollResult.result, hasTimeout, options.failOnCriticalErrors!!, options.failOnTimeout!!),
-      result: pollResult.result,
-      resultId: resultInBatch.result_id,
-      test: deepExtend(test, pollResult.check),
-      timedOut: hasTimeout,
-      timestamp: pollResult.timestamp,
-    })
-  }
-=======
   const pollResultMap = await getPollResultMap(api, batch)
   const results = batch.results.map((resultInBatch) =>
     getResultFromBatch(
@@ -457,7 +386,6 @@
       tests
     )
   )
->>>>>>> 6b1b555e
 
   return results
 }
@@ -779,10 +707,6 @@
   return Object.keys(variables).length > 0 ? variables : undefined
 }
 
-<<<<<<< HEAD
-export const getAppBaseURL = ({datadogSite, subdomain}: Pick<CommandConfig, 'datadogSite' | 'subdomain'>) =>
-  `https://${subdomain}.${datadogSite}/`
-=======
 export const getAppBaseURL = ({datadogSite, subdomain}: Pick<CommandConfig, 'datadogSite' | 'subdomain'>) => {
   const validSubdomain = subdomain || DEFAULT_COMMAND_CONFIG.subdomain
   const datadogSiteParts = datadogSite.split('.')
@@ -810,7 +734,6 @@
 
   return `${testDetailUrl}?resultId=${resultId}&${ciQueryParam}`
 }
->>>>>>> 6b1b555e
 
 /**
  * Sort results with the following rules:
@@ -831,20 +754,14 @@
 
 export const renderResults = ({
   config,
-<<<<<<< HEAD
-=======
   orgSettings,
->>>>>>> 6b1b555e
   reporter,
   results,
   startTime,
   summary,
 }: {
   config: CommandConfig
-<<<<<<< HEAD
-=======
   orgSettings: SyntheticsOrgSettings | undefined
->>>>>>> 6b1b555e
   reporter: MainReporter
   results: Result[]
   startTime: number
@@ -890,13 +807,6 @@
 
     reporter.resultEnd(result, getAppBaseURL(config))
   }
-<<<<<<< HEAD
-
-  reporter.runEnd(summary, getAppBaseURL(config))
-
-  return hasSucceeded ? 0 : 1
-}
-=======
   reporter.runEnd(summary, getAppBaseURL(config), orgSettings)
 
   return hasSucceeded ? 0 : 1
@@ -922,5 +832,4 @@
   return `${host}/${apiPath}`
 }
 
-export const pluralize = (word: string, count: number): string => (count === 1 ? word : `${word}s`)
->>>>>>> 6b1b555e
+export const pluralize = (word: string, count: number): string => (count === 1 ? word : `${word}s`)