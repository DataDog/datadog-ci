import {exec} from 'child_process'
import * as fs from 'fs'
import * as path from 'path'
import process from 'process'
import {promisify} from 'util'

import chalk from 'chalk'
import deepExtend from 'deep-extend'
import glob from 'glob'

import {getCommonAppBaseURL} from '../../helpers/app'
import {getCIMetadata} from '../../helpers/ci'
import {GIT_COMMIT_MESSAGE} from '../../helpers/tags'
import {pick} from '../../helpers/utils'

import {APIHelper, EndpointError, formatBackendErrors, getApiHelper, isNotFoundError} from './api'
import {CiError, CriticalError} from './errors'
import {
  APIHelperConfig,
  Batch,
  BrowserServerResult,
  ExecutionRule,
  LocationsMapping,
  MainReporter,
  Operator,
  Payload,
  PollResult,
  PollResultMap,
  Reporter,
  Result,
  ResultDisplayInfo,
  ResultInBatch,
  RunTestsCommandConfig,
  ServerResult,
  Suite,
  Summary,
  SyntheticsCIConfig,
  SyntheticsOrgSettings,
  Test,
  TestPayload,
  Trigger,
  TriggerConfig,
  UserConfigOverride,
} from './interfaces'
import {uploadApplicationAndOverrideConfig} from './mobile'
import {MAX_TESTS_TO_TRIGGER} from './run-tests-command'
import {Tunnel} from './tunnel'

const POLLING_INTERVAL = 5000 // In ms
const PUBLIC_ID_REGEX = /^[\d\w]{3}-[\d\w]{3}-[\d\w]{3}$/
const TEMPLATE_REGEX = /{{\s*([^{}]*?)\s*}}/g

export const readableOperation: {[key in Operator]: string} = {
  [Operator.contains]: 'should contain',
  [Operator.doesNotContain]: 'should not contain',
  [Operator.is]: 'should be',
  [Operator.isNot]: 'should not be',
  [Operator.lessThan]: 'should be less than',
  [Operator.matches]: 'should match',
  [Operator.doesNotMatch]: 'should not match',
  [Operator.isInLessThan]: 'will expire in less than',
  [Operator.isInMoreThan]: 'will expire in more than',
  [Operator.lessThanOrEqual]: 'should be less than or equal to',
  [Operator.moreThan]: 'should be more than',
  [Operator.moreThanOrEqual]: 'should be less than or equal to',
  [Operator.validatesJSONPath]: 'assert on JSONPath extracted value',
  [Operator.validatesXPath]: 'assert on XPath extracted value',
}

const template = (st: string, context: any): string =>
  st.replace(TEMPLATE_REGEX, (match: string, p1: string) => (p1 in context ? context[p1] : match))

export let ciTriggerApp = process.env.DATADOG_SYNTHETICS_CI_TRIGGER_APP || 'npm_package'

export const getOverriddenConfig = (
  test: Test,
  publicId: string,
  reporter: MainReporter,
  config?: UserConfigOverride
): TestPayload => {
  const executionRule = getExecutionRule(test, config)
  let overriddenConfig: TestPayload = {
    executionRule,
    public_id: publicId,
  }

  if (!config || !Object.keys(config).length) {
    return overriddenConfig
  }

  overriddenConfig = {
    ...overriddenConfig,
    ...pick(config, [
      'allowInsecureCertificates',
      'basicAuth',
      'body',
      'bodyType',
      'cookies',
      'defaultStepTimeout',
      'deviceIds',
      'followRedirects',
      'headers',
      'locations',
      'pollingTimeout',
      'resourceUrlSubstitutionRegexes',
      'retry',
      'startUrlSubstitutionRegex',
      'testTimeout',
      'tunnel',
      'variables',
    ]),
  }

  if ((test.type === 'browser' || test.subtype === 'http') && config.startUrl) {
    overriddenConfig.startUrl = template(config.startUrl, {...process.env})
  }

  return overriddenConfig
}

export const setCiTriggerApp = (source: string): void => {
  ciTriggerApp = source
}

export const getExecutionRule = (test?: Test, configOverride?: UserConfigOverride): ExecutionRule => {
  if (configOverride && configOverride.executionRule) {
    return getStrictestExecutionRule(configOverride.executionRule, test?.options?.ci?.executionRule)
  }

  return test?.options?.ci?.executionRule || ExecutionRule.BLOCKING
}

export const getStrictestExecutionRule = (configRule: ExecutionRule, testRule?: ExecutionRule): ExecutionRule => {
  if (configRule === ExecutionRule.SKIPPED || testRule === ExecutionRule.SKIPPED) {
    return ExecutionRule.SKIPPED
  }

  if (configRule === ExecutionRule.NON_BLOCKING || testRule === ExecutionRule.NON_BLOCKING) {
    return ExecutionRule.NON_BLOCKING
  }

  if (configRule === ExecutionRule.BLOCKING || testRule === ExecutionRule.BLOCKING) {
    return ExecutionRule.BLOCKING
  }

  return ExecutionRule.BLOCKING
}

export const isTestSupportedByTunnel = (test: Test) => {
  return (
    test.type === 'browser' ||
    test.subtype === 'http' ||
    (test.subtype === 'multi' && test.config.steps?.every((step) => step.subtype === 'http'))
  )
}

export const hasResultPassed = (
  result: ServerResult,
  hasTimedOut: boolean,
  failOnCriticalErrors: boolean,
  failOnTimeout: boolean
): boolean => {
  if (result.unhealthy && !failOnCriticalErrors) {
    return true
  }

  if (hasTimedOut && !failOnTimeout) {
    return true
  }

  if (typeof result.passed !== 'undefined') {
    return result.passed
  }

  if (typeof result.failure !== 'undefined') {
    return false
  }

  return true
}

export const enum ResultOutcome {
  Passed = 'passed',
  PassedNonBlocking = 'passed-non-blocking', // Mainly used for sorting tests when rendering results
  Failed = 'failed',
  FailedNonBlocking = 'failed-non-blocking',
}

export const getResultOutcome = (result: Result): ResultOutcome => {
  const executionRule = result.executionRule

  if (result.passed) {
    if (executionRule === ExecutionRule.NON_BLOCKING) {
      return ResultOutcome.PassedNonBlocking
    }

    return ResultOutcome.Passed
  }

  if (executionRule === ExecutionRule.NON_BLOCKING) {
    return ResultOutcome.FailedNonBlocking
  }

  return ResultOutcome.Failed
}

export const getSuites = async (GLOB: string, reporter: MainReporter): Promise<Suite[]> => {
  reporter.log(`Finding files matching ${path.resolve(process.cwd(), GLOB)}\n`)

  const files: string[] = await promisify(glob)(GLOB)
  if (files.length) {
    reporter.log(`\nGot test files:\n${files.map((file) => `  - ${file}\n`).join('')}\n`)
  } else {
    reporter.log('\nNo test files found.\n\n')
  }

  return Promise.all(
    files.map(async (file) => {
      try {
        const content = await promisify(fs.readFile)(file, 'utf8')
        const suiteName = await getFilePathRelativeToRepo(file)

        return {name: suiteName, content: JSON.parse(content)}
      } catch (e) {
        throw new Error(`Unable to read and parse the test file ${file}`)
      }
    })
  )
}

export const getFilePathRelativeToRepo = async (filePath: string) => {
  const parentDirectory = path.dirname(filePath)
  const filename = path.basename(filePath)

  let relativeDirectory: string

  try {
    const {stdout} = await promisify(exec)('git rev-parse --show-toplevel')
    const repoTopLevel = stdout.trim()
    relativeDirectory = path.relative(repoTopLevel, parentDirectory)
  } catch {
    // We aren't in a git repository: fall back to the given path, relative to the process working directory.
    relativeDirectory = path.relative(process.cwd(), parentDirectory)
  }

  return path.join(relativeDirectory, filename)
}

export const wait = async (duration: number) => new Promise((resolve) => setTimeout(resolve, duration))

const getBatch = async (api: APIHelper, trigger: Trigger): Promise<Batch> => {
  try {
    const batch = await api.getBatch(trigger.batch_id)

    return batch
  } catch (e) {
    throw new EndpointError(`Failed to get batch: ${formatBackendErrors(e)}\n`, e.response?.status)
  }
}

const getTestByPublicId = (id: string, tests: Test[]): Test => tests.find((t) => t.public_id === id)!
const getResultByResultId = (id: string, batch: Batch): ResultInBatch => batch.results.find((r) => r.result_id === id)!

const getPollResultMap = async (api: APIHelper, resultIds: string[]) => {
  try {
    const pollResults = await api.pollResults(resultIds)
    const pollResultMap: PollResultMap = {}
    pollResults.forEach((r) => (pollResultMap[r.resultID] = r))

    return pollResultMap
  } catch (e) {
    throw new EndpointError(`Failed to poll results: ${formatBackendErrors(e)}\n`, e.response?.status)
  }
}

export const getOrgSettings = async (
  reporter: MainReporter,
  config: SyntheticsCIConfig
): Promise<SyntheticsOrgSettings | undefined> => {
  const apiHelper = getApiHelper(config)

  try {
    return await apiHelper.getSyntheticsOrgSettings()
  } catch (e) {
    reporter.error(`Failed to get settings: ${formatBackendErrors(e)}`)
  }
}

const waitForBatchToFinish = async (
  api: APIHelper,
  maxPollingTimeout: number,
  trigger: Trigger,
  resultDisplayInfo: ResultDisplayInfo,
  reporter: MainReporter
): Promise<Result[]> => {
  const maxPollingDate = Date.now() + maxPollingTimeout
  const emittedResultIndexes = new Set<number>()

  while (true) {
    const current = await getBatch(api, trigger)
    const hasBatchExceededMaxPollingDate = Date.now() >= maxPollingDate

    // The backend is expected to handle the time out of the batch, and change its status to `failed` eventually.
    // But as a safety in case it fails to do that, we also use `hasBatchExceededMaxPollingDate`.
    const shouldContinuePolling = current.status === 'in_progress' && !hasBatchExceededMaxPollingDate

    const receivedResults = reportReceivedResults(current, emittedResultIndexes, reporter)

    const resultIdsToFetch = shouldContinuePolling
      ? receivedResults.map((r) => r.result_id)
      : current.results.map((r) => r.result_id) // Get the full up-to-date data.

    const resultIdsToReport = receivedResults.map((r) => r.result_id)

    const pollResultMap = await getPollResultMap(api, resultIdsToFetch)

    reportResults(
      pollResultMap,
      resultIdsToReport,
      current,
      resultDisplayInfo,
      hasBatchExceededMaxPollingDate,
      reporter
    )

    reportRemainingTests(trigger, current, resultDisplayInfo, reporter)

    if (!shouldContinuePolling) {
      // Break the loop and report any residual results.
      reportResidualResults(pollResultMap, current, emittedResultIndexes, resultDisplayInfo, reporter)

<<<<<<< HEAD
    reportResidualResults(
      pollResultMap,
      current,
      emittedResultIndexes,
      resultDisplayInfo,
      hasBatchExceededMaxPollingDate,
      reporter
    )
=======
      return current.results.map((r) =>
        getResultFromBatch(r, pollResultMap[r.result_id], resultDisplayInfo, hasBatchExceededMaxPollingDate)
      )
    }
>>>>>>> 50a2a70b

    await wait(POLLING_INTERVAL)
  }
}

const reportReceivedResults = (currentBatchState: Batch, emittedResultIndexes: Set<number>, reporter: MainReporter) => {
  const receivedResults: ResultInBatch[] = []

  for (const [index, result] of currentBatchState.results.entries()) {
    if (result.status !== 'in_progress' && !emittedResultIndexes.has(index)) {
      emittedResultIndexes.add(index)
      reporter.resultReceived(result)
      receivedResults.push(result)
    }
  }

  return receivedResults
}

const reportResults = (
  pollResultMap: PollResultMap,
  resultIds: string[],
  batch: Batch,
  resultDisplayInfo: ResultDisplayInfo,
  hasBatchExceededMaxPollingDate: boolean,
  reporter: MainReporter
) => {
  const baseUrl = getAppBaseURL(resultDisplayInfo.options)

  for (const resultId of resultIds) {
    const batchResult = getResultByResultId(resultId, batch)
    reporter.resultEnd(
      getResultFromBatch(batchResult, pollResultMap[resultId], resultDisplayInfo, hasBatchExceededMaxPollingDate),
      baseUrl
    )
  }
}

const reportRemainingTests = (
  trigger: Trigger,
  currentBatchState: Batch,
  resultDisplayInfo: ResultDisplayInfo,
  reporter: MainReporter
) => {
  const baseUrl = getAppBaseURL(resultDisplayInfo.options)
  const {tests} = resultDisplayInfo

  const inProgressPublicIds = new Set(
    currentBatchState.results.flatMap((r) => (r.status === 'in_progress' ? r.test_public_id : []))
  )
  const remainingTests = tests.filter((t) => inProgressPublicIds.has(t.public_id))

  reporter.testsWait(remainingTests, baseUrl, trigger.batch_id)
}

const reportResidualResults = (
  pollResultMap: PollResultMap,
  batch: Batch,
  emittedResultIndexes: Set<number>,
  resultDisplayInfo: ResultDisplayInfo,
  hasBatchExceededMaxPollingDate: boolean,
  reporter: MainReporter
) => {
  const notEmitted = batch.results.filter((_, index) => !emittedResultIndexes.has(index))
  if (notEmitted.length === 0) {
    return
  }

  const notEmittedResultIds = notEmitted.map((r) => r.result_id)

  reportResults(pollResultMap, notEmittedResultIds, batch, resultDisplayInfo, hasBatchExceededMaxPollingDate, reporter)
}

const getResultFromBatch = (
  resultInBatch: ResultInBatch,
  pollResult: PollResult,
  resultDisplayInfo: ResultDisplayInfo,
  hasBatchExceededMaxPollingDate: boolean
): Result => {
  const {getLocation, options, tests} = resultDisplayInfo

  const hasTimedOut = resultInBatch.timed_out ?? hasBatchExceededMaxPollingDate

  if (hasTimedOut) {
    pollResult.result.failure = {code: 'TIMEOUT', message: 'Result timed out'}
    pollResult.result.passed = false
  }

  const test = getTestByPublicId(resultInBatch.test_public_id, tests)

  return {
    executionRule: resultInBatch.execution_rule,
    location: getLocation(resultInBatch.location, test),
    passed: hasResultPassed(
      pollResult.result,
      hasTimedOut,
      options.failOnCriticalErrors ?? false,
      options.failOnTimeout ?? false
    ),
    result: pollResult.result,
    resultId: resultInBatch.result_id,
    test: deepExtend({}, test, pollResult.check),
    timedOut: hasTimedOut,
    timestamp: pollResult.timestamp,
  }
}

// XXX: We shouldn't export functions that take an `APIHelper` because the `utils` module is exported while `api` is not.
export const waitForResults = async (
  api: APIHelper,
  trigger: Trigger,
  tests: Test[],
  options: ResultDisplayInfo['options'],
  reporter: MainReporter,
  tunnel?: Tunnel
): Promise<Result[]> => {
  let isTunnelConnected = true
  if (tunnel) {
    tunnel
      .keepAlive()
      .then(() => (isTunnelConnected = false))
      .catch(() => (isTunnelConnected = false))
  }

  reporter.testsWait(tests, getAppBaseURL(options), trigger.batch_id)

  const locationNames = trigger.locations.reduce<LocationsMapping>((mapping, location) => {
    mapping[location.name] = location.display_name

    return mapping
  }, {})

  const getLocation = (dcId: string, test: Test) => {
    const hasTunnel = !!tunnel && isTestSupportedByTunnel(test)

    return hasTunnel ? 'Tunneled' : locationNames[dcId] || dcId
  }

  const resultDisplayInfo = {
    getLocation,
    options,
    tests,
  }

  const results = await waitForBatchToFinish(api, options.maxPollingTimeout, trigger, resultDisplayInfo, reporter)

  if (tunnel && !isTunnelConnected) {
    reporter.error('The tunnel has stopped working, this may have affected the results.')
  }

  return results
}

export type InitialSummary = Omit<Summary, 'batchId'>

export const createInitialSummary = (): InitialSummary => ({
  criticalErrors: 0,
  failed: 0,
  failedNonBlocking: 0,
  passed: 0,
  skipped: 0,
  testsNotFound: new Set(),
  timedOut: 0,
})

export const getResultDuration = (result: ServerResult): number => {
  if ('duration' in result) {
    return Math.round(result.duration)
  }
  if ('timings' in result) {
    return Math.round(result.timings.total)
  }

  return 0
}

export const getReporter = (reporters: Reporter[]): MainReporter => ({
  error: (error) => {
    for (const reporter of reporters) {
      if (typeof reporter.error === 'function') {
        reporter.error(error)
      }
    }
  },
  initErrors: (errors) => {
    for (const reporter of reporters) {
      if (typeof reporter.initErrors === 'function') {
        reporter.initErrors(errors)
      }
    }
  },
  log: (log) => {
    for (const reporter of reporters) {
      if (typeof reporter.log === 'function') {
        reporter.log(log)
      }
    }
  },
  reportStart: (timings) => {
    for (const reporter of reporters) {
      if (typeof reporter.reportStart === 'function') {
        reporter.reportStart(timings)
      }
    }
  },
  resultEnd: (result, baseUrl) => {
    for (const reporter of reporters) {
      if (typeof reporter.resultEnd === 'function') {
        reporter.resultEnd(result, baseUrl)
      }
    }
  },
  resultReceived: (result) => {
    for (const reporter of reporters) {
      if (typeof reporter.resultReceived === 'function') {
        reporter.resultReceived(result)
      }
    }
  },
  runEnd: (summary, baseUrl, orgSettings) => {
    for (const reporter of reporters) {
      if (typeof reporter.runEnd === 'function') {
        reporter.runEnd(summary, baseUrl, orgSettings)
      }
    }
  },
  testTrigger: (test, testId, executionRule, config) => {
    for (const reporter of reporters) {
      if (typeof reporter.testTrigger === 'function') {
        reporter.testTrigger(test, testId, executionRule, config)
      }
    }
  },
  testWait: (test) => {
    for (const reporter of reporters) {
      if (typeof reporter.testWait === 'function') {
        reporter.testWait(test)
      }
    }
  },
  testsWait: (tests, baseUrl, batchId) => {
    for (const reporter of reporters) {
      if (typeof reporter.testsWait === 'function') {
        reporter.testsWait(tests, baseUrl, batchId)
      }
    }
  },
})

const getTest = async (api: APIHelper, {id, suite}: TriggerConfig): Promise<{test: Test} | {errorMessage: string}> => {
  try {
    const test = {
      ...(await api.getTest(id)),
      suite,
    }

    return {test}
  } catch (error) {
    if (isNotFoundError(error)) {
      const errorMessage = formatBackendErrors(error)

      return {errorMessage: `[${chalk.bold.dim(id)}] ${chalk.yellow.bold('Test not found')}: ${errorMessage}`}
    }

    throw new EndpointError(`Failed to get test: ${formatBackendErrors(error)}\n`, error.response?.status)
  }
}

type NotFound = {errorMessage: string}
type Skipped = {overriddenConfig: TestPayload}
type TestWithOverride = {test: Test; overriddenConfig: TestPayload}

// XXX: We shouldn't export functions that take an `APIHelper` because the `utils` module is exported while `api` is not.
export const getTestAndOverrideConfig = async (
  api: APIHelper,
  {config, id, suite}: TriggerConfig,
  reporter: MainReporter,
  summary: InitialSummary,
  isTunnelEnabled?: boolean
): Promise<NotFound | Skipped | TestWithOverride> => {
  const normalizedId = PUBLIC_ID_REGEX.test(id) ? id : id.substring(id.lastIndexOf('/') + 1)

  const testResult = await getTest(api, {config, id: normalizedId, suite})
  if ('errorMessage' in testResult) {
    summary.testsNotFound.add(normalizedId)

    return {errorMessage: testResult.errorMessage}
  }

  const {test} = testResult
  const overriddenConfig = getOverriddenConfig(test, normalizedId, reporter, config)

  reporter.testTrigger(test, normalizedId, overriddenConfig.executionRule, config)
  if (overriddenConfig.executionRule === ExecutionRule.SKIPPED) {
    summary.skipped++

    return {overriddenConfig}
  }
  reporter.testWait(test)

  if (isTunnelEnabled && !isTestSupportedByTunnel(test)) {
    const details = [`public ID: ${test.public_id}`, `type: ${test.type}`]

    if (test.subtype) {
      details.push(`sub-type: ${test.subtype}`)
    }

    if (test.subtype === 'multi') {
      const unsupportedStepSubTypes = (test.config.steps || [])
        .filter((step) => step.subtype !== 'http')
        .map(({subtype}) => subtype)

      details.push(`step sub-types: [${unsupportedStepSubTypes.join(', ')}]`)
    }

    throw new CriticalError(
      'TUNNEL_NOT_SUPPORTED',
      `The tunnel is only supported with HTTP API tests and Browser tests (${details.join(', ')}).`
    )
  }

  return {overriddenConfig, test}
}

export const isDeviceIdSet = (result: ServerResult): result is Required<BrowserServerResult> =>
  'device' in result && result.device !== undefined

// XXX: We shouldn't export functions that take an `APIHelper` because the `utils` module is exported while `api` is not.
export const getTestsToTrigger = async (
  api: APIHelper,
  triggerConfigs: TriggerConfig[],
  reporter: MainReporter,
  triggerFromSearch?: boolean,
  failOnMissingTests?: boolean,
  isTunnelEnabled?: boolean
) => {
  const errorMessages: string[] = []
  // When too many tests are triggered, if fetched from a search query: simply trim them and show a warning,
  // otherwise: retrieve them and fail later if still exceeding without skipped/missing tests.
  if (triggerConfigs.length > MAX_TESTS_TO_TRIGGER && triggerFromSearch) {
    triggerConfigs.splice(MAX_TESTS_TO_TRIGGER)
    const maxTests = chalk.bold(MAX_TESTS_TO_TRIGGER)
    errorMessages.push(
      chalk.yellow(`More than ${maxTests} tests returned by search query, only the first ${maxTests} were fetched.\n`)
    )
  }

  const initialSummary = createInitialSummary()
  const testsAndConfigsOverride = await Promise.all(
    triggerConfigs.map((triggerConfig) =>
      getTestAndOverrideConfig(api, triggerConfig, reporter, initialSummary, isTunnelEnabled)
    )
  )

  // Keep track of uploaded applications to avoid uploading them twice.
  const uploadedApplicationByPath: {[applicationFilePath: string]: {applicationId: string; fileName: string}[]} = {}

  for (const item of testsAndConfigsOverride) {
    // Ignore not found and skipped tests.
    if ('errorMessage' in item || !('test' in item)) {
      continue
    }

    const {test, overriddenConfig} = item

    if (test.type === 'mobile') {
      const {config: userConfigOverride} = triggerConfigs.find(({id}) => id === test.public_id)!
      try {
        await uploadApplicationAndOverrideConfig(
          api,
          test,
          userConfigOverride,
          overriddenConfig,
          uploadedApplicationByPath
        )
      } catch (e) {
        throw new CriticalError('UPLOAD_MOBILE_APPLICATION_TESTS_FAILED', e.message)
      }
    }
  }

  const overriddenTestsToTrigger: TestPayload[] = []
  const waitedTests: Test[] = []
  testsAndConfigsOverride.forEach((item) => {
    if ('errorMessage' in item) {
      errorMessages.push(item.errorMessage)
    }

    if ('overriddenConfig' in item) {
      overriddenTestsToTrigger.push(item.overriddenConfig)
    }

    if ('test' in item) {
      waitedTests.push(item.test)
    }
  })

  // Display errors at the end of all tests for better visibility.
  reporter.initErrors(errorMessages)

  if (failOnMissingTests && initialSummary.testsNotFound.size > 0) {
    const testsNotFoundListStr = [...initialSummary.testsNotFound].join(', ')
    throw new CiError('MISSING_TESTS', testsNotFoundListStr)
  }

  if (!overriddenTestsToTrigger.length) {
    throw new CiError('NO_TESTS_TO_RUN')
  } else if (overriddenTestsToTrigger.length > MAX_TESTS_TO_TRIGGER) {
    throw new CriticalError(
      'TOO_MANY_TESTS_TO_TRIGGER',
      `Cannot trigger more than ${MAX_TESTS_TO_TRIGGER} tests (received ${triggerConfigs.length})`
    )
  }

  return {tests: waitedTests, overriddenTestsToTrigger, initialSummary}
}

// XXX: We shouldn't export functions that take an `APIHelper` because the `utils` module is exported while `api` is not.
export const runTests = async (
  api: APIHelper,
  testsToTrigger: TestPayload[],
  selectiveRerun = false
): Promise<Trigger> => {
  const payload: Payload = {
    tests: testsToTrigger,
    options: {
      selective_rerun: selectiveRerun,
    },
  }
  const tagsToLimit = {
    [GIT_COMMIT_MESSAGE]: 500,
  }
  const ciMetadata = getCIMetadata(tagsToLimit)

  if (ciMetadata) {
    payload.metadata = ciMetadata
  }

  try {
    return await api.triggerTests(payload)
  } catch (e) {
    const errorMessage = formatBackendErrors(e)
    const testIds = testsToTrigger.map((t) => t.public_id).join(',')
    // Rewrite error message
    throw new EndpointError(`[${testIds}] Failed to trigger tests: ${errorMessage}\n`, e.response?.status)
  }
}

export const fetchTest = async (publicId: string, config: SyntheticsCIConfig): Promise<Test> => {
  const apiHelper = getApiHelper(config)

  return apiHelper.getTest(publicId)
}

export const retry = async <T, E extends Error>(
  func: () => Promise<T>,
  shouldRetryAfterWait: (retries: number, error: E) => number | undefined
): Promise<T> => {
  const trier = async (retries = 0): Promise<T> => {
    try {
      return await func()
    } catch (e) {
      const waiter = shouldRetryAfterWait(retries, e)
      if (waiter) {
        await wait(waiter)

        return trier(retries + 1)
      }
      throw e
    }
  }

  return trier()
}

export const parseVariablesFromCli = (
  variableArguments: string[] = [],
  logFunction: (log: string) => void
): {[key: string]: string} | undefined => {
  const variables: {[key: string]: string} = {}

  for (const variableArgument of variableArguments) {
    const separatorIndex = variableArgument.indexOf('=')

    if (separatorIndex === -1) {
      logFunction(`Ignoring variable "${variableArgument}" as separator "=" was not found`)
      continue
    }

    if (separatorIndex === 0) {
      logFunction(`Ignoring variable "${variableArgument}" as variable name is empty`)
      continue
    }

    const key = variableArgument.substring(0, separatorIndex)
    const value = variableArgument.substring(separatorIndex + 1)

    variables[key] = value
  }

  return Object.keys(variables).length > 0 ? variables : undefined
}

// XXX: `CommandConfig` should be replaced by `SyntheticsCIConfig` here because it's the smallest
//      interface that we need, and it's better semantically.
export const getAppBaseURL = ({datadogSite, subdomain}: Pick<RunTestsCommandConfig, 'datadogSite' | 'subdomain'>) => {
  return getCommonAppBaseURL(datadogSite, subdomain)
}

export const getBatchUrl = (baseUrl: string, batchId: string) =>
  `${baseUrl}synthetics/explorer/ci?batchResultId=${batchId}`

export const getResultUrl = (baseUrl: string, test: Test, resultId: string) => {
  const ciQueryParam = 'from_ci=true'
  const testDetailUrl = `${baseUrl}synthetics/details/${test.public_id}`
  if (test.type === 'browser') {
    return `${testDetailUrl}/result/${resultId}?${ciQueryParam}`
  }

  return `${testDetailUrl}?resultId=${resultId}&${ciQueryParam}`
}

/**
 * Sort results with the following rules:
 * - Passed results come first
 * - Then non-blocking failed results
 * - And finally failed results
 */
export const sortResultsByOutcome = () => {
  const outcomeWeight = {
    [ResultOutcome.PassedNonBlocking]: 1,
    [ResultOutcome.Passed]: 2,
    [ResultOutcome.FailedNonBlocking]: 3,
    [ResultOutcome.Failed]: 4,
  }

  return (r1: Result, r2: Result) => outcomeWeight[getResultOutcome(r1)] - outcomeWeight[getResultOutcome(r2)]
}

export const renderResults = ({
  config,
  orgSettings,
  reporter,
  results,
  startTime,
  summary,
}: {
  config: RunTestsCommandConfig
  orgSettings: SyntheticsOrgSettings | undefined
  reporter: MainReporter
  results: Result[]
  startTime: number
  summary: Summary
}) => {
  reporter.reportStart({startTime})

  if (!config.failOnTimeout) {
    if (!summary.timedOut) {
      summary.timedOut = 0
    }
  }

  if (!config.failOnCriticalErrors) {
    if (!summary.criticalErrors) {
      summary.criticalErrors = 0
    }
  }

  const sortedResults = results.sort(sortResultsByOutcome())

  for (const result of sortedResults) {
    if (!config.failOnTimeout && result.timedOut) {
      summary.timedOut++
    }

    if (result.result.unhealthy && !config.failOnCriticalErrors) {
      summary.criticalErrors++
    }

    const resultOutcome = getResultOutcome(result)

    if ([ResultOutcome.Passed, ResultOutcome.PassedNonBlocking].includes(resultOutcome)) {
      summary.passed++
    } else if (resultOutcome === ResultOutcome.FailedNonBlocking) {
      summary.failedNonBlocking++
    } else {
      summary.failed++
    }
  }

  reporter.runEnd(summary, getAppBaseURL(config), orgSettings)
}

export const reportExitLogs = (
  reporter: MainReporter,
  config: Pick<RunTestsCommandConfig, 'failOnTimeout' | 'failOnCriticalErrors'>,
  {results, error}: {results?: Result[]; error?: unknown}
) => {
  if (!config.failOnTimeout && results?.some((result) => result.timedOut)) {
    reporter.error(
      chalk.yellow(
        'Because `failOnTimeout` is disabled, the command will succeed. ' +
          'Use `failOnTimeout: true` to make it fail instead.\n'
      )
    )
  }

  if (!config.failOnCriticalErrors && error instanceof CriticalError) {
    reporter.error(
      chalk.yellow(
        'Because `failOnCriticalErrors` is not set or disabled, the command will succeed. ' +
          'Use `failOnCriticalErrors: true` to make it fail instead.\n'
      )
    )
  }

  if (error instanceof CiError) {
    reportCiError(error, reporter)
  }
}

export const getExitReason = (
  config: Pick<RunTestsCommandConfig, 'failOnCriticalErrors' | 'failOnMissingTests'>,
  {results, error}: {results?: Result[]; error?: unknown}
) => {
  if (results?.some((result) => getResultOutcome(result) === ResultOutcome.Failed)) {
    return 'failing-tests'
  }

  if (error instanceof CiError) {
    if (config.failOnMissingTests && error.code === 'MISSING_TESTS') {
      return 'missing-tests'
    }

    if (error instanceof CriticalError) {
      if (config.failOnCriticalErrors) {
        return 'critical-error'
      }
    }
  }

  return 'passed'
}

export type ExitReason = ReturnType<typeof getExitReason>

export const toExitCode = (reason: ExitReason) => {
  return reason === 'passed' ? 0 : 1
}

export const getDatadogHost = (hostConfig: {
  apiVersion: 'v1' | 'unstable'
  config: APIHelperConfig
  useIntake: boolean
}) => {
  const {useIntake, apiVersion, config} = hostConfig

  const apiPath = apiVersion === 'v1' ? 'api/v1' : 'api/unstable'
  let host = `https://api.${config.datadogSite}`
  const hostOverride = process.env.DD_API_HOST_OVERRIDE

  if (hostOverride) {
    host = hostOverride
  } else if (useIntake && (config.datadogSite === 'datadoghq.com' || config.datadogSite === 'datad0g.com')) {
    host = `https://intake.synthetics.${config.datadogSite}`
  }

  return `${host}/${apiPath}`
}

export const pluralize = (word: string, count: number): string => (count === 1 ? word : `${word}s`)

export const reportCiError = (error: CiError, reporter: MainReporter) => {
  switch (error.code) {
    case 'NO_TESTS_TO_RUN':
      reporter.log('No test to run.\n')
      break
    case 'MISSING_TESTS':
      reporter.error(`\n${chalk.bgRed.bold(' ERROR: some tests are missing ')}\n${error.message}\n\n`)
      break

    // Critical command errors
    case 'AUTHORIZATION_ERROR':
      reporter.error(`\n${chalk.bgRed.bold(' ERROR: authorization error ')}\n${error.message}\n\n`)
      reporter.log('Credentials refused, make sure `apiKey`, `appKey` and `datadogSite` are correct.\n')
      break
    case 'INVALID_CONFIG':
      reporter.error(`\n${chalk.bgRed.bold(' ERROR: invalid config ')}\n${error.message}\n\n`)
      break
    case 'MISSING_APP_KEY':
      reporter.error(`Missing ${chalk.red.bold('DATADOG_APP_KEY')} in your environment.\n`)
      break
    case 'MISSING_API_KEY':
      reporter.error(`Missing ${chalk.red.bold('DATADOG_API_KEY')} in your environment.\n`)
      break
    case 'POLL_RESULTS_FAILED':
      reporter.error(`\n${chalk.bgRed.bold(' ERROR: unable to poll test results ')}\n${error.message}\n\n`)
      break
    case 'TUNNEL_START_FAILED':
      reporter.error(`\n${chalk.bgRed.bold(' ERROR: unable to start tunnel ')}\n${error.message}\n\n`)
      break
    case 'TOO_MANY_TESTS_TO_TRIGGER':
      reporter.error(`\n${chalk.bgRed.bold(' ERROR: too many tests to trigger ')}\n${error.message}\n\n`)
      break
    case 'TRIGGER_TESTS_FAILED':
      reporter.error(`\n${chalk.bgRed.bold(' ERROR: unable to trigger tests ')}\n${error.message}\n\n`)
      break
    case 'UNAVAILABLE_TEST_CONFIG':
      reporter.error(
        `\n${chalk.bgRed.bold(' ERROR: unable to obtain test configurations with search query ')}\n${error.message}\n\n`
      )
      break
    case 'UNAVAILABLE_TUNNEL_CONFIG':
      reporter.error(`\n${chalk.bgRed.bold(' ERROR: unable to get tunnel configuration ')}\n${error.message}\n\n`)
      break

    default:
      reporter.error(`\n${chalk.bgRed.bold(' ERROR ')}\n${error.message}\n\n`)
  }
}<|MERGE_RESOLUTION|>--- conflicted
+++ resolved
@@ -327,23 +327,19 @@
 
     if (!shouldContinuePolling) {
       // Break the loop and report any residual results.
-      reportResidualResults(pollResultMap, current, emittedResultIndexes, resultDisplayInfo, reporter)
-
-<<<<<<< HEAD
-    reportResidualResults(
-      pollResultMap,
-      current,
-      emittedResultIndexes,
-      resultDisplayInfo,
-      hasBatchExceededMaxPollingDate,
-      reporter
-    )
-=======
+      reportResidualResults(
+        pollResultMap,
+        current,
+        emittedResultIndexes,
+        resultDisplayInfo,
+        hasBatchExceededMaxPollingDate,
+        reporter
+      )
+
       return current.results.map((r) =>
         getResultFromBatch(r, pollResultMap[r.result_id], resultDisplayInfo, hasBatchExceededMaxPollingDate)
       )
     }
->>>>>>> 50a2a70b
 
     await wait(POLLING_INTERVAL)
   }
