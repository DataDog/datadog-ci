import {Command, Option} from 'clipanion'
import deepExtend from 'deep-extend'
import terminalLink from 'terminal-link'

import {removeUndefinedValues, resolveConfigFromFile} from '../../helpers/utils'
import * as validation from '../../helpers/validation'
import {isValidDatadogSite} from '../../helpers/validation'

import {
  moveLocationsToTestOverrides,
  replaceGlobalWithDefaultTestOverrides,
  replacePollingTimeoutWithBatchTimeout,
} from './compatibility'
import {CiError} from './errors'
import {MainReporter, Reporter, Result, RunTestsCommandConfig, Summary} from './interfaces'
import {DefaultReporter} from './reporters/default'
import {JUnitReporter} from './reporters/junit'
import {executeTests} from './run-tests-lib'
import {toBoolean, toNumber, toExecutionRule, validateAndParseOverrides, toStringMap} from './utils/internal'
import {
  getExitReason,
  getOrgSettings,
  getReporter,
  parseVariablesFromCli,
  renderResults,
  reportCiError,
  toExitCode,
  reportExitLogs,
} from './utils/public'

export const MAX_TESTS_TO_TRIGGER = 100

export const DEFAULT_BATCH_TIMEOUT = 30 * 60 * 1000
/** @deprecated Please use `DEFAULT_BATCH_TIMEOUT` instead. */
export const DEFAULT_POLLING_TIMEOUT = DEFAULT_BATCH_TIMEOUT

export const DEFAULT_TEST_CONFIG_FILES_GLOB = '{,!(node_modules)/**/}*.synthetics.json'

export const DEFAULT_COMMAND_CONFIG: RunTestsCommandConfig = {
  apiKey: '',
  appKey: '',
  batchTimeout: DEFAULT_BATCH_TIMEOUT,
  configPath: 'datadog-ci.json',
  datadogSite: 'datadoghq.com',
  defaultTestOverrides: {},
  failOnCriticalErrors: false,
  failOnMissingTests: false,
  failOnTimeout: true,
  files: [],
  // TODO SYNTH-12989: Clean up deprecated `global` in favor of `defaultTestOverrides`
  global: {},
  jUnitReport: '',
  // TODO SYNTH-12989: Clean up `locations` that should only be part of test overrides
  locations: [],
  // TODO SYNTH-12989: Clean up deprecated `pollingTimeout` in favor of `batchTimeout`
  pollingTimeout: DEFAULT_POLLING_TIMEOUT,
  proxy: {protocol: 'http'},
  publicIds: [],
  selectiveRerun: false,
  subdomain: 'app',
  testSearchQuery: '',
  tunnel: false,
  // TODO SYNTH-12989: Clean up deprecated `variableStrings` in favor of `variables` in `defaultTestOverrides`.
  variableStrings: [],
}

const configurationLink = 'https://docs.datadoghq.com/continuous_testing/cicd_integrations/configuration'

const $1 = (text: string) => terminalLink(text, `${configurationLink}#global-configuration-file-options`)
const $2 = (text: string) => terminalLink(text, `${configurationLink}#test-files`)
const $3 = (text: string) => terminalLink(text, `${configurationLink}#use-the-testing-tunnel`)

export class RunTestsCommand extends Command {
  public static paths = [['synthetics', 'run-tests']]

  public static usage = Command.Usage({
    category: 'Synthetics',
    description: 'Run Synthetic tests with Datadog.',
    details: `
      This command will run Synthetic tests with Datadog, wait for the results and report a summary.\n
      https://docs.datadoghq.com/continuous_testing/cicd_integrations
    `,
    examples: [
      [
        'Explicitly specify multiple tests to run',
        'datadog-ci synthetics run-tests --public-id pub-lic-id1 --public-id pub-lic-id2',
      ],
      ['Discover tests with a search query', "datadog-ci synthetics run-tests --search 'tag:e2e-tests'"],
      [
        'Override the default glob pattern to group the tests in suites',
        'datadog-ci synthetics run-tests -f ./component-1/**/*.synthetics.json -f ./component-2/**/*.synthetics.json',
      ],
      [
        'Pass variables as arguments',
        'datadog-ci synthetics run-tests -f ./component-1/**/*.synthetics.json --variable PASSWORD=$PASSWORD',
      ],
    ],
  })

  public configPath = Option.String('--config', {description: `Pass a path to a ${$1('global configuration file')}.`})
  public jUnitReport = Option.String('-j,--jUnitReport', {description: 'Pass a path to a JUnit report file.'})
  public runName = Option.String('-n,--runName', {
    description: 'A name for this run, which will be included in the JUnit report file.',
  })

  private apiKey = Option.String('--apiKey', {description: 'The API key used to query the Datadog API.'})
  private appKey = Option.String('--appKey', {description: 'The application key used to query the Datadog API.'})
  private batchTimeout = Option.String('--batchTimeout', {
    description:
      'The duration (in milliseconds) after which `datadog-ci` stops waiting for test results. The default is 30 minutes. At the CI level, test results completed after this duration are considered failed.',
    validator: validation.isInteger(),
  })
  private datadogSite = Option.String('--datadogSite', {description: 'The Datadog instance to which request is sent.'})
  // TODO SYNTH-12989: Clean up deprecated `--deviceIds` in favor of `--override deviceIds="dev1;dev2;..."`
  /** @deprecated This CLI parameter is deprecated, please use `--override deviceIds="dev1;dev2;..."` instead. */
  private deviceIds = Option.Array('--deviceIds', {
    description:
      '**DEPRECATED** Override the mobile device(s) to run your mobile test. Please use `--override deviceIds="dev1;dev2;..."` instead.',
  })
  private failOnCriticalErrors = Option.Boolean('--failOnCriticalErrors', {
    description:
      'A boolean flag that fails the CI job if no tests were triggered, or results could not be fetched from Datadog.',
  })
  private failOnMissingTests = Option.Boolean('--failOnMissingTests', {
    description: `A boolean flag that fails the CI job if at least one specified test with a public ID (a \`--public-id\` CLI argument or listed in a ${$2(
      'test file'
    )} is missing in a run (for example, if it has been deleted programmatically or on the Datadog site).`,
  })
  private failOnTimeout = Option.Boolean('--failOnTimeout', {
    description: 'A boolean flag that fails the CI job if at least one test exceeds the default test timeout.',
  })
  private files = Option.Array('-f,--files', {
    description: `Glob pattern to detect Synthetic test ${$2('configuration files')}}.`,
  })
  private mobileApplicationVersion = Option.String('--mobileApplicationVersion', {
    description: 'Override the default mobile application version to test a different version within Datadog.',
  })
  private mobileApplicationVersionFilePath = Option.String('--mobileApp,--mobileApplicationVersionFilePath', {
    description: 'Override the application version for all Synthetic mobile application tests.',
  })
  private overrides = Option.Array('--override', {
    description: 'Override specific test properties.',
  })
  // TODO SYNTH-12989: Clean up deprecated `--pollingTimeout` in favor of `--batchTimeout`
  /** @deprecated This CLI parameter is deprecated, please use `--batchTimeout` instead. */
  private pollingTimeout = Option.String('--pollingTimeout', {
    description:
      '**DEPRECATED** The duration (in milliseconds) after which `datadog-ci` stops polling for test results. Please use `--batchTimeout` instead.',
    validator: validation.isInteger(),
  })
  private publicIds = Option.Array('-p,--public-id', {description: 'Specify a test to run.'})
  private selectiveRerun = Option.Boolean('--selectiveRerun', {
    description:
      'A boolean flag to only run the tests which failed in the previous test batches. Use `--no-selectiveRerun` to force a full run if your configuration enables it by default.',
  })
  private subdomain = Option.String('--subdomain', {
    description:
      'The name of the custom subdomain set to access your Datadog application. If the URL used to access Datadog is `myorg.datadoghq.com`, the `subdomain` value needs to be set to `myorg`.',
  })
  private testSearchQuery = Option.String('-s,--search', {
    description: 'Pass a query to select which Synthetic tests to run.',
  })
  private tunnel = Option.Boolean('-t,--tunnel', {
    description: `Use the ${$3('Continuous Testing Tunnel')} to execute your test batch.`,
  })
  // TODO SYNTH-12989: Clean up deprecated `variableStrings` in favor of `variables` in `defaultTestOverrides`.
  /** @deprecated This CLI parameter is deprecated, please use `--override variables.NAME=VALUE` instead. */
  private variableStrings = Option.Array('-v,--variable', {
    description: '**DEPRECATED** Pass a variable override. Please use `--override variables.NAME=VALUE` instead.',
  })

  private reporter!: MainReporter
  private config: RunTestsCommandConfig = JSON.parse(JSON.stringify(DEFAULT_COMMAND_CONFIG)) // Deep copy to avoid mutation

  public async execute() {
    const reporters: Reporter[] = [new DefaultReporter(this)]
    this.reporter = getReporter(reporters)

    try {
      await this.resolveConfig()
    } catch (error) {
      if (error instanceof CiError) {
        reportCiError(error, this.reporter)
      }

      return 1
    }

    if (this.config.jUnitReport) {
      reporters.push(
        new JUnitReporter({
          context: this.context,
          jUnitReport: this.config.jUnitReport,
          runName: this.runName,
        })
      )
    }

    const startTime = Date.now()
    if (this.config.tunnel) {
      this.reporter.log(
        'You are using tunnel option, the chosen location(s) will be overridden by a location in your account region.\n'
      )
    }

    let results: Result[]
    let summary: Summary

    try {
      ;({results, summary} = await executeTests(this.reporter, this.config))
    } catch (error) {
      reportExitLogs(this.reporter, this.config, {error})

      return toExitCode(getExitReason(this.config, {error}))
    }

    const orgSettings = await getOrgSettings(this.reporter, this.config)

    renderResults({
      config: this.config,
      orgSettings,
      reporter: this.reporter,
      results,
      startTime,
      summary,
    })

    reportExitLogs(this.reporter, this.config, {results})

    return toExitCode(getExitReason(this.config, {results}))
  }

  private async resolveConfig() {
    // Defaults < file < ENV < CLI

    // Override with config file variables (e.g. datadog-ci.json)
    try {
      // Override Config Path with ENV variables
      const overrideConfigPath = this.configPath ?? process.env.DATADOG_SYNTHETICS_CONFIG_PATH ?? 'datadog-ci.json'
      this.config = await resolveConfigFromFile(this.config, {
        configPath: overrideConfigPath,
        defaultConfigPaths: [this.config.configPath],
      })
    } catch (error) {
      if (this.configPath) {
        throw error
      }
    }

    // Convert cookies to object
    if (typeof this.config.defaultTestOverrides?.cookies === 'string') {
      this.config.defaultTestOverrides.cookies = {value: this.config.defaultTestOverrides.cookies}
    }

    // TODO SYNTH-12989: Clean up deprecated `global` in favor of `defaultTestOverrides`
    this.config = replaceGlobalWithDefaultTestOverrides(this.config, this.reporter)

    // TODO SYNTH-12989: Clean up `locations` that should only be part of test overrides
    this.config = moveLocationsToTestOverrides(this.config, this.reporter)

    // Override with ENV variables
    this.config = deepExtend(
      this.config,
      removeUndefinedValues({
        apiKey: process.env.DATADOG_API_KEY,
        appKey: process.env.DATADOG_APP_KEY,
        batchTimeout: toNumber(process.env.DATADOG_SYNTHETICS_BATCH_TIMEOUT),
        configPath: process.env.DATADOG_SYNTHETICS_CONFIG_PATH, // Only used for debugging
        datadogSite: process.env.DATADOG_SITE,
        failOnCriticalErrors: toBoolean(process.env.DATADOG_SYNTHETICS_FAIL_ON_CRITICAL_ERRORS),
        failOnMissingTests: toBoolean(process.env.DATADOG_SYNTHETICS_FAIL_ON_MISSING_TESTS),
        failOnTimeout: toBoolean(process.env.DATADOG_SYNTHETICS_FAIL_ON_TIMEOUT),
        files: process.env.DATADOG_SYNTHETICS_FILES?.split(';'),
        jUnitReport: process.env.DATADOG_SYNTHETICS_JUNIT_REPORT,
        publicIds: process.env.DATADOG_SYNTHETICS_PUBLIC_IDS?.split(';'),
        selectiveRerun: toBoolean(process.env.DATADOG_SYNTHETICS_SELECTIVE_RERUN),
        subdomain: process.env.DATADOG_SUBDOMAIN,
        testSearchQuery: process.env.DATADOG_SYNTHETICS_TEST_SEARCH_QUERY,
        tunnel: toBoolean(process.env.DATADOG_SYNTHETICS_TUNNEL),
      })
    )

    // Override with OVERRIDE ENV variables
    const envOverrideBasicAuth = deepExtend(
      this.config.defaultTestOverrides?.basicAuth ?? {},
      removeUndefinedValues({
        password: process.env.DATADOG_SYNTHETICS_OVERRIDE_BASIC_AUTH_PASSWORD,
        username: process.env.DATADOG_SYNTHETICS_OVERRIDE_BASIC_AUTH_USERNAME,
      })
    )
    const envOverrideCookies = removeUndefinedValues({
      append: toBoolean(process.env.DATADOG_SYNTHETICS_OVERRIDE_COOKIES_APPEND),
      value: process.env.DATADOG_SYNTHETICS_OVERRIDE_COOKIES,
    })
    const envOverrideRetryConfig = deepExtend(
      this.config.defaultTestOverrides?.retry ?? {},
      removeUndefinedValues({
        count: toNumber(process.env.DATADOG_SYNTHETICS_OVERRIDE_RETRY_COUNT),
        interval: toNumber(process.env.DATADOG_SYNTHETICS_OVERRIDE_RETRY_INTERVAL),
      })
    )
    this.config.defaultTestOverrides = deepExtend(
      this.config.defaultTestOverrides,
      removeUndefinedValues({
        allowInsecureCertificates: toBoolean(process.env.DATADOG_SYNTHETICS_OVERRIDE_ALLOW_INSECURE_CERTIFICATES),
        basicAuth: Object.keys(envOverrideBasicAuth).length > 0 ? envOverrideBasicAuth : undefined,
        body: process.env.DATADOG_SYNTHETICS_OVERRIDE_BODY,
        bodyType: process.env.DATADOG_SYNTHETICS_OVERRIDE_BODY_TYPE,
        cookies: Object.keys(envOverrideCookies).length > 0 ? envOverrideCookies : undefined,
        defaultStepTimeout: toNumber(process.env.DATADOG_SYNTHETICS_OVERRIDE_DEFAULT_STEP_TIMEOUT),
        deviceIds: process.env.DATADOG_SYNTHETICS_OVERRIDE_DEVICE_IDS?.split(';'),
        executionRule: toExecutionRule(process.env.DATADOG_SYNTHETICS_OVERRIDE_EXECUTION_RULE),
        followRedirects: toBoolean(process.env.DATADOG_SYNTHETICS_OVERRIDE_FOLLOW_REDIRECTS),
        // TODO SYNTH-12989: Clean up `locations` that should only be part of test overrides
        locations:
          process.env.DATADOG_SYNTHETICS_OVERRIDE_LOCATIONS?.split(';') ??
          process.env.DATADOG_SYNTHETICS_LOCATIONS?.split(';'),
        mobileApplicationVersion: process.env.DATADOG_SYNTHETICS_OVERRIDE_MOBILE_APPLICATION_VERSION,
        resourceUrlSubstitutionRegexes: process.env.DATADOG_SYNTHETICS_OVERRIDE_RESOURCE_URL_SUBSTITUTION_REGEXES?.split(
          ';'
        ),
        retry: Object.keys(envOverrideRetryConfig).length > 0 ? envOverrideRetryConfig : undefined,
        startUrl: process.env.DATADOG_SYNTHETICS_OVERRIDE_START_URL,
        startUrlSubstitutionRegex: process.env.DATADOG_SYNTHETICS_OVERRIDE_START_URL_SUBSTITUTION_REGEX,
        testTimeout: toNumber(process.env.DATADOG_SYNTHETICS_OVERRIDE_TEST_TIMEOUT),
      })
    )
    // We do not want to extend headers and variables, but rather override them completely
    if (process.env.DATADOG_SYNTHETICS_OVERRIDE_HEADERS) {
      this.config.defaultTestOverrides.headers = toStringMap(process.env.DATADOG_SYNTHETICS_OVERRIDE_HEADERS)
    }
    if (process.env.DATADOG_SYNTHETICS_OVERRIDE_VARIABLES) {
      this.config.defaultTestOverrides.variables = toStringMap(process.env.DATADOG_SYNTHETICS_OVERRIDE_VARIABLES)
    }

    // Override with CLI parameters
    const batchTimeout = replacePollingTimeoutWithBatchTimeout(
      this.config,
      this.reporter,
      false,
      this.batchTimeout,
      this.pollingTimeout
    )
    this.config = deepExtend(
      this.config,
      removeUndefinedValues({
        apiKey: this.apiKey,
        appKey: this.appKey,
        batchTimeout,
        configPath: this.configPath,
        datadogSite: this.datadogSite,
        failOnCriticalErrors: this.failOnCriticalErrors,
        failOnMissingTests: this.failOnMissingTests,
        failOnTimeout: this.failOnTimeout,
        files: this.files,
        jUnitReport: this.jUnitReport,
        publicIds: this.publicIds,
        // TODO SYNTH-12989: Clean up deprecated `pollingTimeout` in favor of `batchTimeout`
        pollingTimeout: batchTimeout,
        selectiveRerun: this.selectiveRerun,
        subdomain: this.subdomain,
        testSearchQuery: this.testSearchQuery,
        tunnel: this.tunnel,
      })
    )

    // Override defaultTestOverrides with CLI parameters
<<<<<<< HEAD
    const validatedOverrides = validateAndParseOverrides(this.overrides)
=======
    let validatedOverrides
    try {
      validatedOverrides = validateAndParseOverrides(this.overrides)
    } catch (error) {
      throw new CiError('INVALID_CONFIG', error.message)
    }
    const cliOverrideRetryConfig = deepExtend(
      this.config.defaultTestOverrides?.retry ?? {},
      removeUndefinedValues({
        count: validatedOverrides.retry?.count,
        interval: validatedOverrides.retry?.interval,
      })
    )
>>>>>>> e8b230d3
    const cliOverrideBasicAuth = deepExtend(
      this.config.defaultTestOverrides?.basicAuth ?? {},
      removeUndefinedValues({
        password: validatedOverrides.basicAuth?.password,
        username: validatedOverrides.basicAuth?.username,
      })
    )
    const cliOverrideCookies = removeUndefinedValues({
      append: validatedOverrides.cookies?.append,
      value: validatedOverrides.cookies?.value,
    })
    const cliOverrideRetryConfig = deepExtend(
      this.config.defaultTestOverrides?.retry ?? {},
      removeUndefinedValues({
        count: validatedOverrides.retry?.count,
        interval: validatedOverrides.retry?.interval,
      })
    )
    this.config.defaultTestOverrides = deepExtend(
      this.config.defaultTestOverrides,
      removeUndefinedValues({
        allowInsecureCertificates: validatedOverrides.allowInsecureCertificates,
        basicAuth: Object.keys(cliOverrideBasicAuth).length > 0 ? cliOverrideBasicAuth : undefined,
        body: validatedOverrides.body,
        bodyType: validatedOverrides.bodyType,
        cookies: Object.keys(cliOverrideCookies).length > 0 ? cliOverrideCookies : undefined,
        defaultStepTimeout: validatedOverrides.defaultStepTimeout,
        // TODO SYNTH-12989: Clean up deprecated `--deviceIds` in favor of `--override deviceIds="dev1;dev2;..."`
        deviceIds: validatedOverrides.deviceIds ?? this.deviceIds,
        executionRule: validatedOverrides.executionRule,
        followRedirects: validatedOverrides.followRedirects,
        locations: validatedOverrides.locations,
        mobileApplicationVersion: this.mobileApplicationVersion,
        mobileApplicationVersionFilePath: this.mobileApplicationVersionFilePath,
        // TODO SYNTH-12989: Clean up deprecated `pollingTimeout` in favor of `batchTimeout`
        pollingTimeout: batchTimeout,
        resourceUrlSubstitutionRegexes: validatedOverrides.resourceUrlSubstitutionRegexes,
        retry: Object.keys(cliOverrideRetryConfig).length > 0 ? cliOverrideRetryConfig : undefined,
        startUrl: validatedOverrides.startUrl,
        startUrlSubstitutionRegex: validatedOverrides.startUrlSubstitutionRegex,
        testTimeout: validatedOverrides.testTimeout,
      })
    )

    // We do not want to extend headers and variables, but rather override them completely
    // TODO SYNTH-12989: Clean up deprecated `variableStrings` in favor of `variables` in `defaultTestOverrides`.
    if (validatedOverrides.headers) {
      this.config.defaultTestOverrides.headers = validatedOverrides.headers
    }
    if (validatedOverrides.variables || this.variableStrings) {
      this.config.defaultTestOverrides.variables =
        validatedOverrides.variables ?? parseVariablesFromCli(this.variableStrings, (log) => this.reporter.log(log))
    }

    if (typeof this.config.files === 'string') {
      this.reporter.log('[DEPRECATED] "files" should be an array of string instead of a string.\n')
      this.config.files = [this.config.files]
    }

    if (!isValidDatadogSite(this.config.datadogSite)) {
      throw new CiError(
        'INVALID_CONFIG',
        `The \`datadogSite\` config property (${JSON.stringify(
          this.config.datadogSite
        )}) must match one of the sites supported by Datadog.\nFor more information, see "Site parameter" in our documentation: https://docs.datadoghq.com/getting_started/site/#access-the-datadog-site`
      )
    }

    if (
      typeof this.config.defaultTestOverrides?.cookies === 'object' &&
      !this.config.defaultTestOverrides.cookies.value
    ) {
      throw new CiError('INVALID_CONFIG', 'Cookies value cannot be empty.')
    }
  }
}<|MERGE_RESOLUTION|>--- conflicted
+++ resolved
@@ -365,9 +365,6 @@
     )
 
     // Override defaultTestOverrides with CLI parameters
-<<<<<<< HEAD
-    const validatedOverrides = validateAndParseOverrides(this.overrides)
-=======
     let validatedOverrides
     try {
       validatedOverrides = validateAndParseOverrides(this.overrides)
@@ -381,7 +378,6 @@
         interval: validatedOverrides.retry?.interval,
       })
     )
->>>>>>> e8b230d3
     const cliOverrideBasicAuth = deepExtend(
       this.config.defaultTestOverrides?.basicAuth ?? {},
       removeUndefinedValues({
