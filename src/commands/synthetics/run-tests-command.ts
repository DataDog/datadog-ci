import {Command, Option} from 'clipanion'
import deepExtend from 'deep-extend'
import terminalLink from 'terminal-link'

import {removeUndefinedValues, resolveConfigFromFile} from '../../helpers/utils'
import * as validation from '../../helpers/validation'
import {isValidDatadogSite} from '../../helpers/validation'

import {CiError} from './errors'
import {MainReporter, Reporter, Result, RunTestsCommandConfig, Summary} from './interfaces'
import {DefaultReporter} from './reporters/default'
import {JUnitReporter} from './reporters/junit'
import {executeTests} from './run-tests-lib'
import {
  getExitReason,
  getOrgSettings,
  getReporter,
  parseVariablesFromCli,
  renderResults,
  reportCiError,
  toExitCode,
  reportExitLogs,
} from './utils/public'

export const MAX_TESTS_TO_TRIGGER = 100

export const DEFAULT_POLLING_TIMEOUT = 30 * 60 * 1000

export const DEFAULT_COMMAND_CONFIG: RunTestsCommandConfig = {
  apiKey: '',
  appKey: '',
  configPath: 'datadog-ci.json',
  datadogSite: 'datadoghq.com',
  failOnCriticalErrors: false,
  failOnMissingTests: false,
  failOnTimeout: true,
  files: ['{,!(node_modules)/**/}*.synthetics.json'],
  global: {},
  locations: [],
  pollingTimeout: DEFAULT_POLLING_TIMEOUT,
  proxy: {protocol: 'http'},
  publicIds: [],
  selectiveRerun: false,
  subdomain: 'app',
  tunnel: false,
  variableStrings: [],
}

const configurationLink = 'https://docs.datadoghq.com/continuous_testing/cicd_integrations/configuration'

const $1 = (text: string) => terminalLink(text, `${configurationLink}#global-configuration-file-options`)
const $2 = (text: string) => terminalLink(text, `${configurationLink}#test-files`)
const $3 = (text: string) => terminalLink(text, `${configurationLink}#use-the-testing-tunnel`)

export class RunTestsCommand extends Command {
  public static paths = [['synthetics', 'run-tests']]

  public static usage = Command.Usage({
    category: 'Synthetics',
    description: 'Run Synthetic tests with Datadog.',
    details: `
      This command will run Synthetic tests with Datadog, wait for the results and report a summary.\n
      https://docs.datadoghq.com/continuous_testing/cicd_integrations
    `,
    examples: [
      [
        'Explicitly specify multiple tests to run',
        'datadog-ci synthetics run-tests --public-id pub-lic-id1 --public-id pub-lic-id2',
      ],
      ['Discover tests with a search query', "datadog-ci synthetics run-tests --search 'tag:e2e-tests'"],
      [
        'Override the default glob pattern to group the tests in suites',
        'datadog-ci synthetics run-tests -f ./component-1/**/*.synthetics.json -f ./component-2/**/*.synthetics.json',
      ],
      [
        'Pass variables as arguments',
        'datadog-ci synthetics run-tests -f ./component-1/**/*.synthetics.json --variable PASSWORD=$PASSWORD',
      ],
    ],
  })

  public configPath = Option.String('--config', {description: `Pass a path to a ${$1('global configuration file')}.`})
  public jUnitReport = Option.String('-j,--jUnitReport', {description: 'Pass a path to a JUnit report file.'})
  public runName = Option.String('-n,--runName', {
    description: 'A name for this run, which will be included in the JUnit report file.',
  })

  private apiKey = Option.String('--apiKey', {description: 'The API key used to query the Datadog API.'})
  private appKey = Option.String('--appKey', {description: 'The application key used to query the Datadog API.'})
  private datadogSite = Option.String('--datadogSite', {description: 'The Datadog instance to which request is sent.'})
  private deviceIds = Option.Array('--deviceIds', {
    description: 'Override the mobile device(s) to run your mobile test.',
  })
  private failOnCriticalErrors = Option.Boolean('--failOnCriticalErrors', {
    description:
      'A boolean flag that fails the CI job if no tests were triggered, or results could not be fetched from Datadog.',
  })
  private failOnMissingTests = Option.Boolean('--failOnMissingTests', {
    description: `A boolean flag that fails the CI job if at least one specified test with a public ID (a \`--public-id\` CLI argument or listed in a ${$2(
      'test file'
    )} is missing in a run (for example, if it has been deleted programmatically or on the Datadog site).`,
  })
  private failOnTimeout = Option.Boolean('--failOnTimeout', {
    description: 'A boolean flag that fails the CI job if at least one test exceeds the default test timeout.',
  })
  private files = Option.Array('-f,--files', {
    description: `Glob pattern to detect Synthetic test ${$2('configuration files')}}.`,
  })
  private mobileApplicationVersion = Option.String('--mobileApplicationVersion', {
    description: 'Override the default mobile application version to test a different version within Datadog.',
  })
  private mobileApplicationVersionFilePath = Option.String('--mobileApp,--mobileApplicationVersionFilePath', {
    description: 'Override the application version for all Synthetic mobile application tests.',
  })
  private pollingTimeout = Option.String('--pollingTimeout', {
    description:
      'The duration (in milliseconds) after which `datadog-ci` stops polling for test results. The default is 30 minutes. At the CI level, test results completed after this duration are considered failed.',
    validator: validation.isInteger(),
  })
  private publicIds = Option.Array('-p,--public-id', {description: 'Specify a test to run.'})
  private selectiveRerun = Option.Boolean('--selectiveRerun', {
    description:
      'A boolean flag to only run the tests which failed in the previous test batches. Use `--no-selectiveRerun` to force a full run if your configuration enables it by default.',
  })
  private subdomain = Option.String('--subdomain', {
    description:
      'The name of the custom subdomain set to access your Datadog application. If the URL used to access Datadog is `myorg.datadoghq.com`, the `subdomain` value needs to be set to `myorg`.',
  })
  private testSearchQuery = Option.String('-s,--search', {
    description: 'Pass a query to select which Synthetic tests to run.',
  })
  private tunnel = Option.Boolean('-t,--tunnel', {
    description: `Use the ${$3('Continuous Testing Tunnel')} to execute your test batch.`,
  })
  private variableStrings = Option.Array('-v,--variable', {description: 'Pass a variable override.'})

  private reporter?: MainReporter
  private config: RunTestsCommandConfig = JSON.parse(JSON.stringify(DEFAULT_COMMAND_CONFIG)) // Deep copy to avoid mutation during unit tests

  public async execute() {
    const reporters: Reporter[] = [new DefaultReporter(this)]
    this.reporter = getReporter(reporters)

    if (this.jUnitReport) {
      reporters.push(new JUnitReporter(this))
    }

    try {
      await this.resolveConfig()
    } catch (error) {
      if (error instanceof CiError) {
        reportCiError(error, this.reporter)
      }

      return 1
    }

    const startTime = Date.now()
    if (this.config.tunnel) {
      this.reporter.log(
        'You are using tunnel option, the chosen location(s) will be overridden by a location in your account region.\n'
      )
    }

    let results: Result[]
    let summary: Summary

    try {
      ;({results, summary} = await executeTests(this.reporter, this.config))
    } catch (error) {
      reportExitLogs(this.reporter, this.config, {error})

      return toExitCode(getExitReason(this.config, {error}))
    }

    const orgSettings = await getOrgSettings(this.reporter, this.config)

    renderResults({
      config: this.config,
      orgSettings,
      reporter: this.reporter,
      results,
      startTime,
      summary,
    })

    reportExitLogs(this.reporter, this.config, {results})

    return toExitCode(getExitReason(this.config, {results}))
  }

  private async resolveConfig() {
    // Defaults < file < ENV < CLI

    // Override with config file variables (e.g. datadog-ci.json)
    try {
      this.config = await resolveConfigFromFile(this.config, {
        configPath: this.configPath,
        defaultConfigPaths: [this.config.configPath],
      })
    } catch (error) {
      if (this.configPath) {
        throw error
      }
    }

    // Override with ENV variables
    this.config = deepExtend(
      this.config,
      removeUndefinedValues({
        apiKey: process.env.DATADOG_API_KEY,
        appKey: process.env.DATADOG_APP_KEY,
        datadogSite: process.env.DATADOG_SITE,
        locations: process.env.DATADOG_SYNTHETICS_LOCATIONS?.split(';'),
        subdomain: process.env.DATADOG_SUBDOMAIN,
      })
    )

    // Override with OVERRIDE ENV variables
    this.config.global = deepExtend(
      this.config.global,
      removeUndefinedValues({
<<<<<<< HEAD
        deviceIds: process.env.DATADOG_SYNTHETICS_OVERRIDE_DEVICE_IDS?.split(';'),
=======
>>>>>>> 3f99383c
        mobileApplicationVersion: process.env.DATADOG_SYNTHETICS_OVERRIDE_MOBILE_APPLICATION_VERSION,
      })
    )

    // Override with CLI parameters
    this.config = deepExtend(
      this.config,
      removeUndefinedValues({
        apiKey: this.apiKey,
        appKey: this.appKey,
        configPath: this.configPath,
        datadogSite: this.datadogSite,
        failOnCriticalErrors: this.failOnCriticalErrors,
        failOnMissingTests: this.failOnMissingTests,
        failOnTimeout: this.failOnTimeout,
        files: this.files,
        publicIds: this.publicIds,
        selectiveRerun: this.selectiveRerun,
        subdomain: this.subdomain,
        testSearchQuery: this.testSearchQuery,
        tunnel: this.tunnel,
      })
    )

    // Override with Global CLI parameters
    this.config.global = deepExtend(
      this.config.global,
      removeUndefinedValues({
<<<<<<< HEAD
        deviceIds: this.deviceIds,
=======
        mobileApplicationVersion: this.mobileApplicationVersion,
>>>>>>> 3f99383c
        mobileApplicationVersionFilePath: this.mobileApplicationVersionFilePath,
        variables: parseVariablesFromCli(this.variableStrings, (log) => this.reporter?.log(log)),
        pollingTimeout: this.pollingTimeout ?? this.config.global.pollingTimeout ?? this.config.pollingTimeout,
      })
    )

    if (typeof this.config.files === 'string') {
      this.reporter!.log('[DEPRECATED] "files" should be an array of string instead of a string.\n')
      this.config.files = [this.config.files]
    }

    if (!isValidDatadogSite(this.config.datadogSite)) {
      throw new CiError(
        'INVALID_CONFIG',
        `The \`datadogSite\` config property (${JSON.stringify(
          this.config.datadogSite
        )}) must match one of the sites supported by Datadog.\nFor more information, see "Site parameter" in our documentation: https://docs.datadoghq.com/getting_started/site/#access-the-datadog-site`
      )
    }
  }
}<|MERGE_RESOLUTION|>--- conflicted
+++ resolved
@@ -220,10 +220,7 @@
     this.config.global = deepExtend(
       this.config.global,
       removeUndefinedValues({
-<<<<<<< HEAD
         deviceIds: process.env.DATADOG_SYNTHETICS_OVERRIDE_DEVICE_IDS?.split(';'),
-=======
->>>>>>> 3f99383c
         mobileApplicationVersion: process.env.DATADOG_SYNTHETICS_OVERRIDE_MOBILE_APPLICATION_VERSION,
       })
     )
@@ -252,11 +249,8 @@
     this.config.global = deepExtend(
       this.config.global,
       removeUndefinedValues({
-<<<<<<< HEAD
         deviceIds: this.deviceIds,
-=======
         mobileApplicationVersion: this.mobileApplicationVersion,
->>>>>>> 3f99383c
         mobileApplicationVersionFilePath: this.mobileApplicationVersionFilePath,
         variables: parseVariablesFromCli(this.variableStrings, (log) => this.reporter?.log(log)),
         pollingTimeout: this.pollingTimeout ?? this.config.global.pollingTimeout ?? this.config.pollingTimeout,
