--- conflicted
+++ resolved
@@ -262,12 +262,8 @@
       removeUndefinedValues({
         apiKey: process.env.DATADOG_API_KEY,
         appKey: process.env.DATADOG_APP_KEY,
-<<<<<<< HEAD
         batchTimeout: toNumber(process.env.DATADOG_SYNTHETICS_BATCH_TIMEOUT),
-        configPath: process.env.DATADOG_SYNTHETICS_CONFIG_PATH,
-=======
         configPath: process.env.DATADOG_SYNTHETICS_CONFIG_PATH, // Only used for debugging
->>>>>>> 42d79b50
         datadogSite: process.env.DATADOG_SITE,
         failOnCriticalErrors: toBoolean(process.env.DATADOG_SYNTHETICS_FAIL_ON_CRITICAL_ERRORS),
         failOnMissingTests: toBoolean(process.env.DATADOG_SYNTHETICS_FAIL_ON_MISSING_TESTS),
@@ -313,12 +309,7 @@
         deviceIds: process.env.DATADOG_SYNTHETICS_OVERRIDE_DEVICE_IDS?.split(';'),
         executionRule: toExecutionRule(process.env.DATADOG_SYNTHETICS_OVERRIDE_EXECUTION_RULE),
         followRedirects: toBoolean(process.env.DATADOG_SYNTHETICS_OVERRIDE_FOLLOW_REDIRECTS),
-<<<<<<< HEAD
-        headers: toStringMap(process.env.DATADOG_SYNTHETICS_OVERRIDE_HEADERS),
         // TODO SYNTH-12989: Clean up `locations` that should only be part of test overrides
-=======
-        // TODO SYNTH-12989: Clean up `locations` that should only be part of the testOverrides
->>>>>>> 42d79b50
         locations:
           process.env.DATADOG_SYNTHETICS_OVERRIDE_LOCATIONS?.split(';') ??
           process.env.DATADOG_SYNTHETICS_LOCATIONS?.split(';'),
@@ -407,13 +398,8 @@
         locations: validatedOverrides.locations,
         mobileApplicationVersion: this.mobileApplicationVersion,
         mobileApplicationVersionFilePath: this.mobileApplicationVersionFilePath,
-<<<<<<< HEAD
         // TODO SYNTH-12989: Clean up deprecated `pollingTimeout` in favor of `batchTimeout`
         pollingTimeout: batchTimeout,
-=======
-        pollingTimeout:
-          this.pollingTimeout ?? this.config.defaultTestOverrides?.pollingTimeout ?? this.config.pollingTimeout,
->>>>>>> 42d79b50
         resourceUrlSubstitutionRegexes: validatedOverrides.resourceUrlSubstitutionRegexes,
         retry: Object.keys(cliOverrideRetryConfig).length > 0 ? cliOverrideRetryConfig : undefined,
         startUrl: validatedOverrides.startUrl,
