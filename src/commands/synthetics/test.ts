import chalk from 'chalk'

import {APIHelper, EndpointError, formatBackendErrors, isNotFoundError} from './api'
import {
  replaceConfigWithTestOverrides,
  warnIfDeprecatedConfigUsed,
  warnIfDeprecatedPollingTimeoutUsed,
} from './compatibility'
import {CiError, CriticalError} from './errors'
import {
  RemoteTriggerConfig,
  MainReporter,
  RunTestsCommandConfig,
  Suite,
  Test,
  TriggerConfig,
  LocalTestDefinition,
  ImportTestsCommandConfig,
<<<<<<< HEAD
  ExecutionRule,
  TestNotFound,
  TestSkipped,
  TestWithOverride,
  TestPayload,
=======
  DeployTestsCommandConfig,
>>>>>>> bc82d290
} from './interfaces'
import {uploadMobileApplicationsAndUpdateOverrideConfigs} from './mobile'
import {DEFAULT_TEST_CONFIG_FILES_GLOB, MAX_TESTS_TO_TRIGGER} from './run-tests-command'
import {
  getPublicIdOrPlaceholder,
  getTriggerConfigPublicId,
  isLocalTriggerConfig,
  isMobileTestWithOverride,
} from './utils/internal'
import {
  InitialSummary,
  createInitialSummary,
  getSuites,
  isTestSupportedByTunnel,
  makeTestPayload,
  normalizePublicId,
} from './utils/public'

export const getTestConfigs = async (
  config: RunTestsCommandConfig | ImportTestsCommandConfig | DeployTestsCommandConfig,
  reporter: MainReporter,
  suites: Suite[] = []
): Promise<TriggerConfig[]> => {
  const files = [...config.files]

  // Only auto-discover with the default glob when the user **doesn't give any clue** about which tests to run.
  // If they give any clue (e.g. `publicIds`) without explicitly passing `files`,
  // they might be running the command from their home folder so we shouldn't auto-discover for performance reasons.
  if (
    config.publicIds.length === 0 &&
    files.length === 0 &&
    suites.length === 0 &&
    'testSearchQuery' in config &&
    !config.testSearchQuery
  ) {
    files.push(DEFAULT_TEST_CONFIG_FILES_GLOB)
  }

  const suitesFromFiles = (await Promise.all(files.map((glob: string) => getSuites(glob, reporter))))
    .reduce((acc, val) => acc.concat(val), [])
    .filter((suite) => !!suite.content.tests)

  suites.push(...suitesFromFiles)

  warnIfDeprecatedConfigUsed(suites, reporter)
  warnIfDeprecatedPollingTimeoutUsed(suites, reporter)

  const testConfigs = suites
    .map((suite) =>
      suite.content.tests.map((test) => {
        return {
          // TODO SYNTH-12989: Clean up deprecated `config` in favor of `testOverrides`
          testOverrides: replaceConfigWithTestOverrides(test.config, test.testOverrides),
          suite: suite.name,
          ...(isLocalTriggerConfig(test)
            ? {localTestDefinition: normalizeLocalTestDefinition(test.localTestDefinition)}
            : {id: normalizePublicId(test.id) ?? ''}),
        }
      })
    )
    .reduce((acc, suiteTests) => acc.concat(suiteTests), [])

  return testConfigs
}

export const getTestsFromSearchQuery = async (
  api: APIHelper,
  config: Pick<RunTestsCommandConfig, 'defaultTestOverrides' | 'testSearchQuery'>
): Promise<RemoteTriggerConfig[] | []> => {
  const {defaultTestOverrides, testSearchQuery} = config

  // Empty search queries are not allowed.
  if (!testSearchQuery) {
    return []
  }

  const testSearchResults = await api.searchTests(testSearchQuery)

  return testSearchResults.tests.map((test) => ({
    testOverrides: defaultTestOverrides ?? {},
    id: test.public_id,
    suite: `Query: ${testSearchQuery}`,
  }))
}

export const getTestsToTrigger = async (
  api: APIHelper,
  triggerConfigs: TriggerConfig[],
  reporter: MainReporter,
  triggerFromSearch?: boolean,
  failOnMissingTests?: boolean,
  isTunnelEnabled?: boolean
) => {
  const errorMessages: string[] = []

  // TODO SYNTH-12989: Clean up deprecated `config` in favor of `testOverrides`
  triggerConfigs = triggerConfigs.map((triggerConfig) => ({
    ...triggerConfig,
    testOverrides: replaceConfigWithTestOverrides(triggerConfig.config, triggerConfig.testOverrides),
  }))

  // When too many tests are triggered, if fetched from a search query: simply trim them and show a warning,
  // otherwise: retrieve them and fail later if still exceeding without skipped/missing tests.
  if (triggerFromSearch && triggerConfigs.length > MAX_TESTS_TO_TRIGGER) {
    const testsCount = triggerConfigs.length
    triggerConfigs.splice(MAX_TESTS_TO_TRIGGER)
    const maxTests = chalk.bold(MAX_TESTS_TO_TRIGGER)
    errorMessages.push(
      chalk.yellow(`The search query returned ${testsCount} tests, only the first ${maxTests} will be triggered.\n`)
    )
  }

  const initialSummary = createInitialSummary()
  const testsAndConfigsOverride = await Promise.all(
    triggerConfigs.map((triggerConfig) =>
      getTestAndOverrideConfig(api, triggerConfig, reporter, initialSummary, isTunnelEnabled)
    )
  )

  await uploadMobileApplicationsAndUpdateOverrideConfigs(
    api,
    triggerConfigs,
    testsAndConfigsOverride.filter(isMobileTestWithOverride)
  )

  const overriddenTestsToTrigger: TestPayload[] = []
  const waitedTests: Test[] = []
  testsAndConfigsOverride.forEach((item) => {
    if ('errorMessage' in item) {
      errorMessages.push(item.errorMessage)
    }

    if ('overriddenConfig' in item) {
      overriddenTestsToTrigger.push(item.overriddenConfig)
    }

    if ('test' in item) {
      waitedTests.push(item.test)
    }
  })

  // Display errors at the end of all tests for better visibility.
  reporter.initErrors(errorMessages)

  if (failOnMissingTests && initialSummary.testsNotFound.size > 0) {
    const testsNotFoundListStr = [...initialSummary.testsNotFound].join(', ')
    throw new CiError('MISSING_TESTS', testsNotFoundListStr)
  }

  if (!overriddenTestsToTrigger.length) {
    throw new CiError('NO_TESTS_TO_RUN')
  } else if (overriddenTestsToTrigger.length > MAX_TESTS_TO_TRIGGER) {
    throw new CriticalError(
      'TOO_MANY_TESTS_TO_TRIGGER',
      `Cannot trigger more than ${MAX_TESTS_TO_TRIGGER} tests (received ${triggerConfigs.length})`
    )
  }

  return {tests: waitedTests, overriddenTestsToTrigger, initialSummary}
}

export const getTestAndOverrideConfig = async (
  api: APIHelper,
  // TODO SYNTH-12989: Clean up deprecated `config` in favor of `testOverrides`
  triggerConfig: TriggerConfig,
  reporter: MainReporter,
  summary: InitialSummary,
  isTunnelEnabled?: boolean
): Promise<TestNotFound | TestSkipped | TestWithOverride> => {
  const publicIdOrPlaceholder = getPublicIdOrPlaceholder({public_id: getTriggerConfigPublicId(triggerConfig)})
  const normalizedId = normalizePublicId(publicIdOrPlaceholder)
  if (!normalizedId) {
    throw new CriticalError('INVALID_CONFIG', `No valid public ID found in: \`${publicIdOrPlaceholder}\``)
  }

  const testResult = await getTest(api, triggerConfig)
  if ('errorMessage' in testResult) {
    summary.testsNotFound.add(normalizedId)

    return {errorMessage: testResult.errorMessage}
  }

  // TODO SYNTH-12989: Clean up deprecated `config` in favor of `testOverrides`
  triggerConfig.testOverrides = replaceConfigWithTestOverrides(triggerConfig.config, triggerConfig.testOverrides)

  const {test} = testResult
  const overriddenConfig = makeTestPayload(test, triggerConfig, normalizedId)
  const testExecutionRule = test?.options?.ci?.executionRule
  const executionRule = overriddenConfig.executionRule || testExecutionRule || ExecutionRule.BLOCKING

  reporter.testTrigger(test, normalizedId, executionRule, triggerConfig.testOverrides)
  if (executionRule === ExecutionRule.SKIPPED) {
    summary.skipped++

    return {overriddenConfig}
  }
  reporter.testWait(test)

  if (isTunnelEnabled && !isTestSupportedByTunnel(test)) {
    const details = [`public ID: ${normalizedId}`, `type: ${test.type}`]

    if (test.subtype) {
      details.push(`sub-type: ${test.subtype}`)
    }

    if (test.subtype === 'multi') {
      const unsupportedStepSubTypes = (test.config.steps || [])
        .filter((step) => step.subtype !== 'http')
        .map(({subtype}) => subtype)

      details.push(`step sub-types: [${unsupportedStepSubTypes.join(', ')}]`)
    }

    throw new CriticalError(
      'TUNNEL_NOT_SUPPORTED',
      `The tunnel is only supported with HTTP API tests and Browser tests (${details.join(', ')}).`
    )
  }

  return {test, overriddenConfig}
}

const getTest = async (
  api: APIHelper,
  triggerConfig: TriggerConfig
): Promise<{test: Test} | {errorMessage: string}> => {
  if (isLocalTriggerConfig(triggerConfig)) {
    const test = {
      ...triggerConfig.localTestDefinition,
      suite: triggerConfig.suite,
    }

    return {test}
  }

  const {id: publicId, suite} = triggerConfig

  try {
    const test = {
      ...(await api.getTest(publicId)),
      suite,
    }

    return {test}
  } catch (error) {
    if (isNotFoundError(error)) {
      const errorMessage = formatBackendErrors(error)

      return {errorMessage: `[${chalk.bold.dim(publicId)}] ${chalk.yellow.bold('Test not found')}: ${errorMessage}`}
    }

    throw new EndpointError(`Failed to get test: ${formatBackendErrors(error)}\n`, error.response?.status)
  }
}

export const normalizeLocalTestDefinition = (localTestDefinition: LocalTestDefinition) => {
  // Support links here too for QoL and consistency with `RemoteTriggerConfig.id`
  const publicId = localTestDefinition.public_id && normalizePublicId(localTestDefinition.public_id)

  return {
    ...localTestDefinition,
    public_id: publicId,
  }
}<|MERGE_RESOLUTION|>--- conflicted
+++ resolved
@@ -16,15 +16,12 @@
   TriggerConfig,
   LocalTestDefinition,
   ImportTestsCommandConfig,
-<<<<<<< HEAD
   ExecutionRule,
   TestNotFound,
   TestSkipped,
   TestWithOverride,
   TestPayload,
-=======
   DeployTestsCommandConfig,
->>>>>>> bc82d290
 } from './interfaces'
 import {uploadMobileApplicationsAndUpdateOverrideConfigs} from './mobile'
 import {DEFAULT_TEST_CONFIG_FILES_GLOB, MAX_TESTS_TO_TRIGGER} from './run-tests-command'
