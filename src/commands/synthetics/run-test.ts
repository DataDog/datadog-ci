--- conflicted
+++ resolved
@@ -338,23 +338,16 @@
     const testsToTrigger = suites
       .map((suite) =>
         suite.content.tests.map((test) => ({
-          config: {...this.config!.global, ...test.config},
+          config: {
+            ...this.config.global,
+            ...configFromEnvironment,
+            ...test.config,
+          },
           id: test.id,
           suite: suite.name,
         }))
       )
       .reduce((acc, suiteTests) => acc.concat(suiteTests), [])
-<<<<<<< HEAD
-=======
-      .map((test) => ({
-        config: {
-          ...this.config.global,
-          ...configFromEnvironment,
-          ...test.config,
-        },
-        id: test.id,
-      }))
->>>>>>> 7dafe3b9
 
     return testsToTrigger
   }
