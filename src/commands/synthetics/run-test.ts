--- conflicted
+++ resolved
@@ -3,22 +3,14 @@
 import {
   APIHelper,
   CommandConfig,
-<<<<<<< HEAD
-=======
-  ERRORS,
-  ExecutionRule,
-  LocationsMapping,
->>>>>>> 09bccf1d
   MainReporter,
   PollResult,
-  Reporter,
   Summary,
   Test,
   TestPayload,
   Trigger,
   TriggerConfig,
 } from './interfaces'
-<<<<<<< HEAD
 import {Tunnel} from './tunnel'
 import {getSuites, getTestsToTrigger, runTests, waitForResults} from './utils'
 
@@ -28,74 +20,6 @@
   const publicIdsFromCli = config.publicIds.map((id) => ({config: config.global, id}))
   let testsToTrigger: TriggerConfig[]
   let tunnel: Tunnel | undefined
-=======
-import {DefaultReporter} from './reporters/default'
-import {JUnitReporter} from './reporters/junit'
-import {Tunnel} from './tunnel'
-import {
-  getReporter,
-  getSuites,
-  getTestsToTrigger,
-  hasTestSucceeded,
-  isCriticalError,
-  runTests,
-  waitForResults,
-} from './utils'
-
-export const DEFAULT_COMMAND_CONFIG: CommandConfig = {
-  apiKey: '',
-  appKey: '',
-  configPath: 'datadog-ci.json',
-  datadogSite: 'datadoghq.com',
-  failOnCriticalErrors: false,
-  failOnTimeout: true,
-  files: ['{,!(node_modules)/**/}*.synthetics.json'],
-  global: {},
-  locations: [],
-  pollingTimeout: 2 * 60 * 1000,
-  proxy: {protocol: 'http'},
-  publicIds: [],
-  subdomain: 'app',
-  tunnel: false,
-}
-
-export class RunTestCommand extends Command {
-  public jUnitReport?: string
-  public runName?: string
-  private apiKey?: string
-  private appKey?: string
-  private config: CommandConfig = JSON.parse(JSON.stringify(DEFAULT_COMMAND_CONFIG)) // Deep copy to avoid mutation during unit tests
-  private configPath?: string
-  private datadogSite?: string
-  private failOnCriticalErrors?: boolean
-  private failOnTimeout?: boolean
-  private files?: string[]
-  private publicIds?: string[]
-  private reporter?: MainReporter
-  private subdomain?: string
-  private testSearchQuery?: string
-  private tunnel?: boolean
-
-  public async execute() {
-    const reporters: Reporter[] = [new DefaultReporter(this)]
-
-    if (this.jUnitReport) {
-      reporters.push(new JUnitReporter(this))
-    }
-
-    this.reporter = getReporter(reporters)
-    await this.resolveConfig()
-    const startTime = Date.now()
-
-    const api = this.getApiHelper()
-    const publicIdsFromCli = this.config.publicIds.map((id) => ({suite: 'CLI Suite', config: this.config.global, id}))
-    let testsToTrigger: TriggerConfig[]
-    let tunnel: Tunnel | undefined
-    const safeExit = async (exitCode: 0 | 1) => {
-      if (tunnel) {
-        await tunnel.stop()
-      }
->>>>>>> 09bccf1d
 
   const stopTunnel = async () => {
     if (tunnel) {
@@ -162,74 +86,11 @@
         testToTrigger.tunnel = tunnelInfo
       })
     } catch (error) {
-<<<<<<< HEAD
       const isCriticalError = is5xxError(error as any)
       await stopTunnel()
       throw new (isCriticalError ? CriticalError : CiError)('TUNNEL_START_FAILED')
-=======
-      this.reporter.error(`\n${chalk.bgRed.bold(' ERROR: unable to poll test results ')}\n${error.message}\n\n`)
-
-      if (is5xxError(error) && !this.config.failOnCriticalErrors) {
-        return safeExit(0)
-      }
-
-      return safeExit(1)
     }
 
-    // Sort tests to show success first then non blocking failures and finally blocking failures.
-    tests.sort(this.sortTestsByOutcome(results))
-
-    // Rendering the results.
-    this.reporter.reportStart({startTime})
-    const locationNames = triggers.locations.reduce((mapping, location) => {
-      mapping[location.id] = location.display_name
-
-      return mapping
-    }, {} as LocationsMapping)
-    let hasSucceeded = true // Determine if all the tests have succeeded
-    for (const test of tests) {
-      const testResults = results[test.public_id]
-      if (!this.config.failOnTimeout) {
-        if (!summary.timedOut) {
-          summary.timedOut = 0
-        }
-
-        const hasTimeout = testResults.some((pollResult) => pollResult.result.error === ERRORS.TIMEOUT)
-        if (hasTimeout) {
-          summary.timedOut++
-        }
-      }
-
-      if (!this.config.failOnCriticalErrors) {
-        if (!summary.criticalErrors) {
-          summary.criticalErrors = 0
-        }
-        const hasCriticalErrors = testResults.some((pollResult) => isCriticalError(pollResult.result))
-        if (hasCriticalErrors) {
-          summary.criticalErrors++
-        }
-      }
-
-      const passed = hasTestSucceeded(testResults, this.config.failOnCriticalErrors, this.config.failOnTimeout)
-      if (passed) {
-        summary.passed++
-      } else {
-        summary.failed++
-        if (test.options.ci?.executionRule !== ExecutionRule.NON_BLOCKING) {
-          hasSucceeded = false
-        }
-      }
-
-      this.reporter.testEnd(
-        test,
-        testResults,
-        this.getAppBaseURL(),
-        locationNames,
-        this.config.failOnCriticalErrors,
-        this.config.failOnTimeout
-      )
->>>>>>> 09bccf1d
-    }
   }
 
   let triggers: Trigger
@@ -263,66 +124,40 @@
     throw new (isCriticalError ? CriticalError : CiError)('POLL_RESULTS_FAILED')
   }
 
-<<<<<<< HEAD
   return {results, summary, tests, triggers}
 }
 
 export const getTestsList = async (api: APIHelper, config: CommandConfig, reporter: MainReporter) => {
   if (config.testSearchQuery) {
     const testSearchResults = await api.searchTests(config.testSearchQuery)
-=======
-  private async getTestsList(api: APIHelper): Promise<TriggerConfig[]> {
-    if (this.config.testSearchQuery) {
-      const testSearchResults = await api.searchTests(this.config.testSearchQuery)
 
-      return testSearchResults.tests.map((test) => ({
-        config: this.config.global,
-        id: test.public_id,
-        suite: `Query: ${this.testSearchQuery}`,
-      }))
-    }
-
-    const suites = (await Promise.all(this.config.files.map((glob: string) => getSuites(glob, this.reporter!))))
-      .reduce((acc, val) => acc.concat(val), [])
-      .filter((suite) => !!suite.content.tests)
-
-    const configFromEnvironment = this.config.locations?.length ? {locations: this.config.locations} : {}
-    const testsToTrigger = suites
-      .map((suite) =>
-        suite.content.tests.map((test) => ({
-          config: {
-            ...this.config.global,
-            ...configFromEnvironment,
-            ...test.config,
-          },
-          id: test.id,
-          suite: suite.name,
-        }))
-      )
-      .reduce((acc, suiteTests) => acc.concat(suiteTests), [])
->>>>>>> 09bccf1d
-
-    return testSearchResults.tests.map((test) => ({config: config.global, id: test.public_id}))
+    return testSearchResults.tests.map((test) => ({
+      config: config.global,
+      id: test.public_id,
+      suite: `Query: ${config.testSearchQuery}`,
+    }))
   }
 
   const suites = (await Promise.all(config.files.map((glob: string) => getSuites(glob, reporter!))))
     .reduce((acc, val) => acc.concat(val), [])
-    .map((suite) => suite.tests)
-    .filter((suiteTests) => !!suiteTests)
+    .filter((suite) => !!suite.content.tests)
 
   const configFromEnvironment = config.locations?.length ? {locations: config.locations} : {}
   const testsToTrigger = suites
+    .map((suite) =>
+      suite.content.tests.map((test) => ({
+        config: {
+          ...config.global,
+          ...configFromEnvironment,
+          ...test.config,
+        },
+        id: test.id,
+        suite: suite.name,
+      }))
+    )
     .reduce((acc, suiteTests) => acc.concat(suiteTests), [])
-    .map((test) => ({
-      config: {
-        ...config.global,
-        ...configFromEnvironment,
-        ...test.config,
-      },
-      id: test.id,
-    }))
 
-  return testsToTrigger
+    return testsToTrigger
 }
 
 export const getApiHelper = (config: CommandConfig) => {
@@ -353,22 +188,5 @@
     host = `https://intake.synthetics.${config.datadogSite}`
   }
 
-<<<<<<< HEAD
   return `${host}/${apiPath}`
 }
-=======
-RunTestCommand.addPath('synthetics', 'run-tests')
-RunTestCommand.addOption('apiKey', Command.String('--apiKey'))
-RunTestCommand.addOption('appKey', Command.String('--appKey'))
-RunTestCommand.addOption('failOnCriticalErrors', Command.Boolean('--failOnCriticalErrors'))
-RunTestCommand.addOption('configPath', Command.String('--config'))
-RunTestCommand.addOption('datadogSite', Command.String('--datadogSite'))
-RunTestCommand.addOption('files', Command.Array('-f,--files'))
-RunTestCommand.addOption('failOnTimeout', Command.Boolean('--failOnTimeout'))
-RunTestCommand.addOption('publicIds', Command.Array('-p,--public-id'))
-RunTestCommand.addOption('testSearchQuery', Command.String('-s,--search'))
-RunTestCommand.addOption('subdomain', Command.Boolean('--subdomain'))
-RunTestCommand.addOption('tunnel', Command.Boolean('-t,--tunnel'))
-RunTestCommand.addOption('jUnitReport', Command.String('-j,--jUnitReport'))
-RunTestCommand.addOption('runName', Command.String('-n,--runName'))
->>>>>>> 09bccf1d
