import chalk from 'chalk'
import {Command} from 'clipanion'
import deepExtend from 'deep-extend'

import {parseConfigFile} from '../../helpers/utils'
import {apiConstructor} from './api'
import {APIHelper, CommandConfig, ExecutionRule, LocationsMapping, MainReporter, PollResult, Test} from './interfaces'
import {DefaultReporter} from './reporters/default'
import {Tunnel} from './tunnel'
import {getReporter, getSuites, getTestsToTrigger, hasTestSucceeded, runTests, waitForResults} from './utils'

export const DEFAULT_COMMAND_CONFIG: CommandConfig = {
  apiKey: '',
  appKey: '',
  configPath: 'datadog-ci.json',
  datadogSite: 'datadoghq.com',
  files: ['{,!(node_modules)/**/}*.synthetics.json'],
  global: {},
  pollingTimeout: 2 * 60 * 1000,
  proxy: {protocol: 'http'},
  publicIds: [],
  subdomain: 'app',
  tunnel: false,
}

export class RunTestCommand extends Command {
  private apiKey?: string
  private appKey?: string
  private config: CommandConfig = JSON.parse(JSON.stringify(DEFAULT_COMMAND_CONFIG)) // Deep copy to avoid mutation during unit tests
  private configPath?: string
<<<<<<< HEAD
  private datadogSite?: string
  private fileGlobs?: string[]
  private publicIds?: string[]
  private reporter?: MainReporter
  private shouldOpenTunnel?: boolean
  private subdomain?: string
=======
  private files?: string[]
  private publicIds?: string[]
  private reporter?: MainReporter
>>>>>>> cb24c2de
  private testSearchQuery?: string
  private tunnel?: boolean

  public async execute() {
    const reporters = [new DefaultReporter(this)]
    this.reporter = getReporter(reporters)
    await this.resolveConfig()
    const startTime = Date.now()

    const api = this.getApiHelper()
    const publicIdsFromCli = this.config.publicIds.map((id) => ({config: this.config.global, id}))
    const testsToTrigger = publicIdsFromCli.length ? publicIdsFromCli : await this.getTestsList(api)

    if (!testsToTrigger.length) {
      this.reporter.log('No test suites to run.\n')

      return 0
    }

    const {tests, overriddenTestsToTrigger, summary} = await getTestsToTrigger(api, testsToTrigger, this.reporter)
    const publicIdsToTrigger = tests.map(({public_id}) => public_id)

    let tunnel: Tunnel | undefined
    if (this.config.tunnel) {
      this.reporter.log(
        'You are using tunnel option, the chosen location(s) will be overridden by a location in your account region.\n'
      )
      // Get the pre-signed URL to connect to the tunnel service
      const {url: presignedURL} = await api.getPresignedURL(publicIdsToTrigger)
      // Open a tunnel to Datadog
      try {
        tunnel = new Tunnel(presignedURL, publicIdsToTrigger, this.config.proxy, this.reporter)
        const tunnelInfo = await tunnel.start()
        overriddenTestsToTrigger.forEach((testToTrigger) => {
          testToTrigger.tunnel = tunnelInfo
        })
      } catch (e) {
        this.reporter.error(`\n${chalk.bgRed.bold(' ERROR on tunnel start ')}\n${e.stack}\n\n`)

        return 1
      }
    }
    const triggers = await runTests(api, overriddenTestsToTrigger)

    // All tests have been skipped or are missing.
    if (!tests.length) {
      this.reporter.log('No test to run.\n')

      return 0
    }

    if (!triggers.results) {
      throw new Error('No result to poll.')
    }

    try {
      // Poll the results.
      const results = await waitForResults(api, triggers.results, this.config.pollingTimeout, testsToTrigger, tunnel)

      // Sort tests to show success first then non blocking failures and finally blocking failures.
      tests.sort(this.sortTestsByOutcome(results))

      // Rendering the results.
      this.reporter.reportStart({startTime})
      const locationNames = triggers.locations.reduce((mapping, location) => {
        mapping[location.id] = location.display_name

        return mapping
      }, {} as LocationsMapping)

      let hasSucceeded = true // Determine if all the tests have succeeded
      for (const test of tests) {
        const testResults = results[test.public_id]

        const passed = hasTestSucceeded(testResults)
        if (passed) {
          summary.passed++
        } else {
          summary.failed++
          if (test.options.ci?.executionRule !== ExecutionRule.NON_BLOCKING) {
            hasSucceeded = false
          }
        }

        this.reporter.testEnd(test, testResults, this.getAppBaseURL(), locationNames)
      }

      this.reporter.runEnd(summary)

      if (hasSucceeded) {
        return 0
      } else {
        return 1
      }
    } catch (error) {
      this.reporter.error(`\n${chalk.bgRed.bold(' ERROR ')}\n${error.stack}\n\n`)

      return 1
    } finally {
      // Stop the tunnel
      if (tunnel) {
        await tunnel.stop()
      }
    }
  }

  private getApiHelper() {
    if (!this.config.appKey || !this.config.apiKey) {
      if (!this.config.appKey) {
        this.reporter!.error(`Missing ${chalk.red.bold('DATADOG_APP_KEY')} in your environment.\n`)
      }
      if (!this.config.apiKey) {
        this.reporter!.error(`Missing ${chalk.red.bold('DATADOG_API_KEY')} in your environment.\n`)
      }
      throw new Error('API and/or Application keys are missing')
    }

    return apiConstructor({
      apiKey: this.config.apiKey!,
      appKey: this.config.appKey!,
      baseIntakeUrl: this.getDatadogHost(true),
      baseUrl: this.getDatadogHost(),
      proxyOpts: this.config.proxy,
    })
  }

  private getAppBaseURL() {
    return `https://${this.config.subdomain}.${this.config.datadogSite}/`
  }

  private getDatadogHost(useIntake = false) {
    const apiPath = 'api/v1'
    let host = `https://api.${this.config.datadogSite}`
    const hostOverride = process.env.DD_API_HOST_OVERRIDE

    if (hostOverride) {
      host = hostOverride
    } else if (
      useIntake &&
      (this.config.datadogSite === 'datadoghq.com' || this.config.datadogSite === 'datad0g.com')
    ) {
      host = `https://intake.synthetics.${this.config.datadogSite}`
    }

    return `${host}/${apiPath}`
  }

  private async getTestsList(api: APIHelper) {
    if (this.config.testSearchQuery) {
      const testSearchResults = await api.searchTests(this.config.testSearchQuery)

      return testSearchResults.tests.map((test) => ({config: this.config.global, id: test.public_id}))
    }

    const suites = (await Promise.all(this.config.files.map((glob: string) => getSuites(glob, this.reporter!))))
      .reduce((acc, val) => acc.concat(val), [])
      .map((suite) => suite.tests)
      .filter((suiteTests) => !!suiteTests)

    const testsToTrigger = suites
      .reduce((acc, suiteTests) => acc.concat(suiteTests), [])
      .map((test) => ({
        config: {...this.config.global, ...test.config},
        id: test.id,
      }))

    return testsToTrigger
  }

  private async resolveConfig() {
    // Default < file < ENV < CLI

    // Override with file config variables
    try {
      this.config = await parseConfigFile(this.config, this.configPath ?? this.config.configPath)
    } catch (error) {
      if (this.configPath) {
        throw error
      }
    }

    // Override with ENV variables
    this.config = deepExtend(
      this.config,
      removeUndefinedValues({
        apiKey: process.env.DATADOG_API_KEY,
        appKey: process.env.DATADOG_APP_KEY,
        datadogSite: process.env.DATADOG_SITE,
        subdomain: process.env.DATADOG_SUBDOMAIN,
      })
    )

    // Override with CLI parameters
    this.config = deepExtend(
      this.config,
      removeUndefinedValues({
        apiKey: this.apiKey,
        appKey: this.appKey,
        configPath: this.configPath,
<<<<<<< HEAD
        datadogSite: this.datadogSite,
        fileGlobs: this.fileGlobs,
=======
        files: this.files,
>>>>>>> cb24c2de
        publicIds: this.publicIds,
        subdomain: this.subdomain,
        testSearchQuery: this.testSearchQuery,
        tunnel: this.tunnel,
      })
    )

    if (typeof this.config.files === 'string') {
      this.reporter!.log('[DEPRECATED] "files" should be an array of string instead of a string.\n')
      this.config.files = [this.config.files]
    }
  }

  private sortTestsByOutcome(results: {[key: string]: PollResult[]}) {
    return (t1: Test, t2: Test) => {
      const success1 = hasTestSucceeded(results[t1.public_id])
      const success2 = hasTestSucceeded(results[t2.public_id])
      const isNonBlockingTest1 = t1.options.ci?.executionRule === ExecutionRule.NON_BLOCKING
      const isNonBlockingTest2 = t2.options.ci?.executionRule === ExecutionRule.NON_BLOCKING

      if (success1 === success2) {
        if (isNonBlockingTest1 === isNonBlockingTest2) {
          return 0
        }

        return isNonBlockingTest1 ? -1 : 1
      }

      return success1 ? -1 : 1
    }
  }
}

export const removeUndefinedValues = <T extends {[key: string]: any}>(object: T): T => {
  const newObject = {...object}
  Object.keys(newObject).forEach((k) => newObject[k] === undefined && delete newObject[k])

  return newObject
}

RunTestCommand.addPath('synthetics', 'run-tests')
RunTestCommand.addOption('apiKey', Command.String('--apiKey'))
RunTestCommand.addOption('appKey', Command.String('--appKey'))
RunTestCommand.addOption('configPath', Command.String('--config'))
<<<<<<< HEAD
RunTestCommand.addOption('datadogSite', Command.String('--datadogSite'))
RunTestCommand.addOption('fileGlobs', Command.Array('-f,--files'))
RunTestCommand.addOption('publicIds', Command.Array('-p,--public-id'))
RunTestCommand.addOption('shouldOpenTunnel', Command.Boolean('-t,--tunnel'))
RunTestCommand.addOption('subdomain', Command.Boolean('--subdomain'))
RunTestCommand.addOption('testSearchQuery', Command.String('-s,--search'))
=======
RunTestCommand.addOption('files', Command.Array('-f,--files'))
RunTestCommand.addOption('publicIds', Command.Array('-p,--public-id'))
RunTestCommand.addOption('testSearchQuery', Command.String('-s,--search'))
RunTestCommand.addOption('tunnel', Command.Boolean('-t,--tunnel'))
>>>>>>> cb24c2de
<|MERGE_RESOLUTION|>--- conflicted
+++ resolved
@@ -28,18 +28,11 @@
   private appKey?: string
   private config: CommandConfig = JSON.parse(JSON.stringify(DEFAULT_COMMAND_CONFIG)) // Deep copy to avoid mutation during unit tests
   private configPath?: string
-<<<<<<< HEAD
   private datadogSite?: string
-  private fileGlobs?: string[]
-  private publicIds?: string[]
-  private reporter?: MainReporter
-  private shouldOpenTunnel?: boolean
-  private subdomain?: string
-=======
   private files?: string[]
   private publicIds?: string[]
   private reporter?: MainReporter
->>>>>>> cb24c2de
+  private subdomain?: string
   private testSearchQuery?: string
   private tunnel?: boolean
 
@@ -239,12 +232,8 @@
         apiKey: this.apiKey,
         appKey: this.appKey,
         configPath: this.configPath,
-<<<<<<< HEAD
         datadogSite: this.datadogSite,
-        fileGlobs: this.fileGlobs,
-=======
         files: this.files,
->>>>>>> cb24c2de
         publicIds: this.publicIds,
         subdomain: this.subdomain,
         testSearchQuery: this.testSearchQuery,
@@ -289,16 +278,9 @@
 RunTestCommand.addOption('apiKey', Command.String('--apiKey'))
 RunTestCommand.addOption('appKey', Command.String('--appKey'))
 RunTestCommand.addOption('configPath', Command.String('--config'))
-<<<<<<< HEAD
 RunTestCommand.addOption('datadogSite', Command.String('--datadogSite'))
-RunTestCommand.addOption('fileGlobs', Command.Array('-f,--files'))
-RunTestCommand.addOption('publicIds', Command.Array('-p,--public-id'))
-RunTestCommand.addOption('shouldOpenTunnel', Command.Boolean('-t,--tunnel'))
-RunTestCommand.addOption('subdomain', Command.Boolean('--subdomain'))
-RunTestCommand.addOption('testSearchQuery', Command.String('-s,--search'))
-=======
 RunTestCommand.addOption('files', Command.Array('-f,--files'))
 RunTestCommand.addOption('publicIds', Command.Array('-p,--public-id'))
 RunTestCommand.addOption('testSearchQuery', Command.String('-s,--search'))
-RunTestCommand.addOption('tunnel', Command.Boolean('-t,--tunnel'))
->>>>>>> cb24c2de
+RunTestCommand.addOption('subdomain', Command.Boolean('--subdomain'))
+RunTestCommand.addOption('tunnel', Command.Boolean('-t,--tunnel'))