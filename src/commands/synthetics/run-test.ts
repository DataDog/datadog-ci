import fs from 'fs';
import { promisify } from 'util';

import chalk from 'chalk';
import { Command } from 'clipanion';
import deepExtend from 'deep-extend';

import { apiConstructor } from './api';
import { ConfigOverride, ExecutionRule } from './interfaces';
import { renderHeader, renderResult } from './renderer';
import { getSuites, hasTestSucceeded, runTests, waitForResults } from './utils';

export class RunTestCommand extends Command {
  private apiKey?: string;
  private appKey?: string;
  private config = {
    apiKey: process.env.DATADOG_API_KEY,
    appKey: process.env.DATADOG_APP_KEY,
    datadogSite: process.env.DATADOG_SITE || 'datadoghq.com',
    files: '{,!(node_modules)/**/}*.synthetics.json',
    global: { } as ConfigOverride,
    timeout: 2 * 60 * 1000,
  };
  private configPath?: string;
  private publicIds: string[] = [];

  public async execute () {
    const startTime = Date.now();

    await this.parseConfigFile();

    const api = this.getApiHelper();
    const publicIdsTriggers = this.publicIds.map(id => ({ config: { }, id }));
    const testsToTrigger = publicIdsTriggers.length ? publicIdsTriggers : await this.getTestsToTrigger();

    if (!testsToTrigger.length) {
      this.context.stdout.write('No test suites to run.\n');

      return 0;
    }

    const { tests, triggers } =
      await runTests(api, testsToTrigger, this.context.stdout.write.bind(this.context.stdout));

    // All tests have been skipped or are missing.
    if (!tests.length) {
      this.context.stdout.write('No test to run.\n');

      return 0;
    }

    if (!triggers.results) {
      throw new Error('No result to poll.');
    }

    try {
      // Poll the results.
      const results = await waitForResults(api, triggers.results, this.config.timeout);

      // Sort tests to show success first.
      tests.sort((t1, t2) => {
        const success1 = hasTestSucceeded(results[t1.public_id]);
        const success2 = hasTestSucceeded(results[t2.public_id]);

        return success1 === success2 ? 0 : success1 ? -1 : 1;
      });

      // Rendering the results.
      this.context.stdout.write(renderHeader({ startTime }));
      for (const test of tests) {
        this.context.stdout.write(
          renderResult(test, results[test.public_id], this.getAppBaseURL())
        );
      }

      // Determine if all the tests have succeeded
      const hasSucceeded = tests.every(test =>
        hasTestSucceeded(results[test.public_id]) || test.options.ci?.executionRule === ExecutionRule.NON_BLOCKING
      );
      if (hasSucceeded) {
        return 0;
      } else {
        return 1;
      }
    } catch (error) {
      this.context.stdout.write(`\n${chalk.bgRed.bold(' ERROR ')}\n${error.stack}\n\n`);

      return 1;
    }
  }

  private getApiHelper () {
    this.config.apiKey = this.apiKey || this.config.apiKey;
    this.config.appKey = this.appKey || this.config.appKey;

    if (!this.config.appKey || !this.config.apiKey) {
      if (!this.config.appKey) {
        this.context.stdout.write(`Missing ${chalk.red.bold('DATADOG_APP_KEY')} in your environment.\n`);
      }
      if (!this.config.apiKey) {
        this.context.stdout.write(`Missing ${chalk.red.bold('DATADOG_API_KEY')} in your environment.\n`);
      }
      throw new Error('API and/or Application keys are missing');
    }

    return apiConstructor({
      apiKey: this.config.apiKey!,
      appKey: this.config.appKey!,
      baseIntakeUrl: this.getDatadogHost(true),
      baseUrl: this.getDatadogHost(),
    });
  }

<<<<<<< HEAD
  private getAppBaseURL () {
    const subdomain = process.env.DATADOG_SUBDOMAIN || 'app';

    return `https://${subdomain}.${this.config.datadogSite}/`;
  }

  private getDatadogHost (useIntake = false) {
    const apiPath = 'api/v1/';
    let host = `https://api.${this.config.datadogSite}`;

    if (process.env.DD_API_HOST_OVERRIDE) {
      host = process.env.DD_API_HOST_OVERRIDE;
    } else if (
      useIntake
      && (this.config.datadogSite === 'datadoghq.com' || this.config.datadogSite === 'datad0g.com')
    ) {
      host = `https://intake.synthetics.${this.config.datadogSite}`;
    }

    return `${host}/${apiPath}`;
=======
  private async getTestsToTrigger () {
    const suites = (await getSuites(this.config.files, this.context.stdout.write.bind(this.context.stdout)))
      .map(suite => suite.tests)
      .filter(suiteTests => !!suiteTests);

    const testsToTrigger = suites.reduce((acc, suiteTests) => acc.concat(suiteTests), [])
      .map(test => ({
        config: { ...this.config!.global, ...test.config },
        id: test.id,
      }));

    return testsToTrigger;
>>>>>>> 6facf6f7
  }

  private async parseConfigFile () {
    try {
      const configPath = this.configPath || 'datadog-ci.json';
      const configFile = await promisify(fs.readFile)(configPath, 'utf-8');
      const config = JSON.parse(configFile);
      this.config = deepExtend(this.config, config);
    } catch (e) {
      if (e.code === 'ENOENT' && this.configPath) {
        throw new Error('Config file not found');
      }

      if (e instanceof SyntaxError) {
        throw new Error('Config file is not correct JSON');
      }
    }
  }
}

RunTestCommand.addPath('synthetics', 'run-tests');
RunTestCommand.addOption('apiKey', Command.String('--apiKey'));
RunTestCommand.addOption('appKey', Command.String('--appKey'));
RunTestCommand.addOption('configPath', Command.String('--config'));
RunTestCommand.addOption('publicIds', Command.Array('-p,--public-id'));<|MERGE_RESOLUTION|>--- conflicted
+++ resolved
@@ -111,7 +111,6 @@
     });
   }
 
-<<<<<<< HEAD
   private getAppBaseURL () {
     const subdomain = process.env.DATADOG_SUBDOMAIN || 'app';
 
@@ -132,7 +131,8 @@
     }
 
     return `${host}/${apiPath}`;
-=======
+  }
+
   private async getTestsToTrigger () {
     const suites = (await getSuites(this.config.files, this.context.stdout.write.bind(this.context.stdout)))
       .map(suite => suite.tests)
@@ -145,7 +145,6 @@
       }));
 
     return testsToTrigger;
->>>>>>> 6facf6f7
   }
 
   private async parseConfigFile () {
