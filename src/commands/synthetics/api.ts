--- conflicted
+++ resolved
@@ -39,12 +39,8 @@
     } catch (e) {
       const errorMessage = formatBackendErrors(e);
       // Rewrite the error.
-<<<<<<< HEAD
       const testIds = Object.keys(testsToTrigger).join(', ');
-      throw new Error(`Could not trigger [${testIds}]. ${e.statusCode}: ${e.name}`);
-=======
       throw new Error(`Could not trigger [${testIds}]. ${e.statusCode}: ${errorMessage}`);
->>>>>>> 58bdac59
     }
   };
 
