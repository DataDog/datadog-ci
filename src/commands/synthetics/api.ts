--- conflicted
+++ resolved
@@ -1,9 +1,4 @@
-<<<<<<< HEAD
 import * as axios from 'axios';
-=======
-import { Options, Response } from 'request';
-import { defaults as requestDefaults, RequestPromise } from 'request-promise-native';
->>>>>>> 552d01ca
 
 import {
   APIConstructor,
@@ -13,17 +8,13 @@
   Trigger,
 } from './interfaces';
 
-<<<<<<< HEAD
-const triggerTests = (request: (args: axios.AxiosRequestConfig) => axios.AxiosPromise<Trigger>) =>
-=======
-interface RequestError {
-  name: string;
-  response?: Response;
+interface BackendError {
+  errors: string[];
 }
 
-const formatBackendErrors = (requestError: RequestError) => {
-  if (requestError.response && requestError.response.body.errors) {
-    const errors = requestError.response.body.errors.map((message: string) => `  - ${message}`);
+const formatBackendErrors = (requestError: axios.AxiosError<BackendError>) => {
+  if (requestError.response && requestError.response.data.errors) {
+    const errors = requestError.response.data.errors.map((message: string) => `  - ${message}`);
 
     return `\n${errors.join('\n')}`;
   }
@@ -31,8 +22,7 @@
   return requestError.name;
 };
 
-const triggerTests = (request: (args: Options) => RequestPromise<Trigger>) =>
->>>>>>> 552d01ca
+const triggerTests = (request: (args: axios.AxiosRequestConfig) => axios.AxiosPromise<Trigger>) =>
   async (testIds: string[], config?: Payload) => {
     try {
       const resp = await request({
@@ -48,7 +38,7 @@
     } catch (e) {
       const errorMessage = formatBackendErrors(e);
       // Rewrite the error.
-      throw new Error(`Could not trigger [${testIds}]. ${e.statusCode}: ${errorMessage}`);
+      throw new Error(`Could not trigger [${testIds}]. ${e.response.status}: ${errorMessage}`);
     }
   };
 
@@ -61,7 +51,7 @@
     return resp.data;
   } catch (e) {
     // Rewrite the error.
-    throw new Error(`Could not get test ${testId}. ${e.statusCode}: ${e.name}`);
+    throw new Error(`Could not get test ${testId}. ${e.response.status}: ${e.name}`);
   }
 };
 
@@ -78,7 +68,7 @@
       return resp.data;
     } catch (e) {
       // Rewrite the error.
-      throw new Error(`Could not poll results [${resultIds}]. ${e.statusCode}: ${e.name}`);
+      throw new Error(`Could not poll results [${resultIds}]. ${e.response.status}: ${e.name}`);
     }
   };
 
