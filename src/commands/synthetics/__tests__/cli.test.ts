--- conflicted
+++ resolved
@@ -214,14 +214,10 @@
           locations: ['aws:us-west-1'],
           mobileApplicationVersion: '00000000-0000-0000-0000-000000000000',
           mobileApplicationVersionFilePath: './path/to/application.apk',
-<<<<<<< HEAD
-=======
-          pollingTimeout: 3,
           resourceUrlSubstitutionRegexes: [
             's/(https://www.)(.*)/$1extra-$2',
             'https://example.com(.*)|http://subdomain.example.com$1',
           ],
->>>>>>> 7fb508b4
           retry: {count: 2, interval: 300},
           startUrl: '{{URL}}?static_hash={{STATIC_HASH}}',
           startUrlSubstitutionRegex: 's/(https://www.)(.*)/$1extra-$2/',
@@ -254,14 +250,10 @@
           locations: ['aws:us-west-1'],
           mobileApplicationVersion: '00000000-0000-0000-0000-000000000000',
           mobileApplicationVersionFilePath: './path/to/application.apk',
-<<<<<<< HEAD
-=======
-          pollingTimeout: 2, // not overridden (backwards compatibility not supported)
           resourceUrlSubstitutionRegexes: [
             's/(https://www.)(.*)/$1extra-$2',
             'https://example.com(.*)|http://subdomain.example.com$1',
           ],
->>>>>>> 7fb508b4
           retry: {count: 2, interval: 300},
           startUrl: '{{URL}}?static_hash={{STATIC_HASH}}',
           startUrlSubstitutionRegex: 's/(https://www.)(.*)/$1extra-$2/',
