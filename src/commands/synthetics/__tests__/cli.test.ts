import {Cli} from 'clipanion/lib/advanced'

import * as ciUtils from '../../../helpers/utils'
<<<<<<< HEAD
import {DEFAULT_COMMAND_CONFIG, DEFAULT_POLLING_TIMEOUT, RunTestCommand} from '../command'
import * as runTests from '../run-test'
import * as utils from '../utils'
import {getApiTest, getTestSuite, mockTestTriggerResponse} from './fixtures'
=======

import * as api from '../api'
import {DEFAULT_COMMAND_CONFIG, DEFAULT_POLLING_TIMEOUT, RunTestCommand} from '../command'
import * as utils from '../utils'

import {getApiTest, getAxiosHttpError, getTestSuite, mockTestTriggerResponse} from './fixtures'
>>>>>>> 6b1b555e

test('all option flags are supported', async () => {
  const options = [
    'apiKey',
    'appKey',
    'failOnCriticalErrors',
    'config',
    'datadogSite',
    'files',
    'failOnTimeout',
    'public-id',
    'search',
    'subdomain',
    'tunnel',
    'jUnitReport',
    'runName',
  ]

  const cli = new Cli()
  cli.register(RunTestCommand)
  const usage = cli.usage(RunTestCommand)

  options.forEach((option) => expect(usage).toContain(`--${option}`))
})

describe('run-test', () => {
  beforeEach(() => {
    process.env = {}
<<<<<<< HEAD
=======
    jest.restoreAllMocks()
>>>>>>> 6b1b555e
  })

  describe('resolveConfig', () => {
    beforeEach(() => {
      process.env = {}
    })

    test('override from ENV', async () => {
      const overrideEnv = {
        DATADOG_API_KEY: 'fake_api_key',
        DATADOG_APP_KEY: 'fake_app_key',
        DATADOG_SITE: 'datadoghq.eu',
        DATADOG_SUBDOMAIN: 'custom',
      }

      process.env = overrideEnv
      const command = new RunTestCommand()

      await command['resolveConfig']()
      expect(command['config']).toEqual({
        ...DEFAULT_COMMAND_CONFIG,
        apiKey: overrideEnv.DATADOG_API_KEY,
        appKey: overrideEnv.DATADOG_APP_KEY,
        datadogSite: overrideEnv.DATADOG_SITE,
        global: {pollingTimeout: DEFAULT_POLLING_TIMEOUT},
        subdomain: overrideEnv.DATADOG_SUBDOMAIN,
      })
    })

    test('override from config file', async () => {
      const overrideConfigFile = {
        apiKey: 'fake_api_key',
        appKey: 'fake_app_key',
        configPath: 'src/commands/synthetics/__tests__/config-fixtures/config-with-all-keys.json',
        datadogSite: 'datadoghq.eu',
        failOnCriticalErrors: true,
        failOnMissingTests: true,
        failOnTimeout: false,
        files: ['my-new-file'],
        global: {locations: [], pollingTimeout: 2},
        locations: [],
        pollingTimeout: 1,
        proxy: {protocol: 'https'},
        publicIds: ['ran-dom-id'],
        subdomain: 'ppa',
        tunnel: true,
        variableStrings: [],
      }

      const command = new RunTestCommand()
      command.configPath = 'src/commands/synthetics/__tests__/config-fixtures/config-with-all-keys.json'

      await command['resolveConfig']()
      expect(command['config']).toEqual(overrideConfigFile)
    })

    test('override from CLI', async () => {
      const overrideCLI = {
        apiKey: 'fake_api_key',
        appKey: 'fake_app_key',
        configPath: 'src/commands/synthetics/__tests__/config-fixtures/empty-config-file.json',
        datadogSite: 'datadoghq.eu',
        failOnCriticalErrors: true,
        failOnTimeout: false,
        files: ['new-file'],
        publicIds: ['ran-dom-id'],
        subdomain: 'new-sub-domain',
        testSearchQuery: 'a-search-query',
        tunnel: true,
      }

      const command = new RunTestCommand()
      command['apiKey'] = overrideCLI.apiKey
      command['appKey'] = overrideCLI.appKey
      command['configPath'] = overrideCLI.configPath
      command['datadogSite'] = overrideCLI.datadogSite
      command['failOnCriticalErrors'] = overrideCLI.failOnCriticalErrors
      command['failOnTimeout'] = overrideCLI.failOnTimeout
      command['files'] = overrideCLI.files
      command['publicIds'] = overrideCLI.publicIds
      command['subdomain'] = overrideCLI.subdomain
      command['tunnel'] = overrideCLI.tunnel
      command['testSearchQuery'] = overrideCLI.testSearchQuery

      await command['resolveConfig']()
      expect(command['config']).toEqual({
        ...DEFAULT_COMMAND_CONFIG,
        apiKey: 'fake_api_key',
        appKey: 'fake_app_key',
        configPath: 'src/commands/synthetics/__tests__/config-fixtures/empty-config-file.json',
        datadogSite: 'datadoghq.eu',
        failOnCriticalErrors: true,
        failOnTimeout: false,
        files: ['new-file'],
        global: {pollingTimeout: DEFAULT_POLLING_TIMEOUT},
        publicIds: ['ran-dom-id'],
        subdomain: 'new-sub-domain',
        testSearchQuery: 'a-search-query',
        tunnel: true,
      })
    })

    test('override from config file < ENV < CLI', async () => {
      jest.spyOn(ciUtils, 'resolveConfigFromFile').mockImplementationOnce(async (config) => ({
        ...(config as Record<string, unknown>),
        apiKey: 'api_key_config_file',
        appKey: 'app_key_config_file',
        datadogSite: 'us5.datadoghq.com',
      }))

      process.env = {
        DATADOG_API_KEY: 'api_key_env',
        DATADOG_APP_KEY: 'app_key_env',
      }

      const command = new RunTestCommand()
      command['apiKey'] = 'api_key_cli'

      await command['resolveConfig']()
      expect(command['config']).toEqual({
        ...DEFAULT_COMMAND_CONFIG,
        apiKey: 'api_key_cli',
        appKey: 'app_key_env',
<<<<<<< HEAD
        datadogSite: 'datadog.config.file',
=======
        datadogSite: 'us5.datadoghq.com',
>>>>>>> 6b1b555e
        global: {pollingTimeout: DEFAULT_POLLING_TIMEOUT},
      })
    })

    test('pass command pollingTimeout as global override if undefined', async () => {
<<<<<<< HEAD
      jest.spyOn(ciUtils, 'getConfig').mockImplementation(async () => ({
        global: {followRedirects: false},
        pollingTimeout: 333,
      }))

      const command = new RunTestCommand()
      await command['resolveConfig']()
      expect(command['config']).toEqual({
        ...DEFAULT_COMMAND_CONFIG,
=======
      const command = new RunTestCommand()
      command.configPath = 'src/commands/synthetics/__tests__/config-fixtures/config-with-global-polling-timeout.json'
      await command['resolveConfig']()
      expect(command['config']).toEqual({
        ...DEFAULT_COMMAND_CONFIG,
        configPath: 'src/commands/synthetics/__tests__/config-fixtures/config-with-global-polling-timeout.json',
>>>>>>> 6b1b555e
        global: {followRedirects: false, pollingTimeout: 333},
        pollingTimeout: 333,
      })
    })

    test('override locations with ENV variable', async () => {
      const conf = {
        content: {tests: [{config: {}, id: 'publicId'}]},
        name: 'Suite 1',
      }

      jest.spyOn(ciUtils, 'resolveConfigFromFile').mockImplementation(async (config, _) => config)
      jest.spyOn(utils, 'getSuites').mockImplementation((() => [conf]) as any)

      // Throw to stop the test
      const triggerTests = jest.fn(() => {
        throw getAxiosHttpError(502, {message: 'Bad Gateway'})
      })

      const apiHelper = {
        getTest: jest.fn(() => ({...getApiTest('publicId')})),
        triggerTests,
      }

      const write = jest.fn()
      const command = new RunTestCommand()
      command.context = {stdout: {write}} as any
      command['config'].global = {locations: ['aws:us-east-2']}
      jest.spyOn(api, 'getApiHelper').mockImplementation(() => apiHelper as any)

      expect(await command.execute()).toBe(0)
      expect(triggerTests).toHaveBeenCalledWith(
        expect.objectContaining({
          tests: [
            {
              executionRule: 'blocking',
              locations: ['aws:us-east-2'],
              pollingTimeout: DEFAULT_POLLING_TIMEOUT,
              public_id: 'publicId',
            },
          ],
        })
      )

      // Env > global
      process.env = {
        DATADOG_SYNTHETICS_LOCATIONS: 'aws:us-east-3',
      }
      expect(await command.execute()).toBe(0)
      expect(triggerTests).toHaveBeenCalledTimes(2)
      expect(triggerTests).toHaveBeenNthCalledWith(
        2,
        expect.objectContaining({
          tests: [
            {
              executionRule: 'blocking',
              locations: ['aws:us-east-3'],
              pollingTimeout: DEFAULT_POLLING_TIMEOUT,
              public_id: 'publicId',
            },
          ],
        })
      )

      process.env = {
        DATADOG_SYNTHETICS_LOCATIONS: 'aws:us-east-3;aws:us-east-4',
      }
      expect(await command.execute()).toBe(0)
      expect(triggerTests).toHaveBeenCalledTimes(3)
      expect(triggerTests).toHaveBeenNthCalledWith(
        3,
        expect.objectContaining({
          tests: [
            {
              executionRule: 'blocking',
              locations: ['aws:us-east-3', 'aws:us-east-4'],
              pollingTimeout: DEFAULT_POLLING_TIMEOUT,
              public_id: 'publicId',
            },
          ],
        })
      )

      // Test > env
      const confWithLocation = {
        content: {tests: [{config: {locations: ['aws:us-east-1']}, id: 'publicId'}]},
      }
      jest.spyOn(utils, 'getSuites').mockImplementation((() => [confWithLocation]) as any)

      expect(await command.execute()).toBe(0)
      expect(triggerTests).toHaveBeenCalledWith(
        expect.objectContaining({
          tests: [
            {
              executionRule: 'blocking',
              locations: ['aws:us-east-1'],
              pollingTimeout: DEFAULT_POLLING_TIMEOUT,
              public_id: 'publicId',
            },
          ],
        })
      )
    })
  })

  describe('exit code respects `failOnCriticalErrors`', () => {
    test('404 leading to `NO_TESTS_TO_RUN` never exits with 1', async () => {
      const command = new RunTestCommand()
      command.context = {stdout: {write: jest.fn()}} as any
      command['config'].failOnCriticalErrors = true

      const apiHelper = {
        getTest: jest.fn(() => {
          throw getAxiosHttpError(404, {errors: ['Test not found']})
        }),
      }
      jest.spyOn(api, 'getApiHelper').mockImplementation(() => apiHelper as any)
      jest.spyOn(ciUtils, 'resolveConfigFromFile').mockImplementation(async (config, _) => config)
      jest.spyOn(utils, 'getSuites').mockImplementation((() => [getTestSuite()]) as any)

      expect(await command.execute()).toBe(0)
      expect(apiHelper.getTest).toHaveBeenCalledTimes(1)
    })

    describe.each([false, true])('%s', (failOnCriticalErrors: boolean) => {
      const cases: [string, number?][] = [['HTTP 4xx error', 403], ['HTTP 5xx error', 502], ['Unknown error']]
      const expectedExit = failOnCriticalErrors ? 1 : 0

      describe.each(cases)('%s', (_, errorCode) => {
        test('unable to obtain test configurations', async () => {
          const command = new RunTestCommand()
          command.context = {stdout: {write: jest.fn()}} as any
          command['config'].failOnCriticalErrors = failOnCriticalErrors
          command['testSearchQuery'] = 'test:search'

          const apiHelper = {
            searchTests: jest.fn(() => {
              throw errorCode ? getAxiosHttpError(errorCode, {message: 'Error'}) : new Error('Unknown error')
            }),
          }
          jest.spyOn(api, 'getApiHelper').mockImplementation(() => apiHelper as any)
          jest.spyOn(ciUtils, 'resolveConfigFromFile').mockImplementation(async (config, __) => config)

          expect(await command.execute()).toBe(expectedExit)
          expect(apiHelper.searchTests).toHaveBeenCalledTimes(1)
        })

        test('unavailable test config', async () => {
          const command = new RunTestCommand()
          command.context = {stdout: {write: jest.fn()}} as any
          command['config'].failOnCriticalErrors = failOnCriticalErrors

          const apiHelper = {
            getTest: jest.fn(() => {
              throw errorCode ? getAxiosHttpError(errorCode, {message: 'Error'}) : new Error('Unknown error')
            }),
          }
          jest.spyOn(api, 'getApiHelper').mockImplementation(() => apiHelper as any)
          jest.spyOn(ciUtils, 'resolveConfigFromFile').mockImplementation(async (config, __) => config)
          jest.spyOn(utils, 'getSuites').mockImplementation((() => [getTestSuite()]) as any)

          expect(await command.execute()).toBe(expectedExit)
          expect(apiHelper.getTest).toHaveBeenCalledTimes(1)
        })

        test('unable to trigger tests', async () => {
          const command = new RunTestCommand()
          command.context = {stdout: {write: jest.fn()}} as any
          command['config'].failOnCriticalErrors = failOnCriticalErrors

          const apiHelper = {
            getTest: () => getApiTest('123-456-789'),
            triggerTests: jest.fn(() => {
              throw errorCode ? getAxiosHttpError(errorCode, {message: 'Error'}) : new Error('Unknown error')
            }),
          }
          jest.spyOn(api, 'getApiHelper').mockImplementation(() => apiHelper as any)
          jest.spyOn(ciUtils, 'resolveConfigFromFile').mockImplementation(async (config, __) => config)
          jest.spyOn(utils, 'getSuites').mockImplementation((() => [getTestSuite()]) as any)

          expect(await command.execute()).toBe(expectedExit)
          expect(apiHelper.triggerTests).toHaveBeenCalledTimes(1)
        })

        test('unable to poll test results', async () => {
          const command = new RunTestCommand()
          command.context = {stdout: {write: jest.fn()}} as any
          command['config'].failOnCriticalErrors = failOnCriticalErrors

          const apiHelper = {
            getBatch: () => ({results: [], status: 'success'}),
            getTest: () => getApiTest('123-456-789'),
            pollResults: jest.fn(() => {
              throw errorCode ? getAxiosHttpError(errorCode, {message: 'Error'}) : new Error('Unknown error')
            }),
            triggerTests: () => mockTestTriggerResponse,
          }
          jest.spyOn(api, 'getApiHelper').mockImplementation(() => apiHelper as any)
          jest.spyOn(ciUtils, 'resolveConfigFromFile').mockImplementation(async (config, __) => config)
          jest.spyOn(utils, 'getSuites').mockImplementation((() => [getTestSuite()]) as any)

          expect(await command.execute()).toBe(expectedExit)
          expect(apiHelper.pollResults).toHaveBeenCalledTimes(1)
        })
      })
    })
  })
<<<<<<< HEAD
=======

  describe('exit code respects `failOnMissingTests`', () => {
    const cases: [string, boolean, number, string[]][] = [
      ['only missing tests', false, 0, ['mis-sin-ggg']],
      ['only missing tests', true, 1, ['mis-sin-ggg']],
      ['both missing and available tests', false, 0, ['mis-sin-ggg', 'abc-def-ghi']],
      ['both missing and available tests', true, 1, ['mis-sin-ggg', 'abc-def-ghi']],
    ]

    test.each(cases)(
      '%s with failOnMissingTests=%s exits with %s',
      async (_: string, failOnMissingTests: boolean, exitCode: number, tests: (string | null)[]) => {
        const command = new RunTestCommand()
        command.context = {stdout: {write: jest.fn()}} as any
        command['config'].failOnMissingTests = failOnMissingTests

        const apiHelper = {
          getTest: jest.fn((testId: string) => {
            if (testId === 'mis-sin-ggg') {
              throw getAxiosHttpError(404, {errors: ['Test not found']})
            }

            return {}
          }),
        }
        jest.spyOn(api, 'getApiHelper').mockImplementation(() => apiHelper as any)
        jest.spyOn(ciUtils, 'resolveConfigFromFile').mockImplementation(async (config, __) => config)
        jest.spyOn(utils, 'getSuites').mockImplementation((() => [
          {
            content: {
              tests: tests.map((testId) => ({config: {}, id: testId})),
            },
            name: 'Suite 1',
          },
        ]) as any)

        expect(await command.execute()).toBe(exitCode)
        expect(apiHelper.getTest).toHaveBeenCalledTimes(tests.length)
      }
    )
  })

  describe('API errors logging', () => {
    test('enough context is provided', async () => {
      const writeMock = jest.fn()

      const command = new RunTestCommand()
      command.context = {stdout: {write: writeMock}} as any
      command['config'].failOnCriticalErrors = true

      const apiHelper = {
        getTest: jest.fn((testId: string) => {
          if (testId === 'for-bid-den') {
            const serverError = getAxiosHttpError(403, {errors: ['Forbidden']})
            serverError.config.url = 'tests/for-bid-den'
            throw serverError
          }

          return {name: testId}
        }),
      }
      jest.spyOn(api, 'getApiHelper').mockImplementation(() => apiHelper as any)
      jest.spyOn(ciUtils, 'resolveConfigFromFile').mockImplementation(async (config, __) => config)
      jest.spyOn(utils, 'getSuites').mockImplementation((() => [
        {
          content: {
            tests: [
              {config: {}, id: 'aaa-aaa-aaa'},
              {config: {}, id: 'bbb-bbb-bbb'},
              {config: {}, id: 'for-bid-den'},
            ],
          },
          name: 'Suite 1',
        },
      ]) as any)

      expect(await command.execute()).toBe(1)
      expect(apiHelper.getTest).toHaveBeenCalledTimes(3)

      expect(writeMock).toHaveBeenCalledTimes(4)
      expect(writeMock).toHaveBeenCalledWith('[aaa-aaa-aaa] Found test "aaa-aaa-aaa" (1 config override)\n')
      expect(writeMock).toHaveBeenCalledWith('[bbb-bbb-bbb] Found test "bbb-bbb-bbb" (1 config override)\n')
      expect(writeMock).toHaveBeenCalledWith(
        '\n ERROR: authorization error \nFailed to get test: query on https://app.datadoghq.com/tests/for-bid-den returned: "Forbidden"\n\n\n'
      )
      expect(writeMock).toHaveBeenCalledWith(
        'Credentials refused, make sure `apiKey`, `appKey` and `datadogSite` are correct.\n'
      )
    })
  })
>>>>>>> 6b1b555e
})<|MERGE_RESOLUTION|>--- conflicted
+++ resolved
@@ -1,19 +1,12 @@
 import {Cli} from 'clipanion/lib/advanced'
 
 import * as ciUtils from '../../../helpers/utils'
-<<<<<<< HEAD
-import {DEFAULT_COMMAND_CONFIG, DEFAULT_POLLING_TIMEOUT, RunTestCommand} from '../command'
-import * as runTests from '../run-test'
-import * as utils from '../utils'
-import {getApiTest, getTestSuite, mockTestTriggerResponse} from './fixtures'
-=======
 
 import * as api from '../api'
 import {DEFAULT_COMMAND_CONFIG, DEFAULT_POLLING_TIMEOUT, RunTestCommand} from '../command'
 import * as utils from '../utils'
 
 import {getApiTest, getAxiosHttpError, getTestSuite, mockTestTriggerResponse} from './fixtures'
->>>>>>> 6b1b555e
 
 test('all option flags are supported', async () => {
   const options = [
@@ -42,10 +35,7 @@
 describe('run-test', () => {
   beforeEach(() => {
     process.env = {}
-<<<<<<< HEAD
-=======
     jest.restoreAllMocks()
->>>>>>> 6b1b555e
   })
 
   describe('resolveConfig', () => {
@@ -169,34 +159,18 @@
         ...DEFAULT_COMMAND_CONFIG,
         apiKey: 'api_key_cli',
         appKey: 'app_key_env',
-<<<<<<< HEAD
-        datadogSite: 'datadog.config.file',
-=======
         datadogSite: 'us5.datadoghq.com',
->>>>>>> 6b1b555e
         global: {pollingTimeout: DEFAULT_POLLING_TIMEOUT},
       })
     })
 
     test('pass command pollingTimeout as global override if undefined', async () => {
-<<<<<<< HEAD
-      jest.spyOn(ciUtils, 'getConfig').mockImplementation(async () => ({
-        global: {followRedirects: false},
-        pollingTimeout: 333,
-      }))
-
-      const command = new RunTestCommand()
-      await command['resolveConfig']()
-      expect(command['config']).toEqual({
-        ...DEFAULT_COMMAND_CONFIG,
-=======
       const command = new RunTestCommand()
       command.configPath = 'src/commands/synthetics/__tests__/config-fixtures/config-with-global-polling-timeout.json'
       await command['resolveConfig']()
       expect(command['config']).toEqual({
         ...DEFAULT_COMMAND_CONFIG,
         configPath: 'src/commands/synthetics/__tests__/config-fixtures/config-with-global-polling-timeout.json',
->>>>>>> 6b1b555e
         global: {followRedirects: false, pollingTimeout: 333},
         pollingTimeout: 333,
       })
@@ -404,8 +378,6 @@
       })
     })
   })
-<<<<<<< HEAD
-=======
 
   describe('exit code respects `failOnMissingTests`', () => {
     const cases: [string, boolean, number, string[]][] = [
@@ -496,5 +468,4 @@
       )
     })
   })
->>>>>>> 6b1b555e
 })