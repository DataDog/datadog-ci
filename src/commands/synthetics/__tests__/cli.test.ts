import {Cli} from 'clipanion/lib/advanced'

import {createCommand} from '../../../helpers/__tests__/fixtures'
import * as ciUtils from '../../../helpers/utils'

import * as api from '../api'
import {
  ExecutionRule,
  RunTestsCommandConfig,
  ServerTest,
  UploadApplicationCommandConfig,
  UserConfigOverride,
} from '../interfaces'
import {DEFAULT_COMMAND_CONFIG, DEFAULT_POLLING_TIMEOUT, RunTestsCommand} from '../run-tests-command'
import {DEFAULT_UPLOAD_COMMAND_CONFIG, UploadApplicationCommand} from '../upload-application-command'
import {toBoolean, toNumber, toExecutionRule, toStringMap} from '../utils/internal'
import * as utils from '../utils/public'

import {getApiTest, getAxiosHttpError, getTestSuite, mockApi, mockTestTriggerResponse} from './fixtures'
test('all option flags are supported', async () => {
  const options = [
    'apiKey',
    'appKey',
    'config',
    'datadogSite',
    'deviceIds',
    'failOnCriticalErrors',
    'failOnMissingTests',
    'failOnTimeout',
    'files',
    'jUnitReport',
    'mobileApplicationVersion',
    'mobileApplicationVersionFilePath',
    'public-id',
    'runName',
    'search',
    'subdomain',
    'tunnel',
    'variable',
  ]

  const cli = new Cli()
  cli.register(RunTestsCommand)
  const usage = cli.usage(RunTestsCommand)

  options.forEach((option) => expect(usage).toContain(`--${option}`))
})

describe('run-test', () => {
  beforeEach(() => {
    process.env = {}
    jest.restoreAllMocks()
  })

  describe('resolveConfig', () => {
    beforeEach(() => {
      process.env = {}
    })

    test('override from ENV', async () => {
      const overrideEnv = {
        DATADOG_API_KEY: 'fake_api_key',
        DATADOG_APP_KEY: 'fake_app_key',
        DATADOG_SITE: 'datadoghq.eu',
        DATADOG_SUBDOMAIN: 'custom',
        DATADOG_SYNTHETICS_BATCH_TIMEOUT: '1',
        DATADOG_SYNTHETICS_CONFIG_PATH: 'path/to/config.json',
        DATADOG_SYNTHETICS_FAIL_ON_CRITICAL_ERRORS: 'false',
        DATADOG_SYNTHETICS_FAIL_ON_MISSING_TESTS: 'false',
        DATADOG_SYNTHETICS_FAIL_ON_TIMEOUT: 'false',
        DATADOG_SYNTHETICS_FILES: 'test-file1;test-file2;test-file3',
        DATADOG_SYNTHETICS_JUNIT_REPORT: 'junit-report.xml',
        DATADOG_SYNTHETICS_PUBLIC_IDS: 'a-public-id;another-public-id',
        DATADOG_SYNTHETICS_SELECTIVE_RERUN: 'true',
        DATADOG_SYNTHETICS_TEST_SEARCH_QUERY: 'a-search-query',
        DATADOG_SYNTHETICS_TUNNEL: 'false',
        DATADOG_SYNTHETICS_OVERRIDE_ALLOW_INSECURE_CERTIFICATES: 'true',
        DATADOG_SYNTHETICS_OVERRIDE_BASIC_AUTH_PASSWORD: 'password',
        DATADOG_SYNTHETICS_OVERRIDE_BASIC_AUTH_USERNAME: 'username',
        DATADOG_SYNTHETICS_OVERRIDE_BODY: 'body',
        DATADOG_SYNTHETICS_OVERRIDE_BODY_TYPE: 'bodyType',
        DATADOG_SYNTHETICS_OVERRIDE_COOKIES: 'cookie1;cookie2;cookie3',
        DATADOG_SYNTHETICS_OVERRIDE_COOKIES_APPEND: 'true',
        DATADOG_SYNTHETICS_OVERRIDE_DEFAULT_STEP_TIMEOUT: '42',
        DATADOG_SYNTHETICS_OVERRIDE_DEVICE_IDS: 'chrome.laptop_large',
        DATADOG_SYNTHETICS_OVERRIDE_EXECUTION_RULE: 'BLOCKING',
        DATADOG_SYNTHETICS_OVERRIDE_FOLLOW_REDIRECTS: 'true',
        DATADOG_SYNTHETICS_OVERRIDE_HEADERS: "{'Content-Type': 'application/json', 'Authorization': 'Bearer token'}",
        DATADOG_SYNTHETICS_OVERRIDE_MOBILE_APPLICATION_VERSION: '00000000-0000-0000-0000-000000000000',
        DATADOG_SYNTHETICS_OVERRIDE_RESOURCE_URL_SUBSTITUTION_REGEXES: 'regex1;regex2',
        DATADOG_SYNTHETICS_OVERRIDE_RETRY_COUNT: '5',
        DATADOG_SYNTHETICS_OVERRIDE_RETRY_INTERVAL: '100',
        DATADOG_SYNTHETICS_OVERRIDE_START_URL: 'startUrl',
        DATADOG_SYNTHETICS_OVERRIDE_START_URL_SUBSTITUTION_REGEX: 'startUrlSubstitutionRegex',
        DATADOG_SYNTHETICS_OVERRIDE_TEST_TIMEOUT: '42',
        DATADOG_SYNTHETICS_OVERRIDE_VARIABLES: "{'var1': 'value1', 'var2': 'value2'}",
      }

      process.env = overrideEnv
      const command = createCommand(RunTestsCommand)

      await command['resolveConfig']()
      expect(command['config']).toEqual({
        ...DEFAULT_COMMAND_CONFIG,
        apiKey: overrideEnv.DATADOG_API_KEY,
        appKey: overrideEnv.DATADOG_APP_KEY,
        batchTimeout: 1,
        configPath: overrideEnv.DATADOG_SYNTHETICS_CONFIG_PATH,
        datadogSite: overrideEnv.DATADOG_SITE,
        defaultTestOverrides: {
          allowInsecureCertificates: toBoolean(overrideEnv.DATADOG_SYNTHETICS_OVERRIDE_ALLOW_INSECURE_CERTIFICATES),
          basicAuth: {
            password: overrideEnv.DATADOG_SYNTHETICS_OVERRIDE_BASIC_AUTH_PASSWORD,
            username: overrideEnv.DATADOG_SYNTHETICS_OVERRIDE_BASIC_AUTH_USERNAME,
          },
          body: overrideEnv.DATADOG_SYNTHETICS_OVERRIDE_BODY,
          bodyType: overrideEnv.DATADOG_SYNTHETICS_OVERRIDE_BODY_TYPE,
          cookies: {
            value: overrideEnv.DATADOG_SYNTHETICS_OVERRIDE_COOKIES,
            append: toBoolean(overrideEnv.DATADOG_SYNTHETICS_OVERRIDE_COOKIES_APPEND),
          },
          defaultStepTimeout: toNumber(overrideEnv.DATADOG_SYNTHETICS_OVERRIDE_DEFAULT_STEP_TIMEOUT),
          deviceIds: overrideEnv.DATADOG_SYNTHETICS_OVERRIDE_DEVICE_IDS.split(';'),
          executionRule: toExecutionRule(overrideEnv.DATADOG_SYNTHETICS_OVERRIDE_EXECUTION_RULE),
          followRedirects: toBoolean(overrideEnv.DATADOG_SYNTHETICS_OVERRIDE_FOLLOW_REDIRECTS),
          headers: toStringMap(overrideEnv.DATADOG_SYNTHETICS_OVERRIDE_HEADERS),
          mobileApplicationVersion: overrideEnv.DATADOG_SYNTHETICS_OVERRIDE_MOBILE_APPLICATION_VERSION,
          pollingTimeout: 1,
          resourceUrlSubstitutionRegexes: overrideEnv.DATADOG_SYNTHETICS_OVERRIDE_RESOURCE_URL_SUBSTITUTION_REGEXES?.split(
            ';'
          ),
          retry: {
            count: toNumber(overrideEnv.DATADOG_SYNTHETICS_OVERRIDE_RETRY_COUNT)!,
            interval: toNumber(overrideEnv.DATADOG_SYNTHETICS_OVERRIDE_RETRY_INTERVAL)!,
          },
          startUrl: overrideEnv.DATADOG_SYNTHETICS_OVERRIDE_START_URL,
          startUrlSubstitutionRegex: overrideEnv.DATADOG_SYNTHETICS_OVERRIDE_START_URL_SUBSTITUTION_REGEX,
          testTimeout: toNumber(overrideEnv.DATADOG_SYNTHETICS_OVERRIDE_TEST_TIMEOUT),
          variables: toStringMap(overrideEnv.DATADOG_SYNTHETICS_OVERRIDE_VARIABLES),
        },
        failOnCriticalErrors: toBoolean(overrideEnv.DATADOG_SYNTHETICS_FAIL_ON_CRITICAL_ERRORS),
        failOnMissingTests: toBoolean(overrideEnv.DATADOG_SYNTHETICS_FAIL_ON_MISSING_TESTS),
        failOnTimeout: toBoolean(overrideEnv.DATADOG_SYNTHETICS_FAIL_ON_TIMEOUT),
        files: overrideEnv.DATADOG_SYNTHETICS_FILES.split(';'),
        jUnitReport: overrideEnv.DATADOG_SYNTHETICS_JUNIT_REPORT,
        pollingTimeout: 1, // also set for backwards compatibility
        publicIds: overrideEnv.DATADOG_SYNTHETICS_PUBLIC_IDS.split(';'),
        selectiveRerun: toBoolean(overrideEnv.DATADOG_SYNTHETICS_SELECTIVE_RERUN),
        subdomain: overrideEnv.DATADOG_SUBDOMAIN,
        testSearchQuery: overrideEnv.DATADOG_SYNTHETICS_TEST_SEARCH_QUERY,
        tunnel: toBoolean(overrideEnv.DATADOG_SYNTHETICS_TUNNEL),
      })
    })

    test('partial retryConfig override from ENV retains existing values', async () => {
      const overrideEnv = {
        DATADOG_SYNTHETICS_OVERRIDE_RETRY_COUNT: '5',
      }
      process.env = overrideEnv
      const command = createCommand(RunTestsCommand)

      command['config'].defaultTestOverrides = {
        ...command['config'].defaultTestOverrides,
        retry: {
          count: 1,
          interval: 42,
        },
      }
      await command['resolveConfig']()

      expect(command['config'].defaultTestOverrides.retry).toEqual({
        count: 5,
        interval: 42,
      })
    })

    test('override from config file', async () => {
      const expectedConfig: RunTestsCommandConfig = {
        apiKey: 'fake_api_key',
        appKey: 'fake_app_key',
        batchTimeout: 1,
        configPath: 'src/commands/synthetics/__tests__/config-fixtures/config-with-all-keys.json',
        datadogSite: 'datadoghq.eu',
        failOnCriticalErrors: true,
        failOnMissingTests: true,
        failOnTimeout: false,
        files: ['my-new-file'],
        jUnitReport: 'junit-report.xml',
        // TODO SYNTH-12989: Clean up deprecated `global` in favor of `defaultTestOverrides`
        global: {
          deviceIds: ['chrome.laptop_large'],
          locations: ['us-east-1'],
          pollingTimeout: 2, // not overridden (backwards compatibility not supported)
          mobileApplicationVersion: '00000000-0000-0000-0000-000000000000',
          mobileApplicationVersionFilePath: './path/to/application.apk',
        },
        defaultTestOverrides: {
          deviceIds: ['chrome.laptop_large'],
          locations: ['us-east-1'],
          pollingTimeout: 1,
          mobileApplicationVersion: '00000000-0000-0000-0000-000000000000',
          mobileApplicationVersionFilePath: './path/to/application.apk',
        },
        // TODO SYNTH-12989: Clean up `locations` that should only be part of test overrides
        locations: [],
        // TODO SYNTH-12989: Clean up `pollingTimeout` in favor of `batchTimeout`
        pollingTimeout: 1,
        proxy: {
          protocol: 'https',
        },
        publicIds: ['ran-dom-id'],
        selectiveRerun: true,
        subdomain: 'ppa',
        testSearchQuery: 'a-search-query',
        tunnel: true,
        variableStrings: [],
      }

      const command = createCommand(RunTestsCommand)
      command.configPath = 'src/commands/synthetics/__tests__/config-fixtures/config-with-all-keys.json'

      await command['resolveConfig']()
      expect(command['config']).toEqual(expectedConfig)
    })

    test('override from CLI', async () => {
      // TODO SYNTH-12989: Clean up deprecated `global` in favor of `defaultTestOverrides`
      const cliOverrides: Omit<RunTestsCommandConfig, 'global' | 'defaultTestOverrides' | 'proxy'> = {
        apiKey: 'fake_api_key',
        appKey: 'fake_app_key',
        batchTimeout: 1, // not used in the first test case
        configPath: 'src/commands/synthetics/__tests__/config-fixtures/empty-config-file.json',
        datadogSite: 'datadoghq.eu',
        failOnCriticalErrors: true,
        failOnMissingTests: true,
        failOnTimeout: false,
        files: ['new-file'],
        jUnitReport: 'junit-report.xml',
        // TODO SYNTH-12989: Clean up `locations` that should only be part of test overrides
        mobileApplicationVersionFilePath: './path/to/application.apk',
        pollingTimeout: 2,
        publicIds: ['ran-dom-id'],
        selectiveRerun: true,
        subdomain: 'new-sub-domain',
        testSearchQuery: 'a-search-query',
        tunnel: true,
        // TODO SYNTH-12989: Clean up deprecated `variableStrings` in favor of `variables` in `defaultTestOverrides`.
        variableStrings: ['var3=value3', 'var4=value4'],
      }
      /** Values passed to `--override`. */
      const cliOverrideParameter: UserConfigOverride = {
        allowInsecureCertificates: true,
        basicAuth: {
          password: 'password',
          username: 'username',
        },
        body: 'a body',
        bodyType: 'bodyType',
        cookies: 'name1=value1;name2=value2;',
        defaultStepTimeout: 42,
        deviceIds: ['chrome.laptop_large'],
        executionRule: ExecutionRule.BLOCKING,
        followRedirects: true,
        headers: {'Content-Type': 'application/json', Authorization: 'Bearer token'},
        locations: ['us-east-1'],
        mobileApplicationVersion: '00000000-0000-0000-0000-000000000000',
        // TODO SYNTH-12989: Clean up `pollingTimeout` from `defaultTestOverrides`
        pollingTimeout: 3,
        resourceUrlSubstitutionRegexes: ['regex1', 'regex42'],
        retry: {
          count: 5,
          interval: 42,
        },
        startUrl: 'startUrl',
        startUrlSubstitutionRegex: 'startUrlSubstitutionRegex',
        testTimeout: 42,
        variables: {var1: 'value1', var2: 'value2'},
      }

      const command = createCommand(RunTestsCommand)
<<<<<<< HEAD
      command['apiKey'] = cliOverrides.apiKey
      command['appKey'] = cliOverrides.appKey
      // `command['batchTimeout']` not used in the first test case
      command['configPath'] = cliOverrides.configPath
      command['datadogSite'] = cliOverrides.datadogSite
      command['failOnCriticalErrors'] = cliOverrides.failOnCriticalErrors
      command['failOnMissingTests'] = cliOverrides.failOnMissingTests
      command['failOnTimeout'] = cliOverrides.failOnTimeout
      command['files'] = cliOverrides.files
      command['jUnitReport'] = cliOverrides.jUnitReport
      command['mobileApplicationVersion'] = cliOverrideParameter.mobileApplicationVersion
      command['mobileApplicationVersionFilePath'] = cliOverrides.mobileApplicationVersionFilePath
      // TODO SYNTH-12989: Clean up `pollingTimeout` in favor of `batchTimeout`
      command['pollingTimeout'] = cliOverrides.pollingTimeout
      command['publicIds'] = cliOverrides.publicIds
      command['subdomain'] = cliOverrides.subdomain
      command['tunnel'] = cliOverrides.tunnel
      command['testSearchQuery'] = cliOverrides.testSearchQuery
=======
      command['apiKey'] = overrideCLI.apiKey
      command['appKey'] = overrideCLI.appKey
      command['configPath'] = overrideCLI.configPath
      command['datadogSite'] = overrideCLI.datadogSite
      command['failOnCriticalErrors'] = overrideCLI.failOnCriticalErrors
      command['failOnMissingTests'] = overrideCLI.failOnMissingTests
      command['failOnTimeout'] = overrideCLI.failOnTimeout
      command['files'] = overrideCLI.files
      command['jUnitReport'] = overrideCLI.jUnitReport
      command['mobileApplicationVersion'] = defaultTestOverrides.mobileApplicationVersion
      command['mobileApplicationVersionFilePath'] = overrideCLI.mobileApplicationVersionFilePath
      command['publicIds'] = overrideCLI.publicIds
      command['subdomain'] = overrideCLI.subdomain
      command['tunnel'] = overrideCLI.tunnel
      command['testSearchQuery'] = overrideCLI.testSearchQuery
      // TODO SYNTH-12989: Clean up deprecated `variableStrings` in favor of `variables` in `defaultTestOverrides`.
      command['variableStrings'] = overrideCLI.variableStrings
>>>>>>> b70977d3
      command['overrides'] = [
        `allowInsecureCertificates=${cliOverrideParameter.allowInsecureCertificates}`,
        `basicAuth.password=${cliOverrideParameter.basicAuth?.password}`,
        `basicAuth.username=${cliOverrideParameter.basicAuth?.username}`,
        `body=${cliOverrideParameter.body}`,
        `bodyType=${cliOverrideParameter.bodyType}`,
        `cookies=${cliOverrideParameter.cookies}`,
        `cookies.append=true`,
        `defaultStepTimeout=${cliOverrideParameter.defaultStepTimeout}`,
        `deviceIds=${cliOverrideParameter.deviceIds}`,
        `executionRule=${cliOverrideParameter.executionRule}`,
        `followRedirects=${cliOverrideParameter.followRedirects}`,
        `headers.Content-Type=${cliOverrideParameter.headers ? cliOverrideParameter.headers['Content-Type'] : ''}`,
        `headers.Authorization=${cliOverrideParameter.headers?.Authorization}`,
        `locations=${cliOverrideParameter.locations}`,
        // TODO SYNTH-12989: Clean up `pollingTimeout` in favor of `batchTimeout`
        `pollingTimeout=${cliOverrideParameter.pollingTimeout}`,
        `retry.count=${cliOverrideParameter.retry?.count}`,
        `retry.interval=${cliOverrideParameter.retry?.interval}`,
        `startUrl=${cliOverrideParameter.startUrl}`,
        `startUrlSubstitutionRegex=${cliOverrideParameter.startUrlSubstitutionRegex}`,
        `testTimeout=${cliOverrideParameter.testTimeout}`,
        'resourceUrlSubstitutionRegexes=regex1',
        'resourceUrlSubstitutionRegexes=regex42',
        `variables.var1=${defaultTestOverrides.variables?.var1}`,
        `variables.var2=${defaultTestOverrides.variables?.var2}`,
      ]

      await command['resolveConfig']()
      expect(command['config']).toEqual({
        ...DEFAULT_COMMAND_CONFIG,
        apiKey: 'fake_api_key',
        appKey: 'fake_app_key',
        batchTimeout: 2,
        configPath: 'src/commands/synthetics/__tests__/config-fixtures/empty-config-file.json',
        datadogSite: 'datadoghq.eu',
        failOnCriticalErrors: true,
        failOnMissingTests: true,
        failOnTimeout: false,
        files: ['new-file'],
        jUnitReport: 'junit-report.xml',
        defaultTestOverrides: {
          allowInsecureCertificates: true,
          basicAuth: {
            password: 'password',
            username: 'username',
          },
          body: 'a body',
          bodyType: 'bodyType',
          cookies: {
            value: 'name1=value1;name2=value2;',
            append: true,
          },
          defaultStepTimeout: 42,
          deviceIds: ['chrome.laptop_large'],
          executionRule: ExecutionRule.BLOCKING,
          followRedirects: true,
          headers: {'Content-Type': 'application/json', Authorization: 'Bearer token'},
          locations: ['us-east-1'],
          mobileApplicationVersion: '00000000-0000-0000-0000-000000000000',
          mobileApplicationVersionFilePath: './path/to/application.apk',
          // TODO SYNTH-12989: Clean up `pollingTimeout` from `defaultTestOverrides`
          pollingTimeout: 2, // overridden by CLI
          resourceUrlSubstitutionRegexes: ['regex1', 'regex42'],
          retry: {
            count: 5,
            interval: 42,
          },
          startUrl: 'startUrl',
          startUrlSubstitutionRegex: 'startUrlSubstitutionRegex',
          testTimeout: 42,
          variables: {var1: 'value1', var2: 'value2'},
        },
        publicIds: ['ran-dom-id'],
        // TODO SYNTH-12989: Clean up `pollingTimeout` in favor of `batchTimeout`
        pollingTimeout: 2, // also set for backwards compatibility
        subdomain: 'new-sub-domain',
        testSearchQuery: 'a-search-query',
        tunnel: true,
      })

      // TODO SYNTH-12989: Merge those 2 test cases when `pollingTimeout` is removed
      command['batchTimeout'] = cliOverrides.batchTimeout // when both are used, `batchTimeout` takes precedence
      await command['resolveConfig']()
      expect(command['config']).toEqual({
        ...DEFAULT_COMMAND_CONFIG,
        apiKey: 'fake_api_key',
        appKey: 'fake_app_key',
        batchTimeout: 1,
        configPath: 'src/commands/synthetics/__tests__/config-fixtures/empty-config-file.json',
        datadogSite: 'datadoghq.eu',
        failOnCriticalErrors: true,
        failOnMissingTests: true,
        failOnTimeout: false,
        files: ['new-file'],
        jUnitReport: 'junit-report.xml',
        defaultTestOverrides: {
          allowInsecureCertificates: true,
          basicAuth: {
            password: 'password',
            username: 'username',
          },
          body: 'a body',
          bodyType: 'bodyType',
          cookies: {
            value: 'name1=value1;name2=value2;',
            append: true,
          },
          defaultStepTimeout: 42,
          deviceIds: ['chrome.laptop_large'],
          executionRule: ExecutionRule.BLOCKING,
          followRedirects: true,
          headers: {'Content-Type': 'application/json', Authorization: 'Bearer token'},
          locations: ['us-east-1'],
          mobileApplicationVersion: '00000000-0000-0000-0000-000000000000',
          mobileApplicationVersionFilePath: './path/to/application.apk',
          // TODO SYNTH-12989: Clean up `pollingTimeout` from `defaultTestOverrides`
          pollingTimeout: 1, // overridden by CLI
          resourceUrlSubstitutionRegexes: ['regex1', 'regex42'],
          retry: {
            count: 5,
            interval: 42,
          },
          startUrl: 'startUrl',
          startUrlSubstitutionRegex: 'startUrlSubstitutionRegex',
          testTimeout: 42,
        },
        publicIds: ['ran-dom-id'],
        pollingTimeout: 1, // still set to the correct value for backwards compatibility
        subdomain: 'new-sub-domain',
        testSearchQuery: 'a-search-query',
        tunnel: true,
      })
    })

    // TODO SYNTH-12989: Clean up deprecated `variableStrings` in favor of `variables` in `defaultTestOverrides`.
    test("CLI parameter '--variable' still works (deprecated)", async () => {
      const command = createCommand(RunTestsCommand)
      command['variableStrings'] = ['var1=value1', 'var2=value2']
      await command['resolveConfig']()
      expect(command['config']).toEqual({
        ...DEFAULT_COMMAND_CONFIG,
        defaultTestOverrides: {
          pollingTimeout: DEFAULT_POLLING_TIMEOUT,
          variables: {var1: 'value1', var2: 'value2'},
        },
      })
    })

    // We have 2 code paths that handle different levels of configuration overrides:
    //  1)  config file (configuration of datadog-ci)             <   ENV (environment variables)   <   CLI (command flags)
    //  2)  global (global config object, aka. `config.global`)   <   ENV (environment variables)   <   test file (test configuration)
    //
    // First, 1) configures datadog-ci itself and `config.global`,
    // Then, 2) configures the Synthetic tests to execute.
    //
    // So the bigger picture is:
    //
    // (config file < ENV < CLI < test file) => execute tests

    // TODO: Since we have "n choose k" = "4 choose 2" = ⁴C₂ = 6 possible combinations of "A < B",
    //       we should refactor the following 2 tests into 6 smaller tests, each testing a single override behavior.

    test('override from config file < ENV < CLI', async () => {
      jest.spyOn(ciUtils, 'resolveConfigFromFile').mockImplementationOnce(async <T>(baseConfig: T) => ({
        ...baseConfig,
        apiKey: 'api_key_config_file',
        appKey: 'app_key_config_file',
        datadogSite: 'us5.datadoghq.com',
        // TODO SYNTH-12989: Clean up deprecated `global` in favor of `defaultTestOverrides`
        global: {
          pollingTimeout: 1,
          mobileApplicationVersionFilePath: './path/to/application_config_file.apk',
        },
      }))

      process.env = {
        DATADOG_API_KEY: 'api_key_env',
        DATADOG_APP_KEY: 'app_key_env',
      }

      const command = createCommand(RunTestsCommand)
      command['apiKey'] = 'api_key_cli'
      command['mobileApplicationVersionFilePath'] = './path/to/application_cli.apk'
      command['pollingTimeout'] = 2

      await command['resolveConfig']()
      expect(command['config']).toEqual({
        ...DEFAULT_COMMAND_CONFIG,
        apiKey: 'api_key_cli',
        appKey: 'app_key_env',
        batchTimeout: 2,
        datadogSite: 'us5.datadoghq.com',
        global: {
          pollingTimeout: 1, // not overridden (backwards compatibility not supported)
          mobileApplicationVersionFilePath: './path/to/application_config_file.apk',
        },
        defaultTestOverrides: {
          pollingTimeout: 2,
          mobileApplicationVersionFilePath: './path/to/application_cli.apk',
        },
        pollingTimeout: 2,
      })

      command['batchTimeout'] = 3
      await command['resolveConfig']()
      expect(command['config']).toEqual({
        ...DEFAULT_COMMAND_CONFIG,
        apiKey: 'api_key_cli',
        appKey: 'app_key_env',
        batchTimeout: 3,
        datadogSite: 'us5.datadoghq.com',
        global: {
          pollingTimeout: 1, // not overridden (backwards compatibility not supported)
          mobileApplicationVersionFilePath: './path/to/application_config_file.apk',
        },
        defaultTestOverrides: {
          pollingTimeout: 3,
          mobileApplicationVersionFilePath: './path/to/application_cli.apk',
        },
        pollingTimeout: 3,
      })
    })

    test('parameters override precedence: global < ENV < test file', async () => {
      const triggerTests = jest.fn(() => {
        throw getAxiosHttpError(502, {message: 'Bad Gateway'})
      })

      const apiHelper = mockApi({
        getTest: jest.fn(async () => ({...getApiTest('publicId')})),
        triggerTests,
      })

      const getExpectedTestsToTriggerArguments = (
        testOverrides: Partial<UserConfigOverride>
      ): Parameters<typeof utils['getTestsToTrigger']> => {
        return [
          // Parameters we care about.
          (apiHelper as unknown) as api.APIHelper,
          [{suite: 'Suite 1', id: 'aaa-bbb-ccc', testOverrides}],

          // Ignore the rest of the parameters.
          expect.anything(),
          expect.anything(),
          expect.anything(),
          expect.anything(),
        ]
      }

      const getTestsToTriggerMock = jest.spyOn(utils, 'getTestsToTrigger')

      const write = jest.fn()
      const command = createCommand(RunTestsCommand, {stderr: {write}})

      // Test file (empty config for now)
      const testFile = {name: 'Suite 1', content: {tests: [{id: 'aaa-bbb-ccc', testOverrides: {}}]}}
      jest.spyOn(ciUtils, 'resolveConfigFromFile').mockImplementation(async (config, _) => config)
      jest.spyOn(api, 'getApiHelper').mockReturnValue(apiHelper)
      jest.spyOn(utils, 'getSuites').mockResolvedValue([testFile])

      // Global
      // TODO SYNTH-12989: Clean up deprecated `global` in favor of `defaultTestOverrides`
      command['config'].global = {
        locations: ['aws:us-east-2'],
        mobileApplicationVersionFilePath: './path/to/application_global.apk',
      }
      command['config'].defaultTestOverrides = {
        locations: ['aws:us-east-2'],
        mobileApplicationVersionFilePath: './path/to/application_global.apk',
      }

      expect(await command.execute()).toBe(0)
      expect(getTestsToTriggerMock).toHaveBeenNthCalledWith(
        1,
        ...getExpectedTestsToTriggerArguments({
          locations: ['aws:us-east-2'],
          mobileApplicationVersionFilePath: './path/to/application_global.apk',
          pollingTimeout: DEFAULT_POLLING_TIMEOUT,
        })
      )

      // Global < ENV
      process.env = {
        DATADOG_SYNTHETICS_LOCATIONS: 'aws:us-east-3',
      }
      expect(await command.execute()).toBe(0)
      expect(getTestsToTriggerMock).toHaveBeenNthCalledWith(
        2,
        ...getExpectedTestsToTriggerArguments({
          locations: ['aws:us-east-3'],
          mobileApplicationVersionFilePath: './path/to/application_global.apk',
          pollingTimeout: DEFAULT_POLLING_TIMEOUT,
        })
      )
      // Same, but with 2 locations.
      process.env = {
        DATADOG_SYNTHETICS_LOCATIONS: 'aws:us-east-3;aws:us-east-4',
      }
      expect(await command.execute()).toBe(0)
      expect(getTestsToTriggerMock).toHaveBeenNthCalledWith(
        3,
        ...getExpectedTestsToTriggerArguments({
          locations: ['aws:us-east-3', 'aws:us-east-4'],
          mobileApplicationVersionFilePath: './path/to/application_global.apk',
          pollingTimeout: DEFAULT_POLLING_TIMEOUT,
        })
      )

      // ENV < test file
      testFile.content.tests[0].testOverrides = {
        locations: ['aws:us-east-1'],
        mobileApplicationVersionFilePath: './path/to/application_test_file.apk',
      }
      expect(await command.execute()).toBe(0)
      expect(getTestsToTriggerMock).toHaveBeenNthCalledWith(
        4,
        ...getExpectedTestsToTriggerArguments({
          locations: ['aws:us-east-1'],
          mobileApplicationVersionFilePath: './path/to/application_test_file.apk',
          pollingTimeout: DEFAULT_POLLING_TIMEOUT,
        })
      )
    })
  })

  describe('exit code respects `failOnCriticalErrors`', () => {
    test('404 leading to `NO_TESTS_TO_RUN` never exits with 1', async () => {
      const command = createCommand(RunTestsCommand, {stdout: {write: jest.fn()}})
      command['config'].failOnCriticalErrors = true

      const apiHelper = mockApi({
        getTest: jest.fn(() => {
          throw getAxiosHttpError(404, {errors: ['Test not found']})
        }),
      })
      jest.spyOn(ciUtils, 'resolveConfigFromFile').mockImplementation(async (config, _) => config)
      jest.spyOn(api, 'getApiHelper').mockReturnValue(apiHelper)
      jest.spyOn(utils, 'getSuites').mockResolvedValue([getTestSuite()])

      expect(await command.execute()).toBe(0)
      expect(apiHelper.getTest).toHaveBeenCalledTimes(1)
    })

    describe.each([false, true])('%s', (failOnCriticalErrors: boolean) => {
      const cases: [string, number?][] = [['HTTP 4xx error', 403], ['HTTP 5xx error', 502], ['Unknown error']]
      const expectedExit = failOnCriticalErrors ? 1 : 0

      describe.each(cases)('%s', (_, errorCode) => {
        test('unable to obtain test configurations', async () => {
          const command = createCommand(RunTestsCommand, {stdout: {write: jest.fn()}})
          command['config'].failOnCriticalErrors = failOnCriticalErrors
          command['testSearchQuery'] = 'test:search'

          const apiHelper = mockApi({
            searchTests: jest.fn(() => {
              throw errorCode ? getAxiosHttpError(errorCode, {message: 'Error'}) : new Error('Unknown error')
            }),
          })
          jest.spyOn(api, 'getApiHelper').mockReturnValue(apiHelper)
          jest.spyOn(ciUtils, 'resolveConfigFromFile').mockImplementation(async (config, __) => config)

          expect(await command.execute()).toBe(expectedExit)
          expect(apiHelper.searchTests).toHaveBeenCalledTimes(1)
        })

        test('unavailable test config', async () => {
          const command = createCommand(RunTestsCommand, {stdout: {write: jest.fn()}})
          command['config'].failOnCriticalErrors = failOnCriticalErrors

          const apiHelper = mockApi({
            getTest: jest.fn(() => {
              throw errorCode ? getAxiosHttpError(errorCode, {message: 'Error'}) : new Error('Unknown error')
            }),
          })
          jest.spyOn(ciUtils, 'resolveConfigFromFile').mockImplementation(async (config, __) => config)
          jest.spyOn(api, 'getApiHelper').mockReturnValue(apiHelper)
          jest.spyOn(utils, 'getSuites').mockResolvedValue([getTestSuite()])

          expect(await command.execute()).toBe(expectedExit)
          expect(apiHelper.getTest).toHaveBeenCalledTimes(1)
        })

        test('unable to trigger tests', async () => {
          const command = createCommand(RunTestsCommand, {stdout: {write: jest.fn()}})
          command['config'].failOnCriticalErrors = failOnCriticalErrors

          const apiHelper = mockApi({
            getTest: async () => getApiTest('123-456-789'),
            triggerTests: jest.fn(() => {
              throw errorCode ? getAxiosHttpError(errorCode, {message: 'Error'}) : new Error('Unknown error')
            }),
          })
          jest.spyOn(ciUtils, 'resolveConfigFromFile').mockImplementation(async (config, __) => config)
          jest.spyOn(api, 'getApiHelper').mockReturnValue(apiHelper)
          jest.spyOn(utils, 'getSuites').mockResolvedValue([getTestSuite()])

          expect(await command.execute()).toBe(expectedExit)
          expect(apiHelper.triggerTests).toHaveBeenCalledTimes(1)
        })

        test('unable to poll test results', async () => {
          const command = createCommand(RunTestsCommand, {stdout: {write: jest.fn()}})
          command['config'].failOnCriticalErrors = failOnCriticalErrors

          const apiHelper = mockApi({
            getBatch: async () => ({results: [], status: 'passed'}),
            getTest: async () => getApiTest('123-456-789'),
            pollResults: jest.fn(() => {
              throw errorCode ? getAxiosHttpError(errorCode, {message: 'Error'}) : new Error('Unknown error')
            }),
            triggerTests: async () => mockTestTriggerResponse,
          })
          jest.spyOn(ciUtils, 'resolveConfigFromFile').mockImplementation(async (config, __) => config)
          jest.spyOn(api, 'getApiHelper').mockReturnValue(apiHelper)
          jest.spyOn(utils, 'getSuites').mockResolvedValue([getTestSuite()])

          expect(await command.execute()).toBe(expectedExit)
          expect(apiHelper.pollResults).toHaveBeenCalledTimes(1)
        })
      })
    })
  })

  describe('exit code respects `failOnMissingTests`', () => {
    const cases: [string, boolean, number, string[]][] = [
      ['only missing tests', false, 0, ['mis-sin-ggg']],
      ['only missing tests', true, 1, ['mis-sin-ggg']],
      ['both missing and available tests', false, 0, ['mis-sin-ggg', 'abc-def-ghi']],
      ['both missing and available tests', true, 1, ['mis-sin-ggg', 'abc-def-ghi']],
    ]

    test.each(cases)(
      '%s with failOnMissingTests=%s exits with %s',
      async (_: string, failOnMissingTests: boolean, exitCode: number, tests: string[]) => {
        const command = createCommand(RunTestsCommand, {stdout: {write: jest.fn()}})
        command['config'].failOnMissingTests = failOnMissingTests

        const apiHelper = mockApi({
          getTest: jest.fn(async (testId: string) => {
            if (testId === 'mis-sin-ggg') {
              throw getAxiosHttpError(404, {errors: ['Test not found']})
            }

            return {} as ServerTest
          }),
        })
        jest.spyOn(ciUtils, 'resolveConfigFromFile').mockImplementation(async (config, __) => config)
        jest.spyOn(api, 'getApiHelper').mockReturnValue(apiHelper)
        jest.spyOn(utils, 'getSuites').mockResolvedValue([
          {
            content: {
              tests: tests.map((testId) => ({config: {}, id: testId})),
            },
            name: 'Suite 1',
          },
        ])

        expect(await command.execute()).toBe(exitCode)
        expect(apiHelper.getTest).toHaveBeenCalledTimes(tests.length)
      }
    )
  })

  describe('API errors logging', () => {
    test('enough context is provided', async () => {
      const writeMock = jest.fn()

      const command = createCommand(RunTestsCommand, {stdout: {write: writeMock}})
      command['config'].failOnCriticalErrors = true

      const apiHelper = mockApi({
        getTest: jest.fn(async (testId: string) => {
          if (testId === 'for-bid-den') {
            const serverError = getAxiosHttpError(403, {errors: ['Forbidden']})
            serverError.config.url = 'tests/for-bid-den'
            throw serverError
          }

          return {name: testId} as ServerTest
        }),
      })
      jest.spyOn(ciUtils, 'resolveConfigFromFile').mockImplementation(async (config, __) => config)
      jest.spyOn(api, 'getApiHelper').mockReturnValue(apiHelper)
      jest.spyOn(utils, 'getSuites').mockResolvedValue([
        {
          content: {
            tests: [
              {testOverrides: {}, id: 'aaa-aaa-aaa'},
              {testOverrides: {headers: {}}, id: 'bbb-bbb-bbb'}, // 1 test override
              {testOverrides: {}, id: 'for-bid-den'},
            ],
          },
          name: 'Suite 1',
        },
      ])

      expect(await command.execute()).toBe(1)
      expect(apiHelper.getTest).toHaveBeenCalledTimes(3)

      expect(writeMock).toHaveBeenCalledTimes(4)
      expect(writeMock).toHaveBeenCalledWith('[aaa-aaa-aaa] Found test "aaa-aaa-aaa"\n')
      expect(writeMock).toHaveBeenCalledWith('[bbb-bbb-bbb] Found test "bbb-bbb-bbb" (1 test override)\n')
      expect(writeMock).toHaveBeenCalledWith(
        '\n ERROR: authorization error \nFailed to get test: query on https://app.datadoghq.com/tests/for-bid-den returned: "Forbidden"\n\n\n'
      )
      expect(writeMock).toHaveBeenCalledWith(
        'Credentials refused, make sure `apiKey`, `appKey` and `datadogSite` are correct.\n'
      )
    })
  })
})

describe('upload-application', () => {
  beforeEach(() => {
    process.env = {}
    jest.restoreAllMocks()
  })

  describe('resolveConfig', () => {
    beforeEach(() => {
      process.env = {}
    })

    test('override from ENV', async () => {
      const overrideEnv = {
        DATADOG_API_KEY: 'fake_api_key',
        DATADOG_APP_KEY: 'fake_app_key',
        DATADOG_SITE: 'datadoghq.eu',
        DATADOG_SYNTHETICS_CONFIG_PATH: 'path/to/config.json',
        DATADOG_SYNTHETICS_VERSION_NAME: 'new',
        DATADOG_SYNTHETICS_LATEST: 'true',
      }

      process.env = overrideEnv
      const command = createCommand(UploadApplicationCommand)

      await command['resolveConfig']()
      expect(command['config']).toEqual({
        ...DEFAULT_UPLOAD_COMMAND_CONFIG,
        apiKey: overrideEnv.DATADOG_API_KEY,
        appKey: overrideEnv.DATADOG_APP_KEY,
        configPath: overrideEnv.DATADOG_SYNTHETICS_CONFIG_PATH,
        datadogSite: overrideEnv.DATADOG_SITE,
        versionName: overrideEnv.DATADOG_SYNTHETICS_VERSION_NAME,
        latest: toBoolean(overrideEnv.DATADOG_SYNTHETICS_LATEST),
      })
    })

    test('override from config file', async () => {
      const expectedConfig: UploadApplicationCommandConfig = {
        apiKey: 'fake_api_key',
        appKey: 'fake_app_key',
        configPath: 'src/commands/synthetics/__tests__/config-fixtures/upload-app-config-with-all-keys.json',
        datadogSite: 'datadoghq.eu',
        proxy: {protocol: 'http'},
        mobileApplicationVersionFilePath: 'fake_path/fake_app.apk',
        mobileApplicationId: 'fake-abc',
        versionName: 'new',
        latest: true,
      }

      const command = createCommand(UploadApplicationCommand)
      command['configPath'] = 'src/commands/synthetics/__tests__/config-fixtures/upload-app-config-with-all-keys.json'

      await command['resolveConfig']()
      expect(command['config']).toEqual(expectedConfig)
    })

    test('override from CLI', async () => {
      const overrideCLI: Omit<UploadApplicationCommandConfig, 'proxy'> = {
        apiKey: 'fake_api_key_cli',
        appKey: 'fake_app_key_cli',
        configPath: 'src/commands/synthetics/__tests__/config-fixtures/empty-config-file.json',
        datadogSite: 'datadoghq.cli',
        mobileApplicationVersionFilePath: 'fake_path/cli_fake_app.apk',
        mobileApplicationId: 'fake-abc-cli',
        versionName: 'new cli',
        latest: true,
      }

      const command = createCommand(UploadApplicationCommand)
      command['apiKey'] = overrideCLI.apiKey
      command['appKey'] = overrideCLI.appKey
      command['configPath'] = overrideCLI.configPath
      command['datadogSite'] = overrideCLI.datadogSite
      command['mobileApplicationVersionFilePath'] = overrideCLI.mobileApplicationVersionFilePath
      command['mobileApplicationId'] = overrideCLI.mobileApplicationId
      command['versionName'] = overrideCLI.versionName
      command['latest'] = overrideCLI.latest

      await command['resolveConfig']()
      expect(command['config']).toEqual({
        ...DEFAULT_UPLOAD_COMMAND_CONFIG,
        apiKey: 'fake_api_key_cli',
        appKey: 'fake_app_key_cli',
        configPath: 'src/commands/synthetics/__tests__/config-fixtures/empty-config-file.json',
        datadogSite: 'datadoghq.cli',
        mobileApplicationVersionFilePath: 'fake_path/cli_fake_app.apk',
        mobileApplicationId: 'fake-abc-cli',
        versionName: 'new cli',
        latest: true,
      })
    })

    test('override from config file < ENV < CLI', async () => {
      jest.spyOn(ciUtils, 'resolveConfigFromFile').mockImplementationOnce(async <T>(baseConfig: T) => ({
        ...baseConfig,
        apiKey: 'api_key_config_file',
        appKey: 'app_key_config_file',
        datadogSite: 'us5.datadoghq.com',
        mobileApplicationVersionFilePath: 'fake_path/fake_app.apk',
        mobileApplicationId: 'fake-abc',
        versionName: 'new',
        latest: true,
      }))

      process.env = {
        DATADOG_API_KEY: 'api_key_env',
        DATADOG_APP_KEY: 'app_key_env',
      }

      const command = createCommand(UploadApplicationCommand)
      command['apiKey'] = 'api_key_cli'
      command['mobileApplicationVersionFilePath'] = './path/to/application_cli.apk'

      await command['resolveConfig']()
      expect(command['config']).toEqual({
        ...DEFAULT_UPLOAD_COMMAND_CONFIG,
        apiKey: 'api_key_cli',
        appKey: 'app_key_env',
        datadogSite: 'us5.datadoghq.com',
        mobileApplicationVersionFilePath: './path/to/application_cli.apk',
        mobileApplicationId: 'fake-abc',
        versionName: 'new',
        latest: true,
      })
    })
  })
})<|MERGE_RESOLUTION|>--- conflicted
+++ resolved
@@ -278,7 +278,6 @@
       }
 
       const command = createCommand(RunTestsCommand)
-<<<<<<< HEAD
       command['apiKey'] = cliOverrides.apiKey
       command['appKey'] = cliOverrides.appKey
       // `command['batchTimeout']` not used in the first test case
@@ -297,25 +296,8 @@
       command['subdomain'] = cliOverrides.subdomain
       command['tunnel'] = cliOverrides.tunnel
       command['testSearchQuery'] = cliOverrides.testSearchQuery
-=======
-      command['apiKey'] = overrideCLI.apiKey
-      command['appKey'] = overrideCLI.appKey
-      command['configPath'] = overrideCLI.configPath
-      command['datadogSite'] = overrideCLI.datadogSite
-      command['failOnCriticalErrors'] = overrideCLI.failOnCriticalErrors
-      command['failOnMissingTests'] = overrideCLI.failOnMissingTests
-      command['failOnTimeout'] = overrideCLI.failOnTimeout
-      command['files'] = overrideCLI.files
-      command['jUnitReport'] = overrideCLI.jUnitReport
-      command['mobileApplicationVersion'] = defaultTestOverrides.mobileApplicationVersion
-      command['mobileApplicationVersionFilePath'] = overrideCLI.mobileApplicationVersionFilePath
-      command['publicIds'] = overrideCLI.publicIds
-      command['subdomain'] = overrideCLI.subdomain
-      command['tunnel'] = overrideCLI.tunnel
-      command['testSearchQuery'] = overrideCLI.testSearchQuery
       // TODO SYNTH-12989: Clean up deprecated `variableStrings` in favor of `variables` in `defaultTestOverrides`.
-      command['variableStrings'] = overrideCLI.variableStrings
->>>>>>> b70977d3
+      command['variableStrings'] = cliOverrides.variableStrings
       command['overrides'] = [
         `allowInsecureCertificates=${cliOverrideParameter.allowInsecureCertificates}`,
         `basicAuth.password=${cliOverrideParameter.basicAuth?.password}`,
@@ -340,8 +322,8 @@
         `testTimeout=${cliOverrideParameter.testTimeout}`,
         'resourceUrlSubstitutionRegexes=regex1',
         'resourceUrlSubstitutionRegexes=regex42',
-        `variables.var1=${defaultTestOverrides.variables?.var1}`,
-        `variables.var2=${defaultTestOverrides.variables?.var2}`,
+        `variables.var1=${cliOverrideParameter.variables?.var1}`,
+        `variables.var2=${cliOverrideParameter.variables?.var2}`,
       ]
 
       await command['resolveConfig']()
@@ -442,6 +424,10 @@
           startUrl: 'startUrl',
           startUrlSubstitutionRegex: 'startUrlSubstitutionRegex',
           testTimeout: 42,
+          variables: {
+            var1: 'value1',
+            var2: 'value2',
+          },
         },
         publicIds: ['ran-dom-id'],
         pollingTimeout: 1, // still set to the correct value for backwards compatibility
