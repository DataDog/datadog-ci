--- conflicted
+++ resolved
@@ -1,8 +1,3 @@
-<<<<<<< HEAD
-import {AxiosError, AxiosResponse} from 'axios'
-=======
-// tslint:disable: no-string-literal
->>>>>>> 12690b4c
 import {Cli} from 'clipanion/lib/advanced'
 import * as ciUtils from '../../../helpers/utils'
 import * as api from '../api'
