<<<<<<< HEAD
import {CommandConfig, MainReporter, Test, User} from '../interfaces'
=======
import * as http from 'http'
import {URL} from 'url'

import WebSocket, {Server as WebSocketServer} from 'ws'

import {ProxyConfiguration} from '../../../helpers/utils'

import {
  ApiTestResult,
  BrowserTestResult,
  MainReporter,
  MultiStep,
  MultiStepsTestResult,
  PollResult,
  Step,
  Test,
  TestResult,
  User,
} from '../interfaces'
>>>>>>> 09bccf1d

const mockUser: User = {
  email: '',
  handle: '',
  id: 42,
  name: '',
}

export const mockReporter: MainReporter = {
  error: jest.fn(),
  initErrors: jest.fn(),
  log: jest.fn(),
  reportStart: jest.fn(),
  runEnd: jest.fn(),
  testEnd: jest.fn(),
  testTrigger: jest.fn(),
  testWait: jest.fn(),
}

export const config: CommandConfig = {
  apiKey: '',
  appKey: '',
  configPath: 'datadog-ci.json',
  datadogSite: 'datadoghq.com',
  failOnCriticalErrors: false,
  failOnTimeout: true,
  files: ['{,!(node_modules)/**/}*.synthetics.json'],
  global: {},
  locations: [],
  pollingTimeout: 2 * 60 * 1000,
  proxy: {protocol: 'http'},
  publicIds: [],
  subdomain: 'app',
  tunnel: false,
}

export const getApiTest = (publicId: string): Test => ({
  config: {
    assertions: [],
    request: {
      headers: {},
      method: 'GET',
      timeout: 60000,
      url: 'http://fake.url',
    },
    variables: [],
  },
  created_at: '',
  created_by: mockUser,
  locations: [],
  message: '',
  modified_at: '',
  modified_by: mockUser,
  monitor_id: 0,
  name: 'Test name',
  options: {
    device_ids: [],
    min_failure_duration: 0,
    min_location_failed: 0,
    tick_every: 3600,
  },
  overall_state: 0,
  overall_state_modified: '',
  public_id: publicId,
  status: '',
  stepCount: 0,
  subtype: 'http',
  tags: [],
  type: 'api',
})

export const getStep = (): Step => ({
  allowFailure: false,
  browserErrors: [],
  description: 'description',
  duration: 1000,
  skipped: false,
  stepId: -1,
  type: 'type',
  url: 'about:blank',
  value: 'value',
  vitalsMetrics: [
    {
      cls: 1,
      lcp: 1,
      url: 'http://fake.url',
    },
  ],
  warnings: [],
})

export const getMultiStep = (): MultiStep => ({
  allowFailure: false,
  assertionResults: [],
  name: 'name',
  passed: true,
  skipped: false,
  subtype: 'subtype',
  timings: {
    total: 123,
  },
})

const getPollResult = () => ({
  dc_id: 1,
  resultID: '123',
  timestamp: 1,
})

export const getBrowserPollResult = (): PollResult => ({
  ...getPollResult(),
  result: getBrowserResult(),
})

export const getApiPollResult = (): PollResult => ({
  ...getPollResult(),
  result: getApiResult(),
})

const getResult = (): TestResult => ({
  eventType: 'finished',
  passed: true,
})

export const getBrowserResult = (opts: any = {}): BrowserTestResult => ({
  ...getResult(),
  device: {
    height: 1,
    id: 'laptop_large',
    width: 1,
  },
  duration: 0,
  startUrl: '',
  stepDetails: [],
  tunnel: false,
  ...opts,
})

export const getApiResult = (): ApiTestResult => ({
  ...getResult(),
  assertionResults: [
    {
      actual: 'actual',
      valid: true,
    },
  ],
  timings: {
    total: 123,
  },
})

export const getMultiStepsResult = (): MultiStepsTestResult => ({
  ...getResult(),
  duration: 123,
  steps: [],
})

const mockResult = {
  location: 1,
  public_id: '123-456-789',
  result: {
    dc_id: 1,
    result: {
      device: 'chrome_laptop.large',
      passed: true,
      public_id: '123-456-789',
    },
    result_id: '1',
  },
  result_id: '1',
}

export const mockSearchResponse = {tests: [{public_id: '123-456-789'}]}

export const mockTestTriggerResponse = {
  locations: ['location-1'],
  results: [mockResult],
  triggered_check_ids: ['123-456-789'],
}

export const mockPollResultResponse = {results: [{dc_id: 1, result: mockResult, resultID: '1'}]}

const mockTunnelConnectionFirstMessage = {host: 'host', id: 'tunnel-id'}

export const getSyntheticsProxy = () => {
  const calls = {
    get: jest.fn(),
    poll: jest.fn(),
    presignedUrl: jest.fn(),
    search: jest.fn(),
    trigger: jest.fn(),
    tunnel: jest.fn(),
  }

  const wss = new WebSocketServer({noServer: true})

  let port: number
  const server = http.createServer({}, (request, response) => {
    const mockResponse = (call: jest.Mock, responseData: any) => {
      let body = ''
      request.on('data', (data) => (body += data.toString()))
      request.on('end', () => {
        try {
          call(JSON.parse(body))
        } catch (_) {
          call(body)
        }
      })

      return response.end(JSON.stringify(responseData))
    }

    if (!request.url) {
      return response.end()
    }

    if (/\/synthetics\/tests\/search/.test(request.url)) {
      return mockResponse(calls.search, mockSearchResponse)
    }
    if (/\/synthetics\/tests\/trigger\/ci/.test(request.url)) {
      return mockResponse(calls.trigger, mockTestTriggerResponse)
    }
    if (/\/synthetics\/ci\/tunnel/.test(request.url)) {
      return mockResponse(calls.presignedUrl, {url: `ws://127.0.0.1:${port}`})
    }
    if (/\/synthetics\/tests\/poll_results/.test(request.url)) {
      return mockResponse(calls.poll, mockPollResultResponse)
    }
    if (/\/synthetics\/tests\//.test(request.url)) {
      return mockResponse(calls.get, getApiTest('123-456-789'))
    }
    console.log(request.url)

    response.end()
  })

  server.on('upgrade', (request, socket, head) => {
    wss.handleUpgrade(request, socket, head, (ws: WebSocket) => {
      calls.tunnel()
      ws.send(JSON.stringify(mockTunnelConnectionFirstMessage))
    })
  })

  server.listen()
  const address = server.address()
  port = typeof address === 'string' ? Number(new URL(address).port) : address.port
  const config: ProxyConfiguration = {host: '127.0.0.1', port, protocol: 'http'}

  const close = () => Promise.all([new Promise((res) => server.close(res)), new Promise((res) => wss.close(res))])

  return {calls, close, config, server}
}<|MERGE_RESOLUTION|>--- conflicted
+++ resolved
@@ -1,6 +1,3 @@
-<<<<<<< HEAD
-import {CommandConfig, MainReporter, Test, User} from '../interfaces'
-=======
 import * as http from 'http'
 import {URL} from 'url'
 
@@ -11,6 +8,7 @@
 import {
   ApiTestResult,
   BrowserTestResult,
+  CommandConfig,
   MainReporter,
   MultiStep,
   MultiStepsTestResult,
@@ -20,7 +18,6 @@
   TestResult,
   User,
 } from '../interfaces'
->>>>>>> 09bccf1d
 
 const mockUser: User = {
   email: '',
