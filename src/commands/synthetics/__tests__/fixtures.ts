--- conflicted
+++ resolved
@@ -219,29 +219,7 @@
     steps: [],
   },
   resultId: '1',
-<<<<<<< HEAD
-  test: {
-    ...getApiTest(),
-    config: {
-      assertions: [],
-      request: {
-        headers: {},
-        method: 'GET',
-        timeout: 1,
-        url: 'https://example.org/',
-      },
-      variables: [],
-    },
-    locations: [''],
-    message: 'Description.',
-    name: 'Test name',
-    options: {device_ids: ['chrome.laptop_large'], min_failure_duration: 0, min_location_failed: 1, tick_every: 300},
-    public_id: 'abc-def-hij',
-    type: 'browser',
-  },
-=======
   test: getBrowserTest(),
->>>>>>> 6b1b555e
   timedOut: true,
   timestamp: 1,
 })
