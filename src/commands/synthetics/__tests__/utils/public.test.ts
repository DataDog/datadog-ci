--- conflicted
+++ resolved
@@ -1086,7 +1086,7 @@
         status: 'passed',
       })
       // Result 2 just became available, so it should be reported
-      expect(mockReporter.resultEnd).toHaveBeenNthCalledWith(1, {...result, resultId: 'rid-2'}, MOCK_BASE_URL)
+      expect(mockReporter.resultEnd).toHaveBeenNthCalledWith(1, {...result, resultId: 'rid-2'}, MOCK_BASE_URL, 'bid')
       // Now waiting for 1 test
       expect(mockReporter.testsWait).toHaveBeenNthCalledWith(3, [tests[1]], MOCK_BASE_URL, trigger.batch_id, 0)
 
@@ -1123,13 +1123,14 @@
         result_id: 'rid-3',
       })
       // Result 3 was available instantly
-      expect(mockReporter.resultEnd).toHaveBeenNthCalledWith(2, {...result, resultId: 'rid-3'}, MOCK_BASE_URL)
+      expect(mockReporter.resultEnd).toHaveBeenNthCalledWith(2, {...result, resultId: 'rid-3'}, MOCK_BASE_URL, 'bid')
 
       // Result 1 never became available
       expect(mockReporter.resultEnd).toHaveBeenNthCalledWith(
         3,
         {...result, resultId: 'rid', result: incompleteServerResult},
-        MOCK_BASE_URL
+        MOCK_BASE_URL,
+        'bid'
       )
       expect(mockReporter.log).toHaveBeenCalledWith(
         'The full information for result rid was incomplete at the end of the batch.'
@@ -1212,8 +1213,8 @@
       expect(mockReporter.resultReceived).toHaveBeenCalledTimes(2)
 
       // `resultEnd` should return the same data as `waitForResults`
-      expect(mockReporter.resultEnd).toHaveBeenNthCalledWith(1, result, MOCK_BASE_URL)
-      expect(mockReporter.resultEnd).toHaveBeenNthCalledWith(2, expectedTimeoutResult, MOCK_BASE_URL)
+      expect(mockReporter.resultEnd).toHaveBeenNthCalledWith(1, result, MOCK_BASE_URL, 'bid')
+      expect(mockReporter.resultEnd).toHaveBeenNthCalledWith(2, expectedTimeoutResult, MOCK_BASE_URL, 'bid')
 
       // Failed directly.
       expect(utils.wait).toHaveBeenCalledTimes(0)
@@ -1270,16 +1271,11 @@
       expect(mockReporter.resultReceived).toHaveBeenCalledTimes(1)
 
       // `resultEnd` should return the same data as `waitForResults`
-<<<<<<< HEAD
       expect(mockReporter.resultEnd).toHaveBeenNthCalledWith(1, result, MOCK_BASE_URL, 'bid')
-      expect(mockReporter.resultEnd).toHaveBeenNthCalledWith(2, expectedTimeoutResult, MOCK_BASE_URL, 'bid')
-=======
-      expect(mockReporter.resultEnd).toHaveBeenNthCalledWith(1, result, MOCK_BASE_URL)
-      expect(mockReporter.resultEnd).toHaveBeenNthCalledWith(2, expectedDeadlineResult, MOCK_BASE_URL)
+      expect(mockReporter.resultEnd).toHaveBeenNthCalledWith(2, expectedDeadlineResult, MOCK_BASE_URL, 'bid')
 
       // Initial wait + 3 polling cycles.
       expect(utils.wait).toHaveBeenCalledTimes(4)
->>>>>>> 9e1fb9e6
     })
 
     test('results failure should be ignored if timed out', async () => {
