--- conflicted
+++ resolved
@@ -1,13 +1,9 @@
-<<<<<<< HEAD
 import {createServer} from 'http'
 import {AddressInfo} from 'net'
 
-import {AxiosError, AxiosResponse, default as axios} from 'axios'
-=======
 import type {AxiosError, AxiosResponse} from 'axios'
 
 import axios from 'axios'
->>>>>>> a0f371ed
 
 import {ProxyConfiguration} from '../../../helpers/utils'
 
