import {default as axios} from 'axios'
import deepExtend from 'deep-extend'

import {MOCK_BASE_URL, getAxiosError} from '../../../helpers/__tests__/testing-tools'
import {ProxyConfiguration} from '../../../helpers/utils'

process.env.DATADOG_SYNTHETICS_CI_TRIGGER_APP = 'env_default'

import {apiConstructor} from '../api'
import {RecursivePartial} from '../base-command'
import {getResultsToReport, reportReceivedResults, runTests, waitForResults} from '../batch'
import {BatchTimeoutRunawayError} from '../errors'
import {
  BaseResult,
  Batch,
  ExecutionRule,
  PollResult,
  Result,
  ResultInBatch,
  ServerResult,
  Test,
  TriggerInfo,
} from '../interfaces'
import {getDefaultConfig} from '../run-tests-lib'
import * as internalUtils from '../utils/internal'
import * as utils from '../utils/public'

import {
  getApiTest,
  getBatch,
  getBrowserServerResult,
  getFailedResultInBatch,
  getInProgressResultInBatch,
  getIncompleteServerResult,
  getMetadata,
  getPassedResultInBatch,
  getSkippedResultInBatch,
  mockLocation,
  mockReporter,
  mockServerTriggerResponse,
  mockTriggerInfo,
} from './fixtures'

const apiConfiguration = {
  apiKey: '123',
  appKey: '123',
  baseIntakeUrl: 'baseintake',
  baseUnstableUrl: 'baseUnstable',
  baseV1Url: 'baseV1',
  baseV2Url: 'baseV2',
  proxyOpts: {protocol: 'http'} as ProxyConfiguration,
}
const api = apiConstructor(apiConfiguration)

const DEFAULT_COMMAND_CONFIG = getDefaultConfig()

describe('runTests', () => {
  beforeEach(() => {
    jest.restoreAllMocks()
  })

  const fakeId = '123-456-789'

  test('should run test', async () => {
    jest.spyOn(api, 'triggerTests').mockImplementation(async () => mockServerTriggerResponse)
    const output = await runTests(api, [{public_id: fakeId, executionRule: ExecutionRule.NON_BLOCKING}], mockReporter)
    expect(output).toStrictEqual(mockTriggerInfo)
  })

  test('runTests sends batch metadata', async () => {
    const payloadMetadataSpy = jest.fn()
    jest.spyOn(axios, 'create').mockImplementation((() => (request: any) => {
      payloadMetadataSpy(request.data.metadata)
      if (request.url === '/synthetics/tests/trigger/ci') {
        return {data: mockServerTriggerResponse}
      }
    }) as any)

<<<<<<< HEAD
    await runTests(api, [{public_id: fakeId, executionRule: ExecutionRule.NON_BLOCKING}], mockReporter)
    expect(payloadMetadataSpy).toHaveBeenCalledWith(undefined)

    const metadata: Metadata = {
      ci: {job: {name: 'job'}, pipeline: {}, provider: {name: 'jest'}, stage: {}},
      git: {commit: {author: {}, committer: {}, message: 'test'}},
    }
    jest.spyOn(ciHelpers, 'getCIMetadata').mockImplementation(() => metadata)

    await runTests(api, [{public_id: fakeId, executionRule: ExecutionRule.NON_BLOCKING}], mockReporter)
=======
    await runTests(api, [{public_id: fakeId, executionRule: ExecutionRule.NON_BLOCKING}], undefined)
    expect(payloadMetadataSpy).toHaveBeenCalledWith(undefined)

    const metadata = getMetadata()
    await runTests(api, [{public_id: fakeId, executionRule: ExecutionRule.NON_BLOCKING}], metadata)
>>>>>>> 53498a1f
    expect(payloadMetadataSpy).toHaveBeenCalledWith(metadata)
  })

  test('runTests api call has the right payload and trigger app header', async () => {
    const testsPayloadSpy = jest.fn()
    const headersMetadataSpy = jest.fn()
    jest.spyOn(axios, 'create').mockImplementation((() => (request: any) => {
      testsPayloadSpy(request.data.tests)
      headersMetadataSpy(request.headers)
      if (request.url === '/synthetics/tests/trigger/ci') {
        return {data: mockServerTriggerResponse}
      }
    }) as any)

    await runTests(api, [{public_id: fakeId, executionRule: ExecutionRule.NON_BLOCKING}], mockReporter)
    expect(headersMetadataSpy).toHaveBeenCalledWith(expect.objectContaining({'X-Trigger-App': 'env_default'}))
    expect(testsPayloadSpy).toHaveBeenCalledWith([
      {
        public_id: fakeId,
        executionRule: ExecutionRule.NON_BLOCKING,
      },
    ])

    utils.setCiTriggerApp('unit_test')
    await runTests(api, [{public_id: fakeId, executionRule: ExecutionRule.NON_BLOCKING}], mockReporter)
    expect(headersMetadataSpy).toHaveBeenCalledWith(expect.objectContaining({'X-Trigger-App': 'unit_test'}))
    expect(testsPayloadSpy).toHaveBeenCalledWith([
      {
        public_id: fakeId,
        executionRule: ExecutionRule.NON_BLOCKING,
      },
    ])
  })

  test('should run test with publicId from url', async () => {
    jest.spyOn(api, 'triggerTests').mockImplementation(async () => mockServerTriggerResponse)
    const output = await runTests(
      api,
      [
        {
          executionRule: ExecutionRule.NON_BLOCKING,
          public_id: `http://localhost/synthetics/tests/details/${fakeId}`,
        },
      ],
      mockReporter
    )
    expect(output).toStrictEqual(mockTriggerInfo)
  })

  test('triggerTests throws', async () => {
    jest.spyOn(api, 'triggerTests').mockImplementation(() => {
      throw getAxiosError(502, {message: 'Server Error'})
    })

    await expect(
      runTests(api, [{public_id: fakeId, executionRule: ExecutionRule.NON_BLOCKING}], mockReporter)
    ).rejects.toThrow(/Failed to trigger tests:/)
  })
})

describe('waitForResults', () => {
  beforeEach(() => {
    jest.useFakeTimers({now: 123})
    jest.spyOn(internalUtils, 'wait').mockImplementation(async () => jest.advanceTimersByTime(5000))
  })

  afterEach(() => {
    jest.useRealTimers()
    jest.restoreAllMocks()
  })

  const batch: Batch = getBatch()
  const apiTest = getApiTest('pid')
  const result: BaseResult & {result: ServerResult} = {
    device: undefined,
    duration: 1000,
    executionRule: ExecutionRule.BLOCKING,
    initialResultId: undefined,
    isNonFinal: false,
    location: mockLocation.display_name,
    passed: true,
    result: getBrowserServerResult({status: 'passed', finished_at: 0, id: 'rid'}),
    resultId: 'rid',
    retries: 0,
    maxRetries: 0,
    selectiveRerun: undefined,
    test: apiTest,
    timedOut: false,
    timestamp: 0,
  }
  const pollResult: PollResult & {result: ServerResult} = {
    test_type: 'browser',
    test: result.test as RecursivePartial<Test>,
    result: {
      ...result.result,
      id: result.resultId,
    },
    resultID: result.resultId,
  }
  const trigger: TriggerInfo = {
    batchId: 'bid',
    locations: [mockLocation],
    testsNotAuthorized: new Set(),
  }

  const mockApi = ({
    getBatchImplementation,
    pollResultsImplementation,
  }: {
    getBatchImplementation?(): Promise<Batch>
    pollResultsImplementation?(): Promise<PollResult[]>
  } = {}) => {
    const getBatchMock = jest
      .spyOn(api, 'getBatch')
      .mockImplementation(getBatchImplementation || (async () => deepExtend({}, batch)))

    const pollResultsMock = jest
      .spyOn(api, 'pollResults')
      .mockImplementation(pollResultsImplementation || (async () => [deepExtend({}, pollResult)]))

    return {getBatchMock, pollResultsMock}
  }

  const waiter: {
    promise: Promise<unknown>
    start: () => void
    resolve: (value?: unknown) => void
  } = {
    promise: Promise.resolve(),
    resolve: () => {},
    start() {
      this.promise = new Promise((resolve) => (this.resolve = resolve))
    },
  }

  test('should poll result ids', async () => {
    mockApi()

    expect(
      await waitForResults(
        api,
        trigger,
        [result.test],
        {
          batchTimeout: 120000,
          datadogSite: DEFAULT_COMMAND_CONFIG.datadogSite,
          failOnCriticalErrors: false,
          subdomain: DEFAULT_COMMAND_CONFIG.subdomain,
        },
        mockReporter
      )
    ).toEqual([result])
  })

  test('should show results as they arrive', async () => {
    jest.spyOn(internalUtils, 'wait').mockImplementation(async () => waiter.resolve())

    const tests = [result.test, {...result.test, public_id: 'other-public-id'}]

    // === STEP 1 === (batch 'in_progress')
    waiter.start()
    mockApi({
      getBatchImplementation: async () => ({
        status: 'in_progress',
        results: [
          // First test
          {...getInProgressResultInBatch()},
          {...getInProgressResultInBatch(), result_id: 'rid-2'},
          // Second test
          {...getInProgressResultInBatch(), test_public_id: 'other-public-id', result_id: 'rid-3'},
        ],
      }),
      pollResultsImplementation: async () => [deepExtend({}, pollResult)],
    })

    const resultsPromise = waitForResults(
      api,
      trigger,
      tests,
      {
        batchTimeout: 120000,
        datadogSite: DEFAULT_COMMAND_CONFIG.datadogSite,
        failOnCriticalErrors: false,
        subdomain: DEFAULT_COMMAND_CONFIG.subdomain,
      },
      mockReporter
    )

    // Wait for the 2 tests (initial)
    expect(mockReporter.testsWait).toHaveBeenNthCalledWith(1, [tests[0], tests[1]], MOCK_BASE_URL, trigger.batchId)

    await waiter.promise

    // No results received
    expect(mockReporter.resultReceived).not.toHaveBeenCalled()
    expect(mockReporter.resultEnd).not.toHaveBeenCalled()
    // Still waiting for the 2 tests
    expect(mockReporter.testsWait).toHaveBeenNthCalledWith(2, [tests[0], tests[1]], MOCK_BASE_URL, trigger.batchId, 0)

    // === STEP 2 === (batch 'in_progress')
    waiter.start()
    mockApi({
      getBatchImplementation: async () => ({
        status: 'in_progress',
        results: [
          // First test
          {...getInProgressResultInBatch()},
          {...getPassedResultInBatch(), result_id: 'rid-2'},
          // Second test
          {...getInProgressResultInBatch(), test_public_id: 'other-public-id', result_id: 'rid-3'},
        ],
      }),
      pollResultsImplementation: async () => [
        deepExtend({}, pollResult),
        deepExtend({}, pollResult, {resultID: 'rid-2', result: {id: 'rid-2'}}),
        deepExtend({}, pollResult, {resultID: 'rid-3', result: {id: 'rid-3'}}),
      ],
    })

    await waiter.promise

    // One result received
    expect(mockReporter.resultReceived).toHaveBeenNthCalledWith(1, {
      ...batch.results[0],
      status: 'passed',
      result_id: 'rid-2',
    })
    expect(mockReporter.resultEnd).toHaveBeenNthCalledWith(
      1,
      {
        ...result,
        result: {
          ...result.result,
          id: 'rid-2',
        },
        resultId: 'rid-2',
      },
      MOCK_BASE_URL,
      'bid'
    )
    // Still waiting for 2 tests
    expect(mockReporter.testsWait).toHaveBeenNthCalledWith(3, [tests[0], tests[1]], MOCK_BASE_URL, trigger.batchId, 0)

    // === STEP 3 === (batch 'in_progress')
    waiter.start()
    mockApi({
      getBatchImplementation: async () => ({
        status: 'in_progress',
        results: [
          // First test
          {...getPassedResultInBatch()},
          {...getPassedResultInBatch(), result_id: 'rid-2'},
          // Second test
          {...getInProgressResultInBatch(), test_public_id: 'other-public-id', result_id: 'rid-3'},
        ],
      }),
      pollResultsImplementation: async () => [
        deepExtend({}, pollResult),
        deepExtend({}, pollResult, {resultID: 'rid-2', result: {id: 'rid-2'}}),
        deepExtend({}, pollResult, {resultID: 'rid-3', result: {id: 'rid-3'}}),
      ],
    })

    await waiter.promise

    // One result received
    expect(mockReporter.resultReceived).toHaveBeenNthCalledWith(2, {
      ...batch.results[0],
      status: 'passed',
    })
    expect(mockReporter.resultEnd).toHaveBeenNthCalledWith(2, result, MOCK_BASE_URL, 'bid')
    // Now waiting for 1 test
    expect(mockReporter.testsWait).toHaveBeenNthCalledWith(4, [tests[1]], MOCK_BASE_URL, trigger.batchId, 0)

    // === STEP 4 === (batch 'in_progress')
    waiter.start()
    mockApi({
      getBatchImplementation: async () => ({
        status: 'in_progress',
        results: [
          // First test
          {...getPassedResultInBatch()},
          {...getPassedResultInBatch(), result_id: 'rid-2'},
          // Second test
          {
            ...getInProgressResultInBatch(), // stays in progress
            duration: 1000,
            retries: 0, // `retries` is set => first attempt failed, but will be fast retried
            test_public_id: 'other-public-id',
            timed_out: false,
            result_id: 'rid-3',
          },
        ],
      }),
      pollResultsImplementation: async () => [
        deepExtend({}, pollResult),
        deepExtend({}, pollResult, {resultID: 'rid-2', result: {id: 'rid-2'}}),
        deepExtend({}, pollResult, {resultID: 'rid-3', result: {id: 'rid-3'}}),
      ],
    })

    await waiter.promise

    // One result received
    expect(mockReporter.resultReceived).toHaveBeenNthCalledWith(3, {
      ...batch.results[0],
      duration: 1000,
      status: 'in_progress',
      test_public_id: 'other-public-id',
      result_id: 'rid-3',
    })
    expect(mockReporter.resultEnd).toHaveBeenNthCalledWith(
      3,
      {
        ...result,
        isNonFinal: true,
        resultId: 'rid-3',
        passed: false,
        result: {
          ...result.result,
          id: 'rid-3',
        },
      }, // the first attempt failed, so it's being retried
      MOCK_BASE_URL,
      'bid'
    )
    // Now waiting for 1 test
    expect(mockReporter.testsWait).toHaveBeenNthCalledWith(5, [tests[1]], MOCK_BASE_URL, trigger.batchId, 0)

    // === STEP 5 === (batch 'passed')
    mockApi({
      getBatchImplementation: async () => ({
        status: 'passed',
        results: [
          // First test
          {...getPassedResultInBatch()},
          {...getPassedResultInBatch(), result_id: 'rid-2'},
          // Second test
          {...getPassedResultInBatch(), retries: 1, test_public_id: 'other-public-id', result_id: 'rid-3-final'},
        ],
      }),
      pollResultsImplementation: async () => [
        deepExtend({}, pollResult),
        deepExtend({}, pollResult, {resultID: 'rid-2', result: {id: 'rid-2'}}),
        deepExtend({}, pollResult, {resultID: 'rid-3-final', result: {id: 'rid-3-final'}}),
      ],
    })

    expect(await resultsPromise).toEqual([
      result,
      {...result, result: {...result.result, id: 'rid-2'}, resultId: 'rid-2'},
      {...result, result: {...result.result, id: 'rid-3-final'}, resultId: 'rid-3-final', retries: 1},
    ])

    // One result received
    expect(mockReporter.resultReceived).toHaveBeenNthCalledWith(4, {
      ...batch.results[0],
      status: 'passed',
      test_public_id: 'other-public-id',
      result_id: 'rid-3-final',
      retries: 1,
    })
    expect(mockReporter.resultEnd).toHaveBeenNthCalledWith(
      4,
      {...result, result: {...result.result, id: 'rid-3-final'}, resultId: 'rid-3-final', retries: 1},
      MOCK_BASE_URL,
      'bid'
    )
    // Do not report when there are no tests to wait anymore
    expect(mockReporter.testsWait).toHaveBeenCalledTimes(5)
  })

  test('skipped results are reported as received', async () => {
    jest.spyOn(internalUtils, 'wait').mockImplementation(async () => waiter.resolve())

    const tests = [result.test, {...result.test, public_id: 'other-public-id'}]

    // === STEP 1 === (batch 'in_progress')
    waiter.start()
    mockApi({
      getBatchImplementation: async () => ({
        status: 'in_progress',
        results: [
          // First test
          {...getSkippedResultInBatch()}, // skipped by selective rerun
          // Second test
          {...getInProgressResultInBatch(), test_public_id: 'other-public-id', result_id: 'rid-2'},
        ],
      }),
      pollResultsImplementation: async () => [deepExtend({}, pollResult, {result: {id: 'rid-2'}})],
    })

    const resultsPromise = waitForResults(
      api,
      trigger,
      tests,
      {
        batchTimeout: 120000,
        datadogSite: DEFAULT_COMMAND_CONFIG.datadogSite,
        failOnCriticalErrors: false,
        subdomain: DEFAULT_COMMAND_CONFIG.subdomain,
      },
      mockReporter
    )

    // Wait for the 2 tests (initial)
    expect(mockReporter.testsWait).toHaveBeenNthCalledWith(1, [tests[0], tests[1]], MOCK_BASE_URL, trigger.batchId)

    await waiter.promise

    // The skipped result is received
    expect(mockReporter.resultReceived).toHaveBeenNthCalledWith(1, {
      ...getSkippedResultInBatch(),
    })
    // And marked as passed because it's selective rerun
    const skippedResult: Result = {
      executionRule: ExecutionRule.SKIPPED,
      passed: true,
      resultId: '123',
      selectiveRerun: {decision: 'skip', reason: 'passed', linked_result_id: '123'},
      test: result.test,
      timedOut: false,
    }
    expect(mockReporter.resultEnd).toHaveBeenNthCalledWith(1, skippedResult, MOCK_BASE_URL, 'bid')
    // Now waiting for the remaining test
    expect(mockReporter.testsWait).toHaveBeenNthCalledWith(2, [tests[1]], MOCK_BASE_URL, trigger.batchId, 1)

    // === STEP 2 === (batch 'passed')
    mockApi({
      getBatchImplementation: async () => ({
        status: 'passed',
        results: [
          // First test
          {...getSkippedResultInBatch()},
          // Second test
          {...getPassedResultInBatch(), test_public_id: 'other-public-id', result_id: 'rid-2'},
        ],
      }),
      pollResultsImplementation: async () => [deepExtend({}, pollResult, {resultID: 'rid-2', result: {id: 'rid-2'}})],
    })

    expect(await resultsPromise).toEqual([
      {...skippedResult},
      {...result, result: {...result.result, id: 'rid-2'}, resultId: 'rid-2'},
    ])

    // One result received
    expect(mockReporter.resultReceived).toHaveBeenNthCalledWith(2, {
      ...batch.results[0],
      status: 'passed',
      test_public_id: 'other-public-id',
      result_id: 'rid-2',
    })
    expect(mockReporter.resultEnd).toHaveBeenNthCalledWith(
      2,
      {...result, result: {...result.result, id: 'rid-2'}, resultId: 'rid-2'},
      MOCK_BASE_URL,
      'bid'
    )
    expect(mockReporter.testsWait).toHaveBeenCalledTimes(2)
  })

  test('should wait for incomplete results', async () => {
    jest.spyOn(internalUtils, 'wait').mockImplementation(async () => waiter.resolve())

    const tests = [result.test, {...result.test, public_id: 'other-public-id'}]

    // === STEP 1 === (batch 'in_progress')
    waiter.start()
    mockApi({
      getBatchImplementation: async () => ({
        status: 'in_progress',
        results: [
          // First test
          {...getInProgressResultInBatch()},
          {...getPassedResultInBatch(), result_id: 'rid-2'},
          // Second test
          {...getInProgressResultInBatch(), test_public_id: 'other-public-id', result_id: 'rid-3'},
        ],
      }),
      pollResultsImplementation: async () => [{...pollResult, resultID: 'rid-2', result: getIncompleteServerResult()}],
    })

    const resultsPromise = waitForResults(
      api,
      trigger,
      tests,
      {
        batchTimeout: 120000,
        datadogSite: DEFAULT_COMMAND_CONFIG.datadogSite,
        failOnCriticalErrors: false,
        subdomain: DEFAULT_COMMAND_CONFIG.subdomain,
      },
      mockReporter
    )

    // Wait for the 2 tests (initial)
    expect(mockReporter.testsWait).toHaveBeenNthCalledWith(1, [tests[0], tests[1]], MOCK_BASE_URL, trigger.batchId)

    await waiter.promise

    // One result received
    expect(mockReporter.resultReceived).toHaveBeenNthCalledWith(1, {
      ...batch.results[0],
      status: 'passed',
      result_id: 'rid-2',
    })
    // But the data from `/poll_results` data is not available yet, so we should wait more before reporting
    expect(mockReporter.resultEnd).not.toHaveBeenCalled()
    // Still waiting for 2 tests
    expect(mockReporter.testsWait).toHaveBeenNthCalledWith(2, [tests[0], tests[1]], MOCK_BASE_URL, trigger.batchId, 0)

    // === STEP 2 === (batch 'in_progress')
    waiter.start()
    mockApi({
      getBatchImplementation: async () => ({
        status: 'in_progress',
        results: [
          // First test
          {...getPassedResultInBatch()},
          {...getPassedResultInBatch(), result_id: 'rid-2'},
          // Second test
          {...getInProgressResultInBatch(), test_public_id: 'other-public-id', result_id: 'rid-3'},
        ],
      }),
      pollResultsImplementation: async () => [
        {...pollResult, result: getIncompleteServerResult()}, // not available yet
        deepExtend({}, pollResult, {resultID: 'rid-2'}), // just became available
      ],
    })

    await waiter.promise

    // One result received
    expect(mockReporter.resultReceived).toHaveBeenNthCalledWith(2, {
      ...batch.results[0],
      status: 'passed',
    })
    // Result 2 just became available, so it should be reported
    expect(mockReporter.resultEnd).toHaveBeenNthCalledWith(1, {...result, resultId: 'rid-2'}, MOCK_BASE_URL, 'bid')
    // Now waiting for 1 test
    expect(mockReporter.testsWait).toHaveBeenNthCalledWith(3, [tests[1]], MOCK_BASE_URL, trigger.batchId, 0)

    // === STEP 3 === (batch 'failed')
    mockApi({
      getBatchImplementation: async () => ({
        status: 'failed', // nothing to do with the fact that the result is incomplete
        results: [
          // First test
          {...getFailedResultInBatch()},
          {...getPassedResultInBatch(), result_id: 'rid-2'},
          // Second test
          {...getPassedResultInBatch(), test_public_id: 'other-public-id', result_id: 'rid-3'},
        ],
      }),
      pollResultsImplementation: async () => [
        {...pollResult, result: getIncompleteServerResult()}, // still not available
        deepExtend({}, pollResult, {resultID: 'rid-2'}),
        deepExtend({}, pollResult, {resultID: 'rid-3'}),
      ],
    })

    expect(await resultsPromise).toEqual([
      {...result, resultId: 'rid', passed: false, result: undefined, timestamp: 123},
      {...result, resultId: 'rid-2'},
      {...result, resultId: 'rid-3'},
    ])

    // One result received
    expect(mockReporter.resultReceived).toHaveBeenNthCalledWith(3, {
      ...batch.results[0],
      status: 'passed',
      test_public_id: 'other-public-id',
      result_id: 'rid-3',
    })
    // Result 3 was available instantly
    expect(mockReporter.resultEnd).toHaveBeenNthCalledWith(2, {...result, resultId: 'rid-3'}, MOCK_BASE_URL, 'bid')

    // Result 1 never became available (but the batch says it did not pass)
    expect(mockReporter.resultEnd).toHaveBeenNthCalledWith(
      3,
      {...result, passed: false, resultId: 'rid', result: undefined, timestamp: 123},
      MOCK_BASE_URL,
      'bid'
    )
    expect(mockReporter.error).toHaveBeenCalledWith(
      'The information for result rid of test pid was incomplete at the end of the batch.\n\n'
    )

    // Do not report when there are no tests to wait anymore
    expect(mockReporter.testsWait).toHaveBeenCalledTimes(3)
  })

  test('should wait for incomplete results caused by 404', async () => {
    jest.spyOn(internalUtils, 'wait').mockImplementation(async () => waiter.resolve())

    const tests = [result.test, {...result.test, public_id: 'other-public-id'}]

    // === STEP 1 === (batch 'in_progress')
    waiter.start()
    mockApi({
      getBatchImplementation: async () => ({
        status: 'in_progress',
        results: [
          // First test
          {...getInProgressResultInBatch()},
          // Second test
          {...getInProgressResultInBatch(), test_public_id: 'other-public-id', result_id: 'rid-2'},
        ],
      }),
      pollResultsImplementation: async () => [],
    })

    const resultsPromise = waitForResults(
      api,
      trigger,
      tests,
      {
        batchTimeout: 120000,
        datadogSite: DEFAULT_COMMAND_CONFIG.datadogSite,
        failOnCriticalErrors: false,
        subdomain: DEFAULT_COMMAND_CONFIG.subdomain,
      },
      mockReporter
    )

    // Wait for the 2 tests (initial)
    expect(mockReporter.testsWait).toHaveBeenNthCalledWith(1, [tests[0], tests[1]], MOCK_BASE_URL, trigger.batchId)

    await waiter.promise

    // Still waiting for 2 tests
    expect(mockReporter.testsWait).toHaveBeenNthCalledWith(2, [tests[0], tests[1]], MOCK_BASE_URL, trigger.batchId, 0)

    // === STEP 2 === (batch 'in_progress')
    waiter.start()
    mockApi({
      getBatchImplementation: async () => ({
        status: 'in_progress',
        results: [
          // First test
          {...getPassedResultInBatch()},
          // Second test
          {...getInProgressResultInBatch(), test_public_id: 'other-public-id', result_id: 'rid-2'},
        ],
      }),
      pollResultsImplementation: async () => {
        throw getAxiosError(404, {message: 'Test results not found'})
      },
    })

    await waiter.promise

    // One result received
    expect(mockReporter.resultReceived).toHaveBeenNthCalledWith(1, {
      ...batch.results[0],
      status: 'passed',
    })
    // But not available
    expect(mockReporter.resultEnd).not.toHaveBeenCalled()
    // Now waiting for 1 test
    expect(mockReporter.testsWait).toHaveBeenNthCalledWith(3, [tests[1]], MOCK_BASE_URL, trigger.batchId, 0)

    // === STEP 3 === (batch 'in_progress')
    waiter.start()
    mockApi({
      getBatchImplementation: async () => ({
        status: 'in_progress',
        results: [
          // First test
          {...getPassedResultInBatch()},
          // Second test
          {...getInProgressResultInBatch(), test_public_id: 'other-public-id', result_id: 'rid-2'},
        ],
      }),
      pollResultsImplementation: async () => [
        deepExtend({}, pollResult), // became available
      ],
    })

    await waiter.promise

    // Result 1 just became available, so it should be reported
    expect(mockReporter.resultEnd).toHaveBeenNthCalledWith(1, result, MOCK_BASE_URL, 'bid')
    // Still waiting for 1 test
    expect(mockReporter.testsWait).toHaveBeenNthCalledWith(3, [tests[1]], MOCK_BASE_URL, trigger.batchId, 0)

    mockApi({
      getBatchImplementation: async () => ({
        status: 'passed',
        results: [
          // First test
          {...getPassedResultInBatch()},
          // Second test
          {...getPassedResultInBatch(), test_public_id: 'other-public-id', result_id: 'rid-2'},
        ],
      }),
      pollResultsImplementation: async () => {
        throw getAxiosError(404, {message: 'Test results not found'})
      },
    })

    expect(await resultsPromise).toEqual([
      result,
      {...result, resultId: 'rid-2', result: undefined, timestamp: 123, test: tests[1]},
    ])

    // One result received
    expect(mockReporter.resultReceived).toHaveBeenNthCalledWith(2, {
      ...batch.results[0],
      status: 'passed',
      test_public_id: 'other-public-id',
      result_id: 'rid-2',
    })
    // Last result is reported without a poll result
    expect(mockReporter.resultEnd).toHaveBeenNthCalledWith(
      2,
      {...result, resultId: 'rid-2', result: undefined, test: tests[1], timestamp: 123},
      MOCK_BASE_URL,
      'bid'
    )
    expect(mockReporter.error).toHaveBeenCalledWith(
      'The information for result rid-2 of test other-public-id was incomplete at the end of the batch.\n\n'
    )

    // Do not report when there are no tests to wait anymore
    expect(mockReporter.testsWait).toHaveBeenCalledTimes(4)
  })

  test('object in each result should be different even if they share the same public ID (config overrides)', async () => {
    mockApi({
      getBatchImplementation: async () => ({
        results: [getPassedResultInBatch(), {...getPassedResultInBatch(), result_id: '3'}],
        status: 'passed',
      }),
      pollResultsImplementation: async () => [
        deepExtend({}, pollResult),
        // The test object from the second result has an overridden start URL
        deepExtend({}, pollResult, {test: {config: {request: {url: 'https://reddit.com/'}}}, resultID: '3'}),
      ],
    })

    const results = await waitForResults(
      api,
      trigger,
      [result.test, result.test],
      {
        batchTimeout: 0,
        datadogSite: DEFAULT_COMMAND_CONFIG.datadogSite,
        failOnCriticalErrors: false,
        subdomain: DEFAULT_COMMAND_CONFIG.subdomain,
      },
      mockReporter
    )

    expect(results.map(({test}) => test.config.request?.url)).toEqual(['http://fake.url', 'https://reddit.com/'])
  })

  test('results should be timed out if the backend says so', async () => {
    mockApi({
      getBatchImplementation: async () => ({
        status: 'failed',
        results: [{...getPassedResultInBatch()}, {...getFailedResultInBatch(), result_id: '3', timed_out: true}],
      }),
      pollResultsImplementation: async () => [
        {...pollResult, result: {...pollResult.result}},
        {...pollResult, result: {...pollResult.result}, resultID: '3'},
      ],
    })

    const expectedTimeoutResult = {
      ...result,
      result: {
        ...result.result,
        failure: {code: 'TIMEOUT', message: 'The batch timed out before receiving the result.'},
        status: 'failed',
      },
      resultId: '3',
      timedOut: true,
    }

    expect(
      await waitForResults(
        api,
        trigger,
        [result.test, result.test],
        {
          batchTimeout: 3000,
          datadogSite: DEFAULT_COMMAND_CONFIG.datadogSite,
          failOnCriticalErrors: false,
          subdomain: DEFAULT_COMMAND_CONFIG.subdomain,
        },
        mockReporter
      )
    ).toEqual([result, expectedTimeoutResult])

    expect(mockReporter.resultReceived).toHaveBeenCalledTimes(2)

    // `resultEnd` should return the same data as `waitForResults`
    expect(mockReporter.resultEnd).toHaveBeenNthCalledWith(1, result, MOCK_BASE_URL, 'bid')
    expect(mockReporter.resultEnd).toHaveBeenNthCalledWith(2, expectedTimeoutResult, MOCK_BASE_URL, 'bid')

    // Failed directly.
    expect(internalUtils.wait).toHaveBeenCalledTimes(0)
  })

  test('results should be timed out with a different error if the backend did not say so', async () => {
    mockApi({
      getBatchImplementation: async () => ({
        status: 'in_progress',
        results: [
          {...getPassedResultInBatch()},
          {...getInProgressResultInBatch(), result_id: '3'}, // `timed_out: null`
        ],
      }),
      pollResultsImplementation: async () => [
        {...pollResult, result: {...pollResult.result}},
        {...pollResult, result: {...pollResult.result}, resultID: '3'},
      ],
    })

    const expectedDeadlineResult: Result = {
      ...result,
      duration: 0,
      result: {
        ...result.result,
        failure: {
          code: 'BATCH_TIMEOUT_RUNAWAY',
          message: "The batch didn't timeout after the expected timeout period.",
        },
        status: 'failed',
      },
      resultId: '3',
      timedOut: true,
    }

    await expect(
      waitForResults(
        api,
        trigger,
        [result.test, result.test],
        {
          batchTimeout: 3000,
          datadogSite: DEFAULT_COMMAND_CONFIG.datadogSite,
          failOnCriticalErrors: false,
          subdomain: DEFAULT_COMMAND_CONFIG.subdomain,
        },
        mockReporter
      )
    ).rejects.toThrow(new BatchTimeoutRunawayError())

    // Residual results are never 'received': we force-end them.
    expect(mockReporter.resultReceived).toHaveBeenCalledTimes(1)

    // `resultEnd` should return the same data as `waitForResults`
    expect(mockReporter.resultEnd).toHaveBeenNthCalledWith(1, result, MOCK_BASE_URL, 'bid')
    expect(mockReporter.resultEnd).toHaveBeenNthCalledWith(2, expectedDeadlineResult, MOCK_BASE_URL, 'bid')

    // Initial wait + 12 polling cycles.
    expect(internalUtils.wait).toHaveBeenCalledTimes(13)
  })

  test('results failure should be ignored if timed out', async () => {
    // The original failure of a result received between timing out in batch poll
    // and retrieving it should be ignored in favor of timeout.
    mockApi({
      getBatchImplementation: async () => ({
        status: 'failed',
        results: [{...getFailedResultInBatch(), timed_out: true}],
      }),
      pollResultsImplementation: async () => [
        {
          ...pollResult,
          result: {
            ...pollResult.result,
            failure: {code: 'FAILURE', message: 'Original failure, should be ignored'},
            status: 'failed',
          },
        },
      ],
    })

    expect(
      await waitForResults(
        api,
        trigger,
        [result.test],
        {
          batchTimeout: 0,
          datadogSite: DEFAULT_COMMAND_CONFIG.datadogSite,
          failOnCriticalErrors: false,
          subdomain: DEFAULT_COMMAND_CONFIG.subdomain,
        },
        mockReporter
      )
    ).toStrictEqual([
      {
        ...result,
        result: {
          ...result.result,
          failure: {code: 'TIMEOUT', message: 'The batch timed out before receiving the result.'},
          status: 'failed',
        },
        timedOut: true,
      },
    ])
  })

  test('results should be timed out if batch result is timed out', async () => {
    const batchWithTimeoutResult: Batch = {
      ...batch,
      results: [{...getFailedResultInBatch(), timed_out: true}],
    }

    mockApi({getBatchImplementation: async () => batchWithTimeoutResult})

    expect(
      await waitForResults(
        api,
        trigger,
        [result.test],
        {
          batchTimeout: 120000,
          datadogSite: DEFAULT_COMMAND_CONFIG.datadogSite,
          failOnCriticalErrors: false,
          subdomain: DEFAULT_COMMAND_CONFIG.subdomain,
        },
        mockReporter
      )
    ).toEqual([
      {
        ...result,
        result: {
          ...result.result,
          failure: {code: 'TIMEOUT', message: 'The batch timed out before receiving the result.'},
          status: 'failed',
        },
        timedOut: true,
      },
    ])
  })

  test('wait between batch polling', async () => {
    const {getBatchMock} = mockApi({
      getBatchImplementation: async () => {
        return getBatchMock.mock.calls.length === 12 ? batch : {...batch, status: 'in_progress'}
      },
    })

    expect(
      await waitForResults(
        api,
        trigger,
        [result.test],
        {
          batchTimeout: 120000,
          datadogSite: DEFAULT_COMMAND_CONFIG.datadogSite,
          failOnCriticalErrors: false,
          subdomain: DEFAULT_COMMAND_CONFIG.subdomain,
        },
        mockReporter
      )
    ).toEqual([result])

    expect(getBatchMock).toHaveBeenCalledTimes(12)
    expect(internalUtils.wait).toHaveBeenCalledTimes(11)
  })

  test('correct number of passed and timed out results', async () => {
    const pollTimeoutResult: PollResult = {
      ...deepExtend({}, pollResult, {result: {...pollResult.result, id: 'another-id'}, resultID: 'another-id'}),
    }
    const batchWithTimeoutResult: Batch = {
      ...batch,
      results: [
        {...getPassedResultInBatch()},
        {...getFailedResultInBatch(), timed_out: true, result_id: pollTimeoutResult.resultID},
      ],
    }

    mockApi({
      getBatchImplementation: async () => batchWithTimeoutResult,
      pollResultsImplementation: async () => [pollResult, pollTimeoutResult],
    })

    expect(
      await waitForResults(
        api,
        trigger,
        [result.test],
        {
          batchTimeout: 2000,
          datadogSite: DEFAULT_COMMAND_CONFIG.datadogSite,
          failOnCriticalErrors: false,
          failOnTimeout: false,
          subdomain: DEFAULT_COMMAND_CONFIG.subdomain,
        },
        mockReporter
      )
    ).toEqual([
      {
        ...result,
        passed: true,
        timedOut: false,
      },
      {
        ...result,
        passed: true, // because `failOnTimeout` is false
        timedOut: true,
        resultId: pollTimeoutResult.resultID,
        result: {
          ...result.result,
          id: pollTimeoutResult.resultID,
          failure: {
            code: 'TIMEOUT',
            message: 'The batch timed out before receiving the result.',
          },
          status: 'failed',
        },
      },
    ])

    expect(mockReporter.resultReceived).toHaveBeenCalledTimes(2)
    expect(mockReporter.resultEnd).toHaveBeenCalledTimes(2)
  })

  test('tunnel failure', async () => {
    mockApi()

    const mockTunnel = {
      keepAlive: async () => {
        throw new Error('keepAlive failed')
      },
    } as any

    await waitForResults(
      api,
      trigger,
      [result.test],
      {
        batchTimeout: 2000,
        datadogSite: DEFAULT_COMMAND_CONFIG.datadogSite,
        failOnCriticalErrors: true,
        subdomain: DEFAULT_COMMAND_CONFIG.subdomain,
      },
      mockReporter,
      mockTunnel
    )

    expect(mockReporter.error).toHaveBeenCalledWith(
      'The tunnel has stopped working, this may have affected the results.'
    )
  })

  test('location when tunnel', async () => {
    mockApi()

    const mockTunnel = {keepAlive: async () => true} as any

    let results = await waitForResults(
      api,
      trigger,
      [result.test],
      {
        batchTimeout: 2000,
        datadogSite: DEFAULT_COMMAND_CONFIG.datadogSite,
        failOnCriticalErrors: true,
        subdomain: DEFAULT_COMMAND_CONFIG.subdomain,
      },
      mockReporter,
      mockTunnel
    )
    expect((results[0] as BaseResult).location).toBe('Tunneled')

    const newTest: Test = {
      ...result.test,
      type: 'api',
      subtype: 'http',
    }
    results = await waitForResults(
      api,
      trigger,
      [newTest],
      {
        batchTimeout: 2000,
        datadogSite: DEFAULT_COMMAND_CONFIG.datadogSite,
        failOnCriticalErrors: true,
        subdomain: DEFAULT_COMMAND_CONFIG.subdomain,
      },
      mockReporter,
      mockTunnel
    )
    expect((results[0] as BaseResult).location).toBe('Tunneled')

    newTest.type = 'api'
    newTest.subtype = 'ssl'
    results = await waitForResults(
      api,
      trigger,
      [newTest],
      {
        batchTimeout: 2000,
        datadogSite: DEFAULT_COMMAND_CONFIG.datadogSite,
        failOnCriticalErrors: true,
        subdomain: DEFAULT_COMMAND_CONFIG.subdomain,
      },
      mockReporter,
      mockTunnel
    )
    expect((results[0] as BaseResult).location).toBe('Frankfurt (AWS)')
  })

  test('pollResults throws', async () => {
    const {pollResultsMock} = mockApi({
      pollResultsImplementation: () => {
        throw getAxiosError(502, {message: 'Poll results server error'})
      },
    })

    await expect(
      waitForResults(
        api,
        trigger,
        [result.test],
        {
          batchTimeout: 2000,
          datadogSite: DEFAULT_COMMAND_CONFIG.datadogSite,
          subdomain: DEFAULT_COMMAND_CONFIG.subdomain,
        },
        mockReporter
      )
    ).rejects.toThrow(
      'Failed to poll results: could not query https://app.datadoghq.com/example\nPoll results server error\n'
    )

    expect(pollResultsMock).toHaveBeenCalledWith([result.resultId])
  })

  test('getBatch throws', async () => {
    const {getBatchMock} = mockApi({
      getBatchImplementation: () => {
        throw getAxiosError(502, {message: 'Get batch server error'})
      },
    })

    await expect(
      waitForResults(
        api,
        trigger,
        [result.test],
        {
          batchTimeout: 2000,
          datadogSite: DEFAULT_COMMAND_CONFIG.datadogSite,
          subdomain: DEFAULT_COMMAND_CONFIG.subdomain,
        },
        mockReporter
      )
    ).rejects.toThrow(
      'Failed to get batch: could not query https://app.datadoghq.com/example\nGet batch server error\n'
    )

    expect(getBatchMock).toHaveBeenCalledWith(trigger.batchId)
  })
})

describe('getResultsToReport', () => {
  test.each([false])('timed out retry - shouldContinuePolling=%s', (shouldContinuePolling: boolean) => {
    const timedOutRetry: ResultInBatch = {
      ...getFailedResultInBatch(),
      retries: 0,
      max_retries: 1,
      timed_out: true, // Can only be true when the backend timed out the batch, i.e. `shouldContinuePolling` is false.
    }

    const batch: Batch = {
      status: 'failed',
      results: [timedOutRetry],
    }

    const resultsToReport = getResultsToReport(
      shouldContinuePolling,
      batch,
      [],
      new Set(['rid']),
      new Set(),
      new Set(),
      mockReporter
    )

    expect(resultsToReport).toStrictEqual([timedOutRetry])
  })

  test.each([false])(
    'timed out retry never emitted before - shouldContinuePolling=%s',
    (shouldContinuePolling: boolean) => {
      const timedOutRetry: ResultInBatch = {
        ...getFailedResultInBatch(),
        retries: 0,
        max_retries: 1,
        timed_out: true, // Can only be true when the backend timed out the batch, i.e. `shouldContinuePolling` is false.
      }

      const batch: Batch = {
        status: 'failed',
        results: [timedOutRetry],
      }

      const resultsToReport = getResultsToReport(
        shouldContinuePolling,
        batch,
        [timedOutRetry],
        new Set(),
        new Set(),
        new Set(),
        mockReporter
      )

      expect(resultsToReport).toStrictEqual([timedOutRetry])
    }
  )
})

describe('reportReceivedResults', () => {
  test('skipped', () => {
    const skippedResult = getSkippedResultInBatch()

    const batch: Batch = {
      status: 'failed',
      results: [skippedResult],
    }

    const emittedResultIds = new Set<string>()
    const receivedResults = reportReceivedResults(batch, emittedResultIds, mockReporter)

    expect(receivedResults).toStrictEqual([skippedResult])
    expect(emittedResultIds).toContain('skipped-0')
    expect(mockReporter.resultReceived).toHaveBeenCalledWith(skippedResult)
  })

  test('final', () => {
    const result = getPassedResultInBatch()

    const batch: Batch = {
      status: 'passed',
      results: [result],
    }

    const emittedResultIds = new Set<string>()
    const receivedResults = reportReceivedResults(batch, emittedResultIds, mockReporter)

    expect(receivedResults).toStrictEqual([result])
    expect(emittedResultIds).toContain('rid')
    expect(mockReporter.resultReceived).toHaveBeenCalledWith(result)
  })

  test('non final', () => {
    const result: ResultInBatch = {
      ...getInProgressResultInBatch(),
      retries: 0,
      max_retries: 1,
    }

    const batch: Batch = {
      status: 'in_progress',
      results: [result],
    }

    const emittedResultIds = new Set<string>()
    const receivedResults = reportReceivedResults(batch, emittedResultIds, mockReporter)

    expect(receivedResults).toStrictEqual([result])
    expect(emittedResultIds).toContain('rid')
    expect(mockReporter.resultReceived).toHaveBeenCalledWith(result)
  })

  test('timed out', () => {
    const timedOut: ResultInBatch = {
      ...getFailedResultInBatch(),
      timed_out: true,
    }

    const batch: Batch = {
      status: 'failed',
      results: [timedOut],
    }

    const emittedResultIds = new Set<string>()
    const receivedResults = reportReceivedResults(batch, emittedResultIds, mockReporter)

    expect(receivedResults).toStrictEqual([timedOut])
    expect(emittedResultIds).toContain('rid')
    expect(mockReporter.resultReceived).toHaveBeenCalledWith(timedOut)
  })
})<|MERGE_RESOLUTION|>--- conflicted
+++ resolved
@@ -76,24 +76,11 @@
       }
     }) as any)
 
-<<<<<<< HEAD
-    await runTests(api, [{public_id: fakeId, executionRule: ExecutionRule.NON_BLOCKING}], mockReporter)
+    await runTests(api, [{public_id: fakeId, executionRule: ExecutionRule.NON_BLOCKING}], mockReporter, undefined)
     expect(payloadMetadataSpy).toHaveBeenCalledWith(undefined)
 
-    const metadata: Metadata = {
-      ci: {job: {name: 'job'}, pipeline: {}, provider: {name: 'jest'}, stage: {}},
-      git: {commit: {author: {}, committer: {}, message: 'test'}},
-    }
-    jest.spyOn(ciHelpers, 'getCIMetadata').mockImplementation(() => metadata)
-
-    await runTests(api, [{public_id: fakeId, executionRule: ExecutionRule.NON_BLOCKING}], mockReporter)
-=======
-    await runTests(api, [{public_id: fakeId, executionRule: ExecutionRule.NON_BLOCKING}], undefined)
-    expect(payloadMetadataSpy).toHaveBeenCalledWith(undefined)
-
     const metadata = getMetadata()
-    await runTests(api, [{public_id: fakeId, executionRule: ExecutionRule.NON_BLOCKING}], metadata)
->>>>>>> 53498a1f
+    await runTests(api, [{public_id: fakeId, executionRule: ExecutionRule.NON_BLOCKING}], mockReporter, metadata)
     expect(payloadMetadataSpy).toHaveBeenCalledWith(metadata)
   })
 
