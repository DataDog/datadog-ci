jest.mock('glob')
jest.mock('fs')
jest.mock('child_process')
jest.unmock('chalk')

jest.mock('path', () => {
  const actualPath = jest.requireActual('path')

  return {
    ...actualPath,
    relative: (from: string, to: string) => {
      if (from === '/path/to/project' && to === '/path/to/another-project') {
        return '../another-project'
      }

      if (from === '/path/to/project' && to === '/other-path/to/project') {
        return '../../../other-path/to/project'
      }

      if (from === '/path/to/git/repository' && to === '/path/to/another-project') {
        return '../../another-project'
      }

      if (from === '/path/to/git/repository' && to === '/other-path/to/project') {
        return '../../../../other-path/to/project'
      }

      if (from.endsWith('subfolder') || to.endsWith('subfolder')) {
        return 'subfolder'
      }

      if (to === '..') {
        return '..'
      }

      return '.'
    },
  }
})

import child_process from 'child_process'
import * as fs from 'fs'
import process from 'process'

import {default as axios} from 'axios'
import deepExtend from 'deep-extend'
import glob from 'glob'

process.env.DATADOG_SYNTHETICS_CI_TRIGGER_APP = 'env_default'

import * as ciHelpers from '../../../helpers/ci'
import {Metadata} from '../../../helpers/interfaces'
import * as ciUtils from '../../../helpers/utils'

import {apiConstructor, APIHelper} from '../api'
import {DEFAULT_COMMAND_CONFIG, MAX_TESTS_TO_TRIGGER} from '../command'
import {CiError} from '../errors'
import {Batch, ExecutionRule, PollResult, Result, ServerResult, Test, Trigger, UserConfigOverride} from '../interfaces'
import * as mobile from '../mobile'
import * as utils from '../utils'

<<<<<<< HEAD
import {DEFAULT_COMMAND_CONFIG} from '../command'
import {
  getApiResult,
  getApiTest,
  getBatch,
  getBrowserServerResult,
  getResults,
=======
import {
  ciConfig,
  getApiResult,
  getApiTest,
  getAxiosHttpError,
  getBatch,
  getBrowserServerResult,
  getResults,
  getSummary,
>>>>>>> 6b1b555e
  MockedReporter,
  mockLocation,
  mockReporter,
  RenderResultsTestCase,
} from './fixtures'

beforeEach(() => {
  jest.restoreAllMocks()
})

describe('utils', () => {
  const apiConfiguration = {
    apiKey: '123',
    appKey: '123',
    baseIntakeUrl: 'baseintake',
    baseUnstableUrl: 'baseUnstable',
    baseUrl: 'base',
    proxyOpts: {protocol: 'http'} as ciUtils.ProxyConfiguration,
  }
  const api = apiConstructor(apiConfiguration)

  describe('getSuites', () => {
    const GLOB = 'testGlob'
    const FILES = ['file1', 'file2']
    const FILES_CONTENT = {
      file1: '{"tests":"file1"}',
      file2: '{"tests":"file2"}',
    }

    ;(fs.readFile as any).mockImplementation((path: 'file1' | 'file2', opts: any, callback: any) =>
      callback(undefined, FILES_CONTENT[path])
    )
    ;(glob as any).mockImplementation((query: string, callback: (e: any, v: any) => void) => callback(undefined, FILES))
    ;(child_process.exec as any).mockImplementation(
      (command: string, callback: (error: any, stdout: string, stderr: string) => void) => callback(undefined, '.', '')
    )

    test('should get suites', async () => {
      const suites = await utils.getSuites(GLOB, mockReporter)
      expect(JSON.stringify(suites)).toBe(
        `[{"name":"file1","content":${FILES_CONTENT.file1}},{"name":"file2","content":${FILES_CONTENT.file2}}]`
      )
    })
  })

  describe('getFilePathRelativeToRepo', () => {
    afterEach(() => {
      jest.restoreAllMocks()
    })

    test('datadog-ci is not run in a git repository', async () => {
      const pathToProject = '/path/to/project'
      jest.spyOn(process, 'cwd').mockImplementation(() => pathToProject)

      // Directory without `.git` folder.
      ;(child_process.exec as any).mockImplementation(
        (command: string, callback: (error: any, stdout: string, stderr: string) => void) =>
          callback(Error('Not a git repository'), '', '')
      )

      // Use the process working directory instead of the git repository's top level.
      await expect(utils.getFilePathRelativeToRepo('config.json')).resolves.toEqual('config.json')
      await expect(utils.getFilePathRelativeToRepo('./config.json')).resolves.toEqual('config.json')
      await expect(utils.getFilePathRelativeToRepo(`${pathToProject}/config.json`)).resolves.toEqual('config.json')

      // Those cases will show a broken hyperlink in the GitLab test report because the file is outside of the project.
      await expect(utils.getFilePathRelativeToRepo('../config.json')).resolves.toEqual('../config.json')
      await expect(utils.getFilePathRelativeToRepo('/path/to/another-project/config.json')).resolves.toEqual(
        '../another-project/config.json'
      )
      await expect(utils.getFilePathRelativeToRepo('/other-path/to/project/config.json')).resolves.toEqual(
        '../../../other-path/to/project/config.json'
      )
    })

    test('datadog-ci is run in the root of a git repository', async () => {
      const pathToGitRepository = '/path/to/git/repository'
      jest.spyOn(process, 'cwd').mockImplementation(() => pathToGitRepository)

      // Process working directory is the git repository's root.
      ;(child_process.exec as any).mockImplementation(
        (command: string, callback: (error: any, stdout: string, stderr: string) => void) =>
          callback(undefined, pathToGitRepository, '')
      )

      await expect(utils.getFilePathRelativeToRepo('config.json')).resolves.toEqual('config.json')
      await expect(utils.getFilePathRelativeToRepo('./config.json')).resolves.toEqual('config.json')
      await expect(utils.getFilePathRelativeToRepo(`${pathToGitRepository}/config.json`)).resolves.toEqual(
        'config.json'
      )

      await expect(utils.getFilePathRelativeToRepo('subfolder/config.json')).resolves.toEqual('subfolder/config.json')
      await expect(utils.getFilePathRelativeToRepo('./subfolder/config.json')).resolves.toEqual('subfolder/config.json')
      await expect(utils.getFilePathRelativeToRepo(`${pathToGitRepository}/subfolder/config.json`)).resolves.toEqual(
        'subfolder/config.json'
      )

      // Those cases will show a broken hyperlink in the GitLab test report because the file is outside of the repository.
      await expect(utils.getFilePathRelativeToRepo('../config.json')).resolves.toEqual('../config.json')
      await expect(utils.getFilePathRelativeToRepo('/path/to/another-project/config.json')).resolves.toEqual(
        '../../another-project/config.json'
      )
      await expect(utils.getFilePathRelativeToRepo('/other-path/to/project/config.json')).resolves.toEqual(
        '../../../../other-path/to/project/config.json'
      )
    })

    test('datadog-ci is run in a subfolder of a git repository', async () => {
      const pathToGitRepositorySubfolder = '/path/to/git/repository/subfolder'
      jest.spyOn(process, 'cwd').mockImplementation(() => pathToGitRepositorySubfolder)

      // Process working directory is a subfolder of the git repository...
      ;(child_process.exec as any).mockImplementation(
        (command: string, callback: (error: any, stdout: string, stderr: string) => void) =>
          callback(undefined, '/path/to/git/repository', '')
      )

      // ...so the relative path must be prefixed with the subfolder.
      await expect(utils.getFilePathRelativeToRepo('config.json')).resolves.toEqual('subfolder/config.json')
      await expect(utils.getFilePathRelativeToRepo('./config.json')).resolves.toEqual('subfolder/config.json')
      await expect(utils.getFilePathRelativeToRepo(`${pathToGitRepositorySubfolder}/config.json`)).resolves.toEqual(
        'subfolder/config.json'
      )
    })
  })

  describe('runTest', () => {
    const fakeId = '123-456-789'
    const fakeTrigger: Trigger = {
      batch_id: 'bid',
      locations: [],
    }

    test('should run test', async () => {
      jest.spyOn(api, 'triggerTests').mockImplementation(async () => fakeTrigger)
      const output = await utils.runTests(api, [{public_id: fakeId, executionRule: ExecutionRule.NON_BLOCKING}])
      expect(output).toEqual(fakeTrigger)
    })

    test('runTests sends batch metadata', async () => {
      jest.spyOn(ciHelpers, 'getCIMetadata').mockImplementation(() => undefined)

      const payloadMetadataSpy = jest.fn()
      jest.spyOn(axios, 'create').mockImplementation((() => (request: any) => {
        payloadMetadataSpy(request.data.metadata)
        if (request.url === '/synthetics/tests/trigger/ci') {
          return {data: fakeTrigger}
        }
      }) as any)

      await utils.runTests(api, [{public_id: fakeId, executionRule: ExecutionRule.NON_BLOCKING}])
      expect(payloadMetadataSpy).toHaveBeenCalledWith(undefined)

      const metadata: Metadata = {
        ci: {job: {name: 'job'}, pipeline: {}, provider: {name: 'jest'}, stage: {}},
        git: {commit: {author: {}, committer: {}, message: 'test'}},
      }
      jest.spyOn(ciHelpers, 'getCIMetadata').mockImplementation(() => metadata)

      await utils.runTests(api, [{public_id: fakeId, executionRule: ExecutionRule.NON_BLOCKING}])
      expect(payloadMetadataSpy).toHaveBeenCalledWith(metadata)
    })

    test('runTests api call includes trigger app header', async () => {
      jest.spyOn(ciHelpers, 'getCIMetadata').mockImplementation(() => undefined)

      const headersMetadataSpy = jest.fn()
      jest.spyOn(axios, 'create').mockImplementation((() => (request: any) => {
        headersMetadataSpy(request.headers)
        if (request.url === '/synthetics/tests/trigger/ci') {
          return {data: fakeTrigger}
        }
      }) as any)

      await utils.runTests(api, [{public_id: fakeId, executionRule: ExecutionRule.NON_BLOCKING}])
      expect(headersMetadataSpy).toHaveBeenCalledWith(expect.objectContaining({'X-Trigger-App': 'env_default'}))

      utils.setCiTriggerApp('unit_test')
      await utils.runTests(api, [{public_id: fakeId, executionRule: ExecutionRule.NON_BLOCKING}])
      expect(headersMetadataSpy).toHaveBeenCalledWith(expect.objectContaining({'X-Trigger-App': 'unit_test'}))
    })

    test('should run test with publicId from url', async () => {
      jest.spyOn(api, 'triggerTests').mockImplementation(async () => fakeTrigger)
      const output = await utils.runTests(api, [
        {
          executionRule: ExecutionRule.NON_BLOCKING,
          public_id: `http://localhost/synthetics/tests/details/${fakeId}`,
        },
      ])
      expect(output).toEqual(fakeTrigger)
    })

    test('triggerTests throws', async () => {
      jest.spyOn(api, 'triggerTests').mockImplementation(() => {
        throw getAxiosHttpError(502, {message: 'Server Error'})
      })

      await expect(
        utils.runTests(api, [{public_id: fakeId, executionRule: ExecutionRule.NON_BLOCKING}])
      ).rejects.toThrow(/Failed to trigger tests:/)
    })
  })

  describe('getTestsToTrigger', () => {
    const fakeTests: {[id: string]: any} = {
      '123-456-789': {
        config: {request: {url: 'http://example.org/'}},
        name: 'Fake Test',
        public_id: '123-456-789',
        suite: 'Suite 1',
      },
      'mob-ile-tes': {
        config: {},
        name: 'Fake Mobile Test',
        public_id: 'mob-ile-tes',
        suite: 'Suite 3',
        type: 'mobile',
      },
      'ski-ppe-d01': {
        config: {request: {url: 'http://example.org/'}},
        name: 'Skipped Fake Test',
        options: {ci: {executionRule: 'skipped'}},
        public_id: 'ski-ppe-d01',
        suite: 'Suite 3',
      },
    }

    beforeEach(() => {
      const axiosMock = jest.spyOn(axios, 'create')
      axiosMock.mockImplementation((() => (e: any) => {
        const publicId = e.url.slice(18)
        if (fakeTests[publicId]) {
          return {data: fakeTests[publicId]}
        }

        throw getAxiosHttpError(404, {errors: ['Not found']})
      }) as any)
    })

    test('only existing tests are returned', async () => {
      const triggerConfigs = [
        {suite: 'Suite 1', config: {}, id: '123-456-789'},
        {suite: 'Suite 2', config: {}, id: '987-654-321'},
        {suite: 'Suite 3', config: {}, id: 'ski-ppe-d01'},
      ]
      const {tests, overriddenTestsToTrigger, initialSummary} = await utils.getTestsToTrigger(
        api,
        triggerConfigs,
        mockReporter
      )

      expect(tests).toStrictEqual([fakeTests['123-456-789']])
      expect(overriddenTestsToTrigger).toStrictEqual([
        {executionRule: ExecutionRule.BLOCKING, public_id: '123-456-789'},
        {executionRule: ExecutionRule.SKIPPED, public_id: 'ski-ppe-d01'},
      ])

      const expectedSummary: utils.InitialSummary = {
        criticalErrors: 0,
        failed: 0,
        failedNonBlocking: 0,
        passed: 0,
        skipped: 1,
        testsNotFound: new Set(['987-654-321']),
        timedOut: 0,
      }
      expect(initialSummary).toEqual(expectedSummary)
    })

    test('no tests triggered throws an error', async () => {
      await expect(utils.getTestsToTrigger(api, [], mockReporter)).rejects.toEqual(new CiError('NO_TESTS_TO_RUN'))
    })

    describe('too many tests to trigger', () => {
      const fakeApi: APIHelper = {
        ...api,
        getTest: (id: string) => {
          if (id === 'missing') {
            throw new Error('Request error')
          }

          const test = {...getApiTest(id)}
          if (id === 'skipped') {
            test.options.ci = {executionRule: ExecutionRule.SKIPPED}
          }

          return Promise.resolve(test)
        },
      }

      test('trim and warn if from search', async () => {
        const tooManyTests = Array(MAX_TESTS_TO_TRIGGER + 10).fill({id: 'stu-vwx-yza'})
        const tests = await utils.getTestsToTrigger(fakeApi, tooManyTests, mockReporter, true)
        expect(tests.tests.length).toBe(MAX_TESTS_TO_TRIGGER)
        expect(mockReporter.initErrors).toMatchSnapshot()
      })

      test('fails outside of search', async () => {
        const tooManyTests = Array(MAX_TESTS_TO_TRIGGER + 10).fill({id: 'stu-vwx-yza'})
        await expect(utils.getTestsToTrigger(fakeApi, tooManyTests, mockReporter, false)).rejects.toEqual(
          new Error(`Cannot trigger more than ${MAX_TESTS_TO_TRIGGER} tests (received ${tooManyTests.length})`)
        )
      })

      test('does not account for skipped/not found tests outside of search', async () => {
        const tooManyTests = [
          ...Array(MAX_TESTS_TO_TRIGGER).fill({id: 'stu-vwx-yza'}),
          {id: 'skipped'},
          {id: 'missing'},
        ]
        const tests = await utils.getTestsToTrigger(fakeApi, tooManyTests, mockReporter, true)
        expect(tests.tests.length).toBe(MAX_TESTS_TO_TRIGGER)
      })
    })

    test('call uploadApplicationAndOverrideConfig on mobile test', async () => {
      const spy = jest.spyOn(mobile, 'uploadApplicationAndOverrideConfig').mockImplementation()
      const triggerConfigs = [
        {suite: 'Suite 1', config: {}, id: '123-456-789'},
        {suite: 'Suite 3', config: {}, id: 'mob-ile-tes'},
      ]

      await utils.getTestsToTrigger(api, triggerConfigs, mockReporter)
      expect(spy).toBeCalledTimes(1)
    })
  })

  describe('getTestAndOverrideConfig', () => {
    test('Forbidden error when getting a test', async () => {
      const axiosMock = jest.spyOn(axios, 'create')
      axiosMock.mockImplementation((() => (e: any) => {
        throw getAxiosHttpError(403, {message: 'Forbidden'})
      }) as any)

      const triggerConfig = {suite: 'Suite 1', config: {}, id: '123-456-789'}

      await expect(() =>
        utils.getTestAndOverrideConfig(api, triggerConfig, mockReporter, getSummary())
      ).rejects.toThrow('Failed to get test: could not query https://app.datadoghq.com/example\nForbidden\n')
    })

    test('Passes when the tunnel is enabled for HTTP test', async () => {
      const axiosMock = jest.spyOn(axios, 'create')
      axiosMock.mockImplementation((() => (e: any) => {
        return {data: {subtype: 'http', public_id: '123-456-789'}}
      }) as any)

      const triggerConfig = {suite: 'Suite 1', config: {}, id: '123-456-789'}
      expect(await utils.getTestAndOverrideConfig(api, triggerConfig, mockReporter, getSummary(), true)).toEqual(
        expect.objectContaining({test: expect.objectContaining({public_id: '123-456-789', subtype: 'http'})})
      )
    })

    test('Passes when the tunnel is enabled for Browser test', async () => {
      const axiosMock = jest.spyOn(axios, 'create')
      axiosMock.mockImplementation((() => (e: any) => {
        return {data: {type: 'browser', public_id: '123-456-789'}}
      }) as any)

      const triggerConfig = {suite: 'Suite 1', config: {}, id: '123-456-789'}
      expect(await utils.getTestAndOverrideConfig(api, triggerConfig, mockReporter, getSummary(), true)).toEqual(
        expect.objectContaining({test: expect.objectContaining({public_id: '123-456-789', type: 'browser'})})
      )
    })

    test('Fails when the tunnel is enabled for an unsupported test type', async () => {
      const axiosMock = jest.spyOn(axios, 'create')
      axiosMock.mockImplementation((() => (e: any) => {
        return {data: {subtype: 'grpc', type: 'api', public_id: '123-456-789'}}
      }) as any)

      const triggerConfig = {suite: 'Suite 1', config: {}, id: '123-456-789'}
      await expect(() =>
        utils.getTestAndOverrideConfig(api, triggerConfig, mockReporter, getSummary(), true)
      ).rejects.toThrow(
        'The tunnel is only supported with HTTP API tests and Browser tests (public ID: 123-456-789, type: api, sub-type: grpc).'
      )
    })
  })

  describe('getOverriddenConfig', () => {
    test('empty config returns simple payload', () => {
      const publicId = 'abc-def-ghi'
      expect(utils.getOverriddenConfig({public_id: publicId} as Test, publicId, mockReporter)).toEqual({
        executionRule: ExecutionRule.BLOCKING,
        public_id: publicId,
      })
    })

    test('strictest executionRule is forwarded', () => {
      const expectHandledConfigToBe = (
        expectedExecutionRule: ExecutionRule,
        configExecutionRule?: ExecutionRule,
        testExecutionRule?: ExecutionRule
      ) => {
        const publicId = 'abc-def-ghi'
        const fakeTest = {
          config: {request: {url: 'http://example.org/path'}},
          options: {},
          public_id: publicId,
        } as Test

        if (testExecutionRule) {
          fakeTest.options.ci = {executionRule: testExecutionRule}
        }

        const configOverride = configExecutionRule ? {executionRule: configExecutionRule} : undefined

        expect(utils.getExecutionRule(fakeTest, configOverride)).toBe(expectedExecutionRule)

        const overriddenConfig = utils.getOverriddenConfig(fakeTest, publicId, mockReporter, configOverride)

        expect(overriddenConfig.public_id).toBe(publicId)
        expect(overriddenConfig.executionRule).toBe(expectedExecutionRule)
      }

      const BLOCKING = ExecutionRule.BLOCKING
      const NON_BLOCKING = ExecutionRule.NON_BLOCKING
      const SKIPPED = ExecutionRule.SKIPPED

      // No override => BLOCKING
      expectHandledConfigToBe(BLOCKING)

      // CI config overrides only
      expectHandledConfigToBe(BLOCKING, BLOCKING)
      expectHandledConfigToBe(NON_BLOCKING, NON_BLOCKING)
      expectHandledConfigToBe(SKIPPED, SKIPPED)

      // Test config only
      expectHandledConfigToBe(BLOCKING, undefined, BLOCKING)
      expectHandledConfigToBe(NON_BLOCKING, undefined, NON_BLOCKING)
      expectHandledConfigToBe(SKIPPED, undefined, SKIPPED)

      // Strictest executionRule is forwarded
      expectHandledConfigToBe(NON_BLOCKING, BLOCKING, NON_BLOCKING)
      expectHandledConfigToBe(SKIPPED, SKIPPED, BLOCKING)
      expectHandledConfigToBe(SKIPPED, NON_BLOCKING, SKIPPED)
      expectHandledConfigToBe(SKIPPED, SKIPPED, NON_BLOCKING)
    })

    test('startUrl is not parsable', () => {
      const envVars = {...process.env}
      process.env = {CUSTOMVAR: '/newPath'}
      const publicId = 'abc-def-ghi'
      const fakeTest = {
        config: {request: {url: 'http://{{ FAKE_VAR }}/path'}},
        public_id: publicId,
        type: 'browser',
      } as Test
      const configOverride = {
        startUrl: 'https://{{FAKE_VAR}}/newPath?oldPath={{CUSTOMVAR}}',
      }
      const expectedUrl = 'https://{{FAKE_VAR}}/newPath?oldPath=/newPath'
      const overriddenConfig = utils.getOverriddenConfig(fakeTest, publicId, mockReporter, configOverride)

      expect(overriddenConfig.public_id).toBe(publicId)
      expect(overriddenConfig.startUrl).toBe(expectedUrl)
      process.env = envVars
    })

    test('config overrides are applied', () => {
      const publicId = 'abc-def-ghi'
      const fakeTest = {
        config: {request: {url: 'http://example.org/path'}},
        public_id: publicId,
        type: 'browser',
      } as Test
      const configOverride: UserConfigOverride = {
        allowInsecureCertificates: true,
        basicAuth: {username: 'user', password: 'password'},
        body: 'body',
        bodyType: 'application/json',
        cookies: 'name=value;',
        defaultStepTimeout: 15,
        deviceIds: ['device_id'],
        executionRule: ExecutionRule.NON_BLOCKING,
        followRedirects: true,
        headers: {'header-name': 'value'},
        locations: ['location'],
        pollingTimeout: 60 * 1000,
        retry: {count: 5, interval: 30},
        startUrl: 'http://127.0.0.1:60/newPath',
        startUrlSubstitutionRegex: '.*',
        tunnel: {host: 'host', id: 'id', privateKey: 'privateKey'},
        variables: {VAR_1: 'value'},
      }

      expect(utils.getOverriddenConfig(fakeTest, publicId, mockReporter, configOverride)).toEqual({
        ...configOverride,
        public_id: publicId,
      })
    })
  })

  describe('hasResultPassed', () => {
    test('complete result', () => {
      const result: ServerResult = {
        device: {height: 1100, id: 'chrome.laptop_large', width: 1440},
        duration: 0,
        passed: true,
        startUrl: '',
        stepDetails: [],
      }
      expect(utils.hasResultPassed(result, false, false, true)).toBeTruthy()
      expect(utils.hasResultPassed(result, false, true, true)).toBeTruthy()
      result.passed = false
      expect(utils.hasResultPassed(result, false, false, true)).toBeFalsy()
      expect(utils.hasResultPassed(result, false, true, true)).toBeFalsy()
    })

    test('result with error', () => {
      const result: ServerResult = {
        device: {height: 1100, id: 'chrome.laptop_large', width: 1440},
        duration: 0,
        failure: {
          code: 'ERRABORTED',
          message: 'Connection aborted',
        },
        passed: false,
        startUrl: '',
        stepDetails: [],
      }
      expect(utils.hasResultPassed(result, false, false, true)).toBeFalsy()
      expect(utils.hasResultPassed(result, false, true, true)).toBeFalsy()
    })

    test('result with unhealthy result', () => {
      const result: ServerResult = {
        device: {height: 1100, id: 'chrome.laptop_large', width: 1440},
        duration: 0,
        failure: {
          code: 'ERRABORTED',
          message: 'Connection aborted',
        },
        passed: false,
        startUrl: '',
        stepDetails: [],
        unhealthy: true,
      }
      expect(utils.hasResultPassed(result, false, false, true)).toBeTruthy()
      expect(utils.hasResultPassed(result, false, true, true)).toBeFalsy()
    })

    test('result with timeout result', () => {
      const result: ServerResult = {
        device: {height: 1100, id: 'chrome.laptop_large', width: 1440},
        duration: 0,
        passed: false,
        startUrl: '',
        stepDetails: [],
      }
      expect(utils.hasResultPassed(result, true, true, true)).toBeFalsy()
      expect(utils.hasResultPassed(result, true, true, false)).toBeTruthy()
    })
  })

  describe('getExecutionRule', () => {
    const cases: [ExecutionRule | undefined, ExecutionRule | undefined, ExecutionRule][] = [
      [undefined, undefined, ExecutionRule.BLOCKING],
      [undefined, ExecutionRule.BLOCKING, ExecutionRule.BLOCKING],
      [undefined, ExecutionRule.NON_BLOCKING, ExecutionRule.NON_BLOCKING],
      [ExecutionRule.BLOCKING, undefined, ExecutionRule.BLOCKING],
      [ExecutionRule.BLOCKING, ExecutionRule.BLOCKING, ExecutionRule.BLOCKING],
      [ExecutionRule.BLOCKING, ExecutionRule.NON_BLOCKING, ExecutionRule.NON_BLOCKING],
      [ExecutionRule.NON_BLOCKING, undefined, ExecutionRule.NON_BLOCKING],
      [ExecutionRule.NON_BLOCKING, ExecutionRule.BLOCKING, ExecutionRule.NON_BLOCKING],
      [ExecutionRule.NON_BLOCKING, ExecutionRule.NON_BLOCKING, ExecutionRule.NON_BLOCKING],
    ]

    test.each(cases)(
      'Test execution rule: %s, result execution rule: %s. Expected rule: %s',
      (testRule, resultRule, expectedRule) => {
        const test = getApiTest('abc-def-ghi')

        expect(
          utils.getExecutionRule(
            testRule ? {...test, options: {...test.options, ci: {executionRule: testRule}}} : test,
            resultRule ? {executionRule: resultRule} : {}
          )
        ).toEqual(expectedRule)
      }
    )
  })

  describe('getResultOutcome', () => {
    const cases: [boolean, ExecutionRule, utils.ResultOutcome][] = [
      [true, ExecutionRule.BLOCKING, utils.ResultOutcome.Passed],
      [true, ExecutionRule.NON_BLOCKING, utils.ResultOutcome.PassedNonBlocking],
      [false, ExecutionRule.BLOCKING, utils.ResultOutcome.Failed],
      [false, ExecutionRule.NON_BLOCKING, utils.ResultOutcome.FailedNonBlocking],
    ]
    test.each(cases)(
      'Result passed: %s, execution rule: %s. Expected outcome: %s',
      (resultPassed, resultRule, expectedOutcome) => {
        jest.spyOn(utils, 'getExecutionRule').mockReturnValue(resultRule)
        const test = getApiTest('abc-def-ghi')
        const result = getApiResult('1', test)
        result.executionRule = resultRule
        result.passed = resultPassed

        expect(utils.getResultOutcome(result)).toEqual(expectedOutcome)
      }
    )
  })

  describe('waitForResults', () => {
    beforeAll(() => {
      // We still wait a few milliseconds to avoid the test going crazy on a infinite loop
      // if case of mistakes in the code or test.
      jest.spyOn(utils, 'wait').mockImplementation(() => new Promise((r) => setTimeout(r, 10)))
    })

    const batch: Batch = getBatch()
    const apiTest = getApiTest(batch.results[0].test_public_id)
    const result: Result = {
      executionRule: ExecutionRule.BLOCKING,
      location: mockLocation.display_name,
      passed: true,
      result: getBrowserServerResult({passed: true}),
      resultId: batch.results[0].result_id,
      test: apiTest,
      timedOut: false,
      timestamp: 0,
    }
    const pollResult: PollResult = {
      check: result.test,
      result: result.result,
      resultID: result.resultId,
      timestamp: result.timestamp,
    }
    const trigger = {batch_id: 'bid', locations: [mockLocation]}

    const mockApi = ({
      getBatchImplementation,
      pollResultsImplementation,
    }: {
      getBatchImplementation?(): Promise<Batch>
      pollResultsImplementation?(): Promise<PollResult[]>
    } = {}) => {
      const getBatchMock = jest
        .spyOn(api, 'getBatch')
        .mockImplementation(getBatchImplementation || (async () => JSON.parse(JSON.stringify(batch))))

      const pollResultsMock = jest
        .spyOn(api, 'pollResults')
        .mockImplementation(pollResultsImplementation || (async () => JSON.parse(JSON.stringify([pollResult]))))

      return {getBatchMock, pollResultsMock}
    }

    test('should poll result ids', async () => {
      mockApi()

      expect(
        await utils.waitForResults(
          api,
          trigger,
          [result.test],
          {maxPollingTimeout: 120000, failOnCriticalErrors: false},
          mockReporter
        )
      ).toEqual([result])

      expect(mockReporter.resultReceived).toHaveBeenCalledWith(batch.results[0])
    })

    test('Test object in each result should be different even if they share the same public ID (config overrides)', async () => {
      mockApi({
        getBatchImplementation: async () => ({
          results: [batch.results[0], {...batch.results[0], result_id: '3'}],
          status: 'in_progress',
        }),
        pollResultsImplementation: async () => [
          deepExtend({}, pollResult),
          // The test object from the second result has an overridden start URL
          deepExtend({}, pollResult, {check: {config: {request: {url: 'https://reddit.com/'}}}, resultID: '3'}),
        ],
      })

      const results = await utils.waitForResults(
        api,
        trigger,
        [result.test, result.test],
        {maxPollingTimeout: 0, failOnCriticalErrors: false},
        mockReporter
      )

      expect(results.map(({test}) => test.config.request.url)).toEqual(['http://fake.url', 'https://reddit.com/'])
    })

    test('results should be timed out if global pollingTimeout is exceeded', async () => {
      mockApi({
        getBatchImplementation: async () => ({
          results: [batch.results[0], {...batch.results[0], result_id: '3', timed_out: undefined}],
          status: 'in_progress',
        }),
        pollResultsImplementation: async () => [
          {...pollResult, result: {...pollResult.result}},
          {...pollResult, result: {...pollResult.result}, resultID: '3'},
        ],
      })

      expect(
        await utils.waitForResults(
          api,
          trigger,
          [result.test, result.test],
          {maxPollingTimeout: 0, failOnCriticalErrors: false},
          mockReporter
        )
      ).toEqual([
        result,
<<<<<<< HEAD
        {
          ...result,
          result: {
            ...result.result,
            failure: {code: 'TIMEOUT', message: 'Result timed out'},
            passed: false,
          },
          resultId: '3',
          timedOut: true,
        },
      ])
    })

    test('results failure should ignore if timed-out', async () => {
      // The original failure of a result received between timing-out in batch poll
      // and retrieving it should be ignored in favor of timeout.
      mockApi({
        getBatchImplementation: async () => ({
          results: [{...batch.results[0], timed_out: undefined}],
          status: 'in_progress',
        }),
        pollResultsImplementation: async () => [
          {
            ...pollResult,
            passed: false,
            result: {
              ...pollResult.result,
              failure: {code: 'FAILURE', message: 'Original failure, should be ignored'},
              passed: false,
            },
          },
        ],
      })

      expect(
        await utils.waitForResults(
          api,
          trigger,
          [result.test],
          {maxPollingTimeout: 0, failOnCriticalErrors: false},
          mockReporter
        )
      ).toStrictEqual([
        {
          ...result,
=======
        {
          ...result,
          result: {
            ...result.result,
            failure: {code: 'TIMEOUT', message: 'Result timed out'},
            passed: false,
          },
          resultId: '3',
          timedOut: true,
        },
      ])
    })

    test('results failure should ignore if timed-out', async () => {
      // The original failure of a result received between timing-out in batch poll
      // and retrieving it should be ignored in favor of timeout.
      mockApi({
        getBatchImplementation: async () => ({
          results: [{...batch.results[0], timed_out: undefined}],
          status: 'in_progress',
        }),
        pollResultsImplementation: async () => [
          {
            ...pollResult,
            passed: false,
            result: {
              ...pollResult.result,
              failure: {code: 'FAILURE', message: 'Original failure, should be ignored'},
              passed: false,
            },
          },
        ],
      })

      expect(
        await utils.waitForResults(
          api,
          trigger,
          [result.test],
          {maxPollingTimeout: 0, failOnCriticalErrors: false},
          mockReporter
        )
      ).toStrictEqual([
        {
          ...result,
>>>>>>> 6b1b555e
          result: {...result.result, failure: {code: 'TIMEOUT', message: 'Result timed out'}, passed: false},
          timedOut: true,
        },
      ])
    })

    test('results should be timed out if batch result is timed out', async () => {
      const batchWithTimeoutResult: Batch = {
        ...batch,
        results: [{...batch.results[0], timed_out: true}],
      }

      mockApi({getBatchImplementation: async () => batchWithTimeoutResult})

      expect(
        await utils.waitForResults(
          api,
          trigger,
          [result.test],
          {maxPollingTimeout: 120000, failOnCriticalErrors: false},
          mockReporter
        )
      ).toEqual([
        {
          ...result,
          result: {...result.result, failure: {code: 'TIMEOUT', message: 'Result timed out'}, passed: false},
          timedOut: true,
        },
      ])
    })

    test('wait between batch polling', async () => {
      jest.restoreAllMocks()
      const waitMock = jest.spyOn(utils, 'wait').mockImplementation(() => new Promise((r) => setTimeout(r, 10)))

      let counter = 0

      mockApi({
        getBatchImplementation: async () => {
          counter += 1

          return counter === 3 ? batch : {...batch, status: 'in_progress'}
        },
      })

      expect(
        await utils.waitForResults(
          api,
          trigger,
          [result.test],
          {maxPollingTimeout: 120000, failOnCriticalErrors: false},
          mockReporter
        )
      ).toEqual([result])

      expect(counter).toBe(3)
      expect(waitMock).toHaveBeenCalledTimes(2)
    })

    test('correct number of pass and timeout results', async () => {
      const pollTimeoutResult: PollResult = {...pollResult, resultID: 'another-id'}
      const batchWithTimeoutResult: Batch = {
        ...batch,
        results: [batch.results[0], {...batch.results[0], timed_out: true, result_id: pollTimeoutResult.resultID}],
      }

      mockApi({
        getBatchImplementation: async () => batchWithTimeoutResult,
        pollResultsImplementation: async () => [pollResult, pollTimeoutResult],
      })

      expect(
        await utils.waitForResults(
          api,
          trigger,
          [result.test],
          {maxPollingTimeout: 2000, failOnCriticalErrors: false},
          mockReporter
        )
      ).toEqual([result, {...result, resultId: pollTimeoutResult.resultID, timedOut: true}])
    })

    test('tunnel failure', async () => {
      mockApi()

      const mockTunnel = {
        keepAlive: async () => {
          throw new Error('keepAlive failed')
        },
      } as any

      await utils.waitForResults(
        api,
        trigger,
        [result.test],
        {maxPollingTimeout: 2000, failOnCriticalErrors: true},
        mockReporter,
        mockTunnel
      )

      expect(mockReporter.error).toBeCalledWith('The tunnel has stopped working, this may have affected the results.')
    })

    test('location when tunnel', async () => {
      mockApi()

      const mockTunnel = {keepAlive: async () => true} as any

      let results = await utils.waitForResults(
        api,
        trigger,
        [result.test],
        {maxPollingTimeout: 2000, failOnCriticalErrors: true},
        mockReporter,
        mockTunnel
      )
      expect(results[0].location).toBe('Tunneled')

      const newTest = {...result.test}
      newTest.type = 'api'
      newTest.subtype = 'http'
      results = await utils.waitForResults(
        api,
        trigger,
        [newTest],
        {maxPollingTimeout: 2000, failOnCriticalErrors: true},
        mockReporter,
        mockTunnel
      )
      expect(results[0].location).toBe('Tunneled')

      newTest.type = 'api'
      newTest.subtype = 'ssl'
      results = await utils.waitForResults(
        api,
        trigger,
        [newTest],
        {failOnCriticalErrors: true, maxPollingTimeout: 2000},
        mockReporter,
        mockTunnel
      )
      expect(results[0].location).toBe('Frankfurt (AWS)')
    })

    test('pollResults throws', async () => {
      const {pollResultsMock} = mockApi({
        pollResultsImplementation: () => {
          throw getAxiosHttpError(502, {message: 'Poll results server error'})
        },
      })

      await expect(
        utils.waitForResults(api, trigger, [result.test], {maxPollingTimeout: 2000}, mockReporter)
      ).rejects.toThrowError(
        'Failed to poll results: could not query https://app.datadoghq.com/example\nPoll results server error\n'
      )

      expect(pollResultsMock).toHaveBeenCalledWith([result.resultId])
    })

    test('getBatch throws', async () => {
      const {getBatchMock} = mockApi({
        getBatchImplementation: () => {
          throw getAxiosHttpError(502, {message: 'Get batch server error'})
        },
      })

      await expect(
        utils.waitForResults(api, trigger, [result.test], {maxPollingTimeout: 2000}, mockReporter)
      ).rejects.toThrowError(
        'Failed to get batch: could not query https://app.datadoghq.com/example\nGet batch server error\n'
      )

      expect(getBatchMock).toHaveBeenCalledWith(trigger.batch_id)
    })
  })

  test('getStrictestExecutionRule', () => {
    const BLOCKING = ExecutionRule.BLOCKING
    const NON_BLOCKING = ExecutionRule.NON_BLOCKING
    const SKIPPED = ExecutionRule.SKIPPED
    expect(utils.getStrictestExecutionRule(BLOCKING, NON_BLOCKING)).toBe(NON_BLOCKING)
    expect(utils.getStrictestExecutionRule(NON_BLOCKING, BLOCKING)).toBe(NON_BLOCKING)
    expect(utils.getStrictestExecutionRule(NON_BLOCKING, SKIPPED)).toBe(SKIPPED)
    expect(utils.getStrictestExecutionRule(BLOCKING, undefined)).toBe(BLOCKING)
    expect(utils.getStrictestExecutionRule(SKIPPED, undefined)).toBe(SKIPPED)
  })

  describe('retry', () => {
    test('retry works fine', async () => {
      const result = await utils.retry(
        async () => 42,
        () => 1
      )
      expect(result).toBe(42)
    })

    test('retry works fine after some retries', async () => {
      let counter = 0
      const start = +new Date()
      const result = await utils.retry(
        async () => {
          if (counter === 3) {
            return 42
          }
          counter += 1
          throw new Error('')
        },
        (retries: number) => 100 * (retries + 1)
      )
      const end = +new Date()
      const approximateWait = 100 + 100 * 2 + 100 * 3

      expect(result).toBe(42)
      expect(counter).toBe(3)
      expect(end - start - approximateWait < 50).toBeTruthy()
    })

    test('retry rethrows after some retries', async () => {
      let counter = 0

      await expect(
        utils.retry(
          async () => {
            counter += 1
            throw new Error('FAILURE')
          },
          (retries: number) => {
            if (retries < 2) {
              return 1
            }
          }
        )
      ).rejects.toThrowError('FAILURE')
      expect(counter).toBe(3)
    })
  })

  test('parseVariablesFromCli', () => {
    const mockLogFunction = (message: string) => undefined
    expect(utils.parseVariablesFromCli(['TEST=42'], mockLogFunction)).toEqual({TEST: '42'})
    expect(utils.parseVariablesFromCli(['TEST=42 with some spaces'], mockLogFunction)).toEqual({
      TEST: '42 with some spaces',
    })
    expect(utils.parseVariablesFromCli(['TEST=42=43=44'], mockLogFunction)).toEqual({TEST: '42=43=44'})
    expect(utils.parseVariablesFromCli(['TEST='], mockLogFunction)).toEqual({TEST: ''})
    expect(utils.parseVariablesFromCli([''], mockLogFunction)).toBeUndefined()
    expect(utils.parseVariablesFromCli(undefined, mockLogFunction)).toBeUndefined()
  })

  test('getAppBaseURL', () => {
<<<<<<< HEAD
    expect(utils.getAppBaseURL({datadogSite: 'datadoghq.eu', subdomain: 'custom'})).toBe('https://custom.datadoghq.eu/')
=======
    // Usual datadog site.
    expect(utils.getAppBaseURL({datadogSite: 'datadoghq.com', subdomain: ''})).toBe('https://app.datadoghq.com/')
    expect(utils.getAppBaseURL({datadogSite: 'datadoghq.com', subdomain: 'app'})).toBe('https://app.datadoghq.com/')
    expect(utils.getAppBaseURL({datadogSite: 'datadoghq.com', subdomain: 'myorg'})).toBe('https://myorg.datadoghq.com/')

    // Different top-level domain.
    expect(utils.getAppBaseURL({datadogSite: 'datadoghq.eu', subdomain: ''})).toBe('https://app.datadoghq.eu/')
    expect(utils.getAppBaseURL({datadogSite: 'datadoghq.eu', subdomain: 'app'})).toBe('https://app.datadoghq.eu/')
    expect(utils.getAppBaseURL({datadogSite: 'datadoghq.eu', subdomain: 'myorg'})).toBe('https://myorg.datadoghq.eu/')

    // US3/US5-type datadog site: the datadog site's subdomain is replaced by `subdomain` when `subdomain` is custom.
    // The correct Main DC (US3 in this case) is resolved automatically.
    expect(utils.getAppBaseURL({datadogSite: 'us3.datadoghq.com', subdomain: ''})).toBe('https://us3.datadoghq.com/')
    expect(utils.getAppBaseURL({datadogSite: 'us3.datadoghq.com', subdomain: 'app'})).toBe('https://us3.datadoghq.com/')
    expect(utils.getAppBaseURL({datadogSite: 'us3.datadoghq.com', subdomain: 'myorg'})).toBe(
      'https://myorg.datadoghq.com/'
    )
>>>>>>> 6b1b555e
  })

  describe('sortResultsByOutcome', () => {
    const results: Result[] = getResults([
      {executionRule: ExecutionRule.NON_BLOCKING, passed: false},
      {executionRule: ExecutionRule.BLOCKING, passed: true},
      {executionRule: ExecutionRule.BLOCKING, passed: false},
      {executionRule: ExecutionRule.NON_BLOCKING, passed: true},
    ])

    test('should sort tests with success, non_blocking failures then failures', async () => {
      const sortedResults = [...results]
      sortedResults.sort(utils.sortResultsByOutcome())
      expect(sortedResults.map((r) => r.resultId)).toStrictEqual(['3', '1', '0', '2'])
    })
  })

  describe('Render results', () => {
<<<<<<< HEAD
    const emptySummary = utils.createSummary()
=======
    const emptySummary = getSummary()
>>>>>>> 6b1b555e

    const cases: RenderResultsTestCase[] = [
      {
        description: '1 API test with 1 config override, 1 result (passed)',
        expected: {
          exitCode: 0,
          summary: {...emptySummary, passed: 1},
        },
        failOnCriticalErrors: false,
        failOnTimeout: false,
        results: getResults([{passed: true}]),
        summary: {...emptySummary},
      },
      {
        description:
          '1 API test with 1 config override, 1 result (failed timeout), no fail on timeout, no fail on critical errors',
        expected: {
          exitCode: 0,
          summary: {...emptySummary, passed: 1, timedOut: 1},
        },
        failOnCriticalErrors: false,
        failOnTimeout: false,
        results: getResults([{timedOut: true}]),
        summary: {...emptySummary},
      },
      {
        description:
          '1 API test with 1 config override, 1 result (failed timeout), fail on timeout, no fail on critical errors',
        expected: {
          exitCode: 1,
          summary: {...emptySummary, failed: 1},
        },
        failOnCriticalErrors: false,
        failOnTimeout: true,
        results: getResults([{timedOut: true}]),
        summary: {...emptySummary},
      },
      {
        description:
          '1 API test with 1 config override, 1 result (failed critical error), no fail on timeout, no fail on critical errors',
        expected: {
          exitCode: 0,
          summary: {...emptySummary, passed: 1, criticalErrors: 1},
        },
        failOnCriticalErrors: false,
        failOnTimeout: false,
        results: getResults([{unhealthy: true}]),
        summary: {...emptySummary},
      },
      {
        description:
          '1 API test with 1 config override, 1 result (failed critical error), no fail on timeout, fail on critical errors',
        expected: {
          exitCode: 1,
          summary: {...emptySummary, criticalErrors: 0, failed: 1},
        },
        failOnCriticalErrors: true,
        failOnTimeout: false,
        results: getResults([{unhealthy: true}]),
        summary: {...emptySummary},
      },
      {
        description:
          '1 API test (blocking) with 4 config overrides (1 skipped), 3 results (1 passed, 1 failed, 1 failed non-blocking)',
        expected: {
          exitCode: 1,
          summary: {
            ...emptySummary,
            failed: 1,
            failedNonBlocking: 1,
            passed: 1,
            skipped: 1,
          },
        },
        failOnCriticalErrors: false,
        failOnTimeout: false,
        results: getResults([{passed: true}, {executionRule: ExecutionRule.NON_BLOCKING}, {}]),
        summary: {...emptySummary, skipped: 1},
      },
      {
        description:
          '1 API test (non-blocking) with 4 config overrides (1 skipped), 3 results (1 passed, 1 failed, 1 failed non-blocking)',
        expected: {
          exitCode: 0,
          summary: {
            ...emptySummary,
            failedNonBlocking: 2,
            passed: 1,
            skipped: 1,
          },
        },
        failOnCriticalErrors: false,
        failOnTimeout: false,
        results: getResults([
          {
            executionRule: ExecutionRule.NON_BLOCKING,
            testExecutionRule: ExecutionRule.NON_BLOCKING,
          },
          {passed: true, testExecutionRule: ExecutionRule.NON_BLOCKING},
          {
            testExecutionRule: ExecutionRule.NON_BLOCKING,
          },
        ]),
        summary: {...emptySummary, skipped: 1},
      },
      {
        description:
          '3 API tests (blocking) with 1 config override each, 3 results (1 failed non-blocking, 1 failed, 1 passed)',
        expected: {
          exitCode: 1,
          summary: {
            ...emptySummary,
            failed: 1,
            failedNonBlocking: 1,
            passed: 1,
          },
        },
        failOnCriticalErrors: false,
        failOnTimeout: false,
        results: getResults([{}, {passed: true}, {executionRule: ExecutionRule.NON_BLOCKING}]),
        summary: {...emptySummary},
      },
    ]

    test.each(cases)('$description', async (testCase) => {
      testCase.results.forEach(
        (result) =>
          (result.passed = utils.hasResultPassed(
            result.result,
            result.timedOut,
            testCase.failOnCriticalErrors,
            testCase.failOnTimeout
          ))
      )

<<<<<<< HEAD
=======
      jest.spyOn(api, 'getSyntheticsOrgSettings').mockResolvedValue({orgMaxConcurrencyCap: 1})

>>>>>>> 6b1b555e
      const config = {
        ...DEFAULT_COMMAND_CONFIG,
        failOnCriticalErrors: testCase.failOnCriticalErrors,
        failOnTimeout: testCase.failOnTimeout,
<<<<<<< HEAD
=======
        appKey: 'appKey',
        apiKey: 'apiKey',
>>>>>>> 6b1b555e
      }

      const startTime = Date.now()

      const exitCode = utils.renderResults({
        config,
<<<<<<< HEAD
=======
        orgSettings: {orgMaxConcurrencyCap: 1},
>>>>>>> 6b1b555e
        reporter: mockReporter,
        results: testCase.results,
        startTime,
        summary: testCase.summary,
      })

      expect((mockReporter as MockedReporter).reportStart).toHaveBeenCalledWith({startTime})

      expect((mockReporter as MockedReporter).resultEnd).toHaveBeenCalledTimes(testCase.results.length)

      const baseUrl = `https://${DEFAULT_COMMAND_CONFIG.subdomain}.${DEFAULT_COMMAND_CONFIG.datadogSite}/`
      for (const result of testCase.results) {
        expect((mockReporter as MockedReporter).resultEnd).toHaveBeenCalledWith(result, baseUrl)
      }

      expect(testCase.summary).toEqual(testCase.expected.summary)
<<<<<<< HEAD
      expect((mockReporter as MockedReporter).runEnd).toHaveBeenCalledWith(testCase.expected.summary, baseUrl)
=======
      expect((mockReporter as MockedReporter).runEnd).toHaveBeenCalledWith(testCase.expected.summary, baseUrl, {
        orgMaxConcurrencyCap: 1,
      })
>>>>>>> 6b1b555e

      expect(exitCode).toBe(testCase.expected.exitCode)
    })
  })
<<<<<<< HEAD
=======

  describe('getDatadogHost', () => {
    beforeEach(() => {
      jest.restoreAllMocks()
    })

    test('should default to datadog us api', async () => {
      process.env = {}

      expect(utils.getDatadogHost({useIntake: false, apiVersion: 'v1', config: ciConfig})).toBe(
        'https://api.datadoghq.com/api/v1'
      )
      expect(utils.getDatadogHost({useIntake: false, apiVersion: 'unstable', config: ciConfig})).toBe(
        'https://api.datadoghq.com/api/unstable'
      )
      expect(utils.getDatadogHost({useIntake: true, apiVersion: 'v1', config: ciConfig})).toBe(
        'https://intake.synthetics.datadoghq.com/api/v1'
      )
    })

    test('should use DD_API_HOST_OVERRIDE', async () => {
      process.env = {DD_API_HOST_OVERRIDE: 'https://foobar'}

      expect(utils.getDatadogHost({useIntake: true, apiVersion: 'v1', config: ciConfig})).toBe('https://foobar/api/v1')
      expect(utils.getDatadogHost({useIntake: true, apiVersion: 'v1', config: ciConfig})).toBe('https://foobar/api/v1')
    })

    test('should use Synthetics intake endpoint', async () => {
      process.env = {}

      expect(
        utils.getDatadogHost({
          apiVersion: 'v1',
          config: {...ciConfig, datadogSite: 'datadoghq.com' as string},
          useIntake: true,
        })
      ).toBe('https://intake.synthetics.datadoghq.com/api/v1')
      expect(
        utils.getDatadogHost({
          apiVersion: 'v1',
          config: {...ciConfig, datadogSite: 'datad0g.com' as string},
          useIntake: true,
        })
      ).toBe('https://intake.synthetics.datad0g.com/api/v1')
    })
  })

  test('getOrgSettings is not that important to throw', async () => {
    jest.spyOn(api, 'getSyntheticsOrgSettings').mockImplementation(() => {
      throw getAxiosHttpError(502, {message: 'Server Error'})
    })
    expect(await utils.getOrgSettings(api, mockReporter)).toBeUndefined()
  })
>>>>>>> 6b1b555e
})<|MERGE_RESOLUTION|>--- conflicted
+++ resolved
@@ -59,15 +59,6 @@
 import * as mobile from '../mobile'
 import * as utils from '../utils'
 
-<<<<<<< HEAD
-import {DEFAULT_COMMAND_CONFIG} from '../command'
-import {
-  getApiResult,
-  getApiTest,
-  getBatch,
-  getBrowserServerResult,
-  getResults,
-=======
 import {
   ciConfig,
   getApiResult,
@@ -77,7 +68,6 @@
   getBrowserServerResult,
   getResults,
   getSummary,
->>>>>>> 6b1b555e
   MockedReporter,
   mockLocation,
   mockReporter,
@@ -791,7 +781,6 @@
         )
       ).toEqual([
         result,
-<<<<<<< HEAD
         {
           ...result,
           result: {
@@ -837,53 +826,6 @@
       ).toStrictEqual([
         {
           ...result,
-=======
-        {
-          ...result,
-          result: {
-            ...result.result,
-            failure: {code: 'TIMEOUT', message: 'Result timed out'},
-            passed: false,
-          },
-          resultId: '3',
-          timedOut: true,
-        },
-      ])
-    })
-
-    test('results failure should ignore if timed-out', async () => {
-      // The original failure of a result received between timing-out in batch poll
-      // and retrieving it should be ignored in favor of timeout.
-      mockApi({
-        getBatchImplementation: async () => ({
-          results: [{...batch.results[0], timed_out: undefined}],
-          status: 'in_progress',
-        }),
-        pollResultsImplementation: async () => [
-          {
-            ...pollResult,
-            passed: false,
-            result: {
-              ...pollResult.result,
-              failure: {code: 'FAILURE', message: 'Original failure, should be ignored'},
-              passed: false,
-            },
-          },
-        ],
-      })
-
-      expect(
-        await utils.waitForResults(
-          api,
-          trigger,
-          [result.test],
-          {maxPollingTimeout: 0, failOnCriticalErrors: false},
-          mockReporter
-        )
-      ).toStrictEqual([
-        {
-          ...result,
->>>>>>> 6b1b555e
           result: {...result.result, failure: {code: 'TIMEOUT', message: 'Result timed out'}, passed: false},
           timedOut: true,
         },
@@ -1135,9 +1077,6 @@
   })
 
   test('getAppBaseURL', () => {
-<<<<<<< HEAD
-    expect(utils.getAppBaseURL({datadogSite: 'datadoghq.eu', subdomain: 'custom'})).toBe('https://custom.datadoghq.eu/')
-=======
     // Usual datadog site.
     expect(utils.getAppBaseURL({datadogSite: 'datadoghq.com', subdomain: ''})).toBe('https://app.datadoghq.com/')
     expect(utils.getAppBaseURL({datadogSite: 'datadoghq.com', subdomain: 'app'})).toBe('https://app.datadoghq.com/')
@@ -1155,7 +1094,6 @@
     expect(utils.getAppBaseURL({datadogSite: 'us3.datadoghq.com', subdomain: 'myorg'})).toBe(
       'https://myorg.datadoghq.com/'
     )
->>>>>>> 6b1b555e
   })
 
   describe('sortResultsByOutcome', () => {
@@ -1174,11 +1112,7 @@
   })
 
   describe('Render results', () => {
-<<<<<<< HEAD
-    const emptySummary = utils.createSummary()
-=======
     const emptySummary = getSummary()
->>>>>>> 6b1b555e
 
     const cases: RenderResultsTestCase[] = [
       {
@@ -1314,30 +1248,21 @@
           ))
       )
 
-<<<<<<< HEAD
-=======
       jest.spyOn(api, 'getSyntheticsOrgSettings').mockResolvedValue({orgMaxConcurrencyCap: 1})
 
->>>>>>> 6b1b555e
       const config = {
         ...DEFAULT_COMMAND_CONFIG,
         failOnCriticalErrors: testCase.failOnCriticalErrors,
         failOnTimeout: testCase.failOnTimeout,
-<<<<<<< HEAD
-=======
         appKey: 'appKey',
         apiKey: 'apiKey',
->>>>>>> 6b1b555e
       }
 
       const startTime = Date.now()
 
       const exitCode = utils.renderResults({
         config,
-<<<<<<< HEAD
-=======
         orgSettings: {orgMaxConcurrencyCap: 1},
->>>>>>> 6b1b555e
         reporter: mockReporter,
         results: testCase.results,
         startTime,
@@ -1354,19 +1279,13 @@
       }
 
       expect(testCase.summary).toEqual(testCase.expected.summary)
-<<<<<<< HEAD
-      expect((mockReporter as MockedReporter).runEnd).toHaveBeenCalledWith(testCase.expected.summary, baseUrl)
-=======
       expect((mockReporter as MockedReporter).runEnd).toHaveBeenCalledWith(testCase.expected.summary, baseUrl, {
         orgMaxConcurrencyCap: 1,
       })
->>>>>>> 6b1b555e
 
       expect(exitCode).toBe(testCase.expected.exitCode)
     })
   })
-<<<<<<< HEAD
-=======
 
   describe('getDatadogHost', () => {
     beforeEach(() => {
@@ -1420,5 +1339,4 @@
     })
     expect(await utils.getOrgSettings(api, mockReporter)).toBeUndefined()
   })
->>>>>>> 6b1b555e
 })