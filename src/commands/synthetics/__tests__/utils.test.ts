--- conflicted
+++ resolved
@@ -43,12 +43,7 @@
 import process from 'process'
 import deepExtend from 'deep-extend'
 
-<<<<<<< HEAD
-import {AxiosError, default as axios} from 'axios'
-=======
 import {default as axios} from 'axios'
-import child_process from 'child_process'
->>>>>>> 12690b4c
 import glob from 'glob'
 
 process.env.DATADOG_SYNTHETICS_CI_TRIGGER_APP = 'env_default'
