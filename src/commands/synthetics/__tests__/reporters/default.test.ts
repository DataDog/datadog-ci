jest.unmock('chalk')

import {BaseContext} from 'clipanion/lib/advanced'

import {ExecutionRule, MainReporter, Result, Summary, Test, UserConfigOverride} from '../../interfaces'
import {DefaultReporter} from '../../reporters/default'
<<<<<<< HEAD
import {createSummary} from '../../utils'
import {getApiResult, getApiTest, getFailedBrowserResult, getTimedOutBrowserResult} from '../fixtures'
=======

import {
  getApiResult,
  getApiTest,
  getFailedBrowserResult,
  getSummary,
  getTimedOutBrowserResult,
  MOCK_BASE_URL,
} from '../fixtures'
>>>>>>> 6b1b555e

/**
 * A good amount of these tests rely on Jest snapshot assertions.
 * If you make some changes in the output of the default reporter, chances are you
 * will also have to update the snapshots from `./__snapshots__/default.test.ts.snap`.
 * To do that, you can run the following command: `yarn test --updateSnapshot reporters/default.test.ts`.
 * More information on https://jestjs.io/docs/snapshot-testing.
 */

describe('Default reporter', () => {
  const baseUrlFixture = 'https://app.datadoghq.com/'
  const writeMock = jest.fn()
  const mockContext: unknown = {
    context: {
      stdout: {
        write: writeMock,
      },
    },
  }
  const reporter = new DefaultReporter(mockContext as {context: BaseContext})

  it('should log for each hook', () => {
    type ReporterCall = {[Fn in keyof MainReporter]: [Fn, Parameters<MainReporter[Fn]>]}[keyof MainReporter]

    // `testWait`/`resultReceived` is skipped as nothing is logged for the default reporter.
    const calls: ReporterCall[] = [
      ['error', ['error']],
      ['initErrors', [['error']]],
      ['log', ['log']],
      ['reportStart', [{startTime: 0}]],
      ['resultEnd', [getApiResult('1', getApiTest()), '']],
      ['runEnd', [getSummary(), '']],
      ['testTrigger', [getApiTest(), '', ExecutionRule.BLOCKING, {}]],
      ['testsWait', [[getApiTest()]]],
    ]
    for (const [fnName, args] of calls) {
      ;(reporter[fnName] as any)(...args)
      expect(writeMock).toHaveBeenCalledTimes(1)
      writeMock.mockClear()
    }
  })

  describe('testTrigger', () => {
    beforeEach(() => {
      writeMock.mockClear()
    })

    const testObject: Pick<Test, 'name'> = {
      name: 'Request on example.org',
    }
    const testId = 'aaa-bbb-ccc'

    const cases: [string, ExecutionRule, UserConfigOverride][] = [
      ['Blocking test, without config overwrite', ExecutionRule.BLOCKING, {}],
      ['Blocking test, with 1 config override', ExecutionRule.BLOCKING, {startUrl: 'foo'}],
      ['Blocking test, with 2 config overrides', ExecutionRule.BLOCKING, {startUrl: 'foo', body: 'hello'}],
      ['Non-blocking test from Datadog, without config overwrite', ExecutionRule.NON_BLOCKING, {}],
      ['Non-blocking test from Datadog, with 1 config override', ExecutionRule.NON_BLOCKING, {startUrl: 'foo'}],
      [
        'Non-blocking test from Datadog, with 2 config overrides',
        ExecutionRule.NON_BLOCKING,
        {startUrl: 'foo', body: 'hello'},
      ],
      [
        'Non-blocking test, with 1 config override',
        ExecutionRule.NON_BLOCKING,
        {executionRule: ExecutionRule.NON_BLOCKING},
      ],
      [
        'Non-blocking test, with 2 config overrides',
        ExecutionRule.NON_BLOCKING,
        {startUrl: 'foo', executionRule: ExecutionRule.NON_BLOCKING},
      ],
      ['Skipped test, with 1 config override', ExecutionRule.SKIPPED, {executionRule: ExecutionRule.SKIPPED}],
      [
        'Skipped test, with 2 config overrides',
        ExecutionRule.SKIPPED,
        {startUrl: 'foo', executionRule: ExecutionRule.SKIPPED},
      ],
      ['Skipped test from Datadog, without config overwrite', ExecutionRule.SKIPPED, {}],
      ['Skipped test from Datadog, with 1 config override', ExecutionRule.SKIPPED, {startUrl: 'foo'}],
      ['Skipped test from Datadog, with 2 config overrides', ExecutionRule.SKIPPED, {startUrl: 'foo', body: 'hello'}],
    ]

    test.each(cases)('%s', (title, executionRule, config) => {
      reporter.testTrigger(testObject, testId, executionRule, config)
      const mostRecentOutput = writeMock.mock.calls[writeMock.mock.calls.length - 1][0]
      expect(mostRecentOutput).toMatchSnapshot()
    })
  })

  test('testsWait outputs triggered tests', async () => {
    reporter.testsWait(new Array(11).fill(getApiTest()))
    const output = writeMock.mock.calls.map((c) => c[0]).join('\n')
    expect(output).toMatchSnapshot()
  })

  describe('resultEnd', () => {
    const createApiResult = (
      resultId: string,
      passed: boolean,
      executionRule = ExecutionRule.BLOCKING,
      test: Test
    ): Result => {
      const errorMessage = JSON.stringify([
        {
          actual: 1234,
          operator: 'lessThan',
          target: 1000,
          type: 'responseTime',
        },
      ])
      const failure = {code: 'INCORRECT_ASSERTION', message: errorMessage}

      const result = getApiResult(resultId, test)

      result.executionRule = executionRule
      result.passed = passed
      result.result = {...result.result, ...(passed ? {} : {failure}), passed}

      return result
    }

    const apiTest = getApiTest('aaa-aaa-aaa')
    const cases = [
      {
        description: '1 API test, 1 location, 1 result: success',
        fixtures: {
          baseUrl: baseUrlFixture,
          results: [getApiResult('1', apiTest)],
        },
      },
      {
        description: '1 API test, 1 location, 3 results: success, failed non-blocking, failed blocking',
        fixtures: {
          baseUrl: baseUrlFixture,
          results: [
            createApiResult('1', true, ExecutionRule.BLOCKING, apiTest),
            createApiResult('2', false, ExecutionRule.NON_BLOCKING, apiTest),
            createApiResult('3', false, ExecutionRule.BLOCKING, apiTest),
          ],
        },
      },
      {
<<<<<<< HEAD
        description: '2 Browser test: failed blocking, timed out',
        fixtures: {
          baseUrl: baseUrlFixture,
          results: [getFailedBrowserResult(), getTimedOutBrowserResult()],
=======
        description: '3 Browser test: failed blocking, timed out, global failure',
        fixtures: {
          baseUrl: baseUrlFixture,
          results: [
            getFailedBrowserResult(),
            getTimedOutBrowserResult(),
            {
              ...getTimedOutBrowserResult(),
              result: {
                duration: 0,
                failure: {code: 'FAILURE_CODE', message: 'Failure message'},
                passed: false,
                steps: [],
              },
              timedOut: false,
            },
          ],
>>>>>>> 6b1b555e
        },
      },
    ]

    test.each(cases)('$description', (testCase) => {
      const {results, baseUrl} = testCase.fixtures
      for (const result of results) {
        reporter.resultEnd(result, baseUrl)
      }
      const output = writeMock.mock.calls.map((c) => c[0]).join('')
      expect(output).toMatchSnapshot()
    })
  })

  describe('runEnd', () => {
    beforeEach(() => {
      writeMock.mockClear()
      jest.useFakeTimers()
      reporter.reportStart({startTime: Date.now() - 567890}) // 9m 28s
    })

    const baseSummary: Summary = getSummary()

    const complexSummary: Summary = {
      batchId: 'batch-id',
      criticalErrors: 2,
      failed: 1,
      failedNonBlocking: 3,
      passed: 2,
      skipped: 1,
      testsNotFound: new Set(['ccc-ccc-ccc', 'ddd-ddd-ddd']),
      timedOut: 1,
    }

    const cases: {description: string; summary: Summary}[] = [
      {
        description: 'Simple case with 1 test with 1 result (passed)',
        summary: {...baseSummary, passed: 1},
      },
      {
        description: 'Complex case with all the tests and results outcomes possible',
        summary: complexSummary,
      },
      {
        description: 'Case where some outcomes are empty or missing',
        summary: {
          ...baseSummary,
          criticalErrors: 1,
          failedNonBlocking: 1,
          passed: 3,
          testsNotFound: new Set(['bbb-bbb-bbb']),
        },
      },
    ]

    test.each(cases)('$description', (testCase) => {
      reporter.runEnd(testCase.summary, MOCK_BASE_URL)
      const mostRecentOutput = writeMock.mock.calls[writeMock.mock.calls.length - 1][0]
      expect(mostRecentOutput).toMatchSnapshot()
    })

    const orgMaxConcurrencyCaps: {description: string; cap: number}[] = [
      {cap: 0, description: 'communicates 0 parallelization'},
      {cap: 1, description: 'communicates no (1 test at a time) parallelization'},
      {cap: 2, description: 'communicates 2 tests parallelization'},
    ]

    test.each(orgMaxConcurrencyCaps)('$description', (testCase) => {
      reporter.runEnd({...baseSummary, passed: 1}, MOCK_BASE_URL, {orgMaxConcurrencyCap: testCase.cap})
      const mostRecentOutput = writeMock.mock.calls[writeMock.mock.calls.length - 1][0]
      expect(mostRecentOutput).toMatchSnapshot()
    })
  })
})<|MERGE_RESOLUTION|>--- conflicted
+++ resolved
@@ -4,10 +4,6 @@
 
 import {ExecutionRule, MainReporter, Result, Summary, Test, UserConfigOverride} from '../../interfaces'
 import {DefaultReporter} from '../../reporters/default'
-<<<<<<< HEAD
-import {createSummary} from '../../utils'
-import {getApiResult, getApiTest, getFailedBrowserResult, getTimedOutBrowserResult} from '../fixtures'
-=======
 
 import {
   getApiResult,
@@ -17,7 +13,6 @@
   getTimedOutBrowserResult,
   MOCK_BASE_URL,
 } from '../fixtures'
->>>>>>> 6b1b555e
 
 /**
  * A good amount of these tests rely on Jest snapshot assertions.
@@ -162,12 +157,6 @@
         },
       },
       {
-<<<<<<< HEAD
-        description: '2 Browser test: failed blocking, timed out',
-        fixtures: {
-          baseUrl: baseUrlFixture,
-          results: [getFailedBrowserResult(), getTimedOutBrowserResult()],
-=======
         description: '3 Browser test: failed blocking, timed out, global failure',
         fixtures: {
           baseUrl: baseUrlFixture,
@@ -185,7 +174,6 @@
               timedOut: false,
             },
           ],
->>>>>>> 6b1b555e
         },
       },
     ]
