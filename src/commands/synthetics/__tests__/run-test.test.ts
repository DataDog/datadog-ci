--- conflicted
+++ resolved
@@ -229,97 +229,12 @@
         }),
       }
 
-<<<<<<< HEAD
       jest.spyOn(runTests, 'getApiHelper').mockImplementation(() => apiHelper as any)
       await expect(
         runTests.executeTests(mockReporter, {
           ...config,
           failOnCriticalErrors: true,
           publicIds: ['public-id-1', 'public-id-2'],
-=======
-      const write = jest.fn()
-      const command = new RunTestCommand()
-      command.context = {stdout: {write}} as any
-      command['getApiHelper'] = (() => apiHelper) as any
-      command['publicIds'] = ['public-id-1', 'public-id-2']
-
-      expect(await command.execute()).toBe(0)
-
-      command['failOnCriticalErrors'] = true
-      expect(await command.execute()).toBe(1)
-    })
-
-    it('override locations with ENV variable', async () => {
-      const conf = {
-        content: {tests: [{config: {}, id: 'publicId'}]},
-        name: 'Suite 1',
-      }
-
-      jest.spyOn(ciUtils, 'parseConfigFile').mockImplementation(async (config, _) => config)
-      jest.spyOn(utils, 'getSuites').mockImplementation((() => [conf]) as any)
-
-      // Throw to stop the test
-      const serverError = new Error('Server Error') as AxiosError
-      serverError.response = {data: {errors: ['Bad Gateway']}, status: 502} as AxiosResponse
-      serverError.config = {baseURL: 'baseURL', url: 'url'}
-      const triggerTests = jest.fn(() => {
-        throw serverError
-      })
-
-      const apiHelper = {
-        getTest: jest.fn(() => ({...getApiTest('publicId')})),
-        triggerTests,
-      }
-
-      const write = jest.fn()
-      const command = new RunTestCommand()
-      command.context = {stdout: {write}} as any
-      command['config'].global = {locations: ['aws:us-east-2']}
-      command['getApiHelper'] = (() => apiHelper) as any
-
-      expect(await command.execute()).toBe(0)
-      expect(triggerTests).toHaveBeenCalledWith(
-        expect.objectContaining({
-          tests: [{executionRule: 'blocking', locations: ['aws:us-east-2'], public_id: 'publicId'}],
-        })
-      )
-
-      // Env > global
-      process.env = {
-        DATADOG_SYNTHETICS_LOCATIONS: 'aws:us-east-3',
-      }
-      expect(await command.execute()).toBe(0)
-      expect(triggerTests).toHaveBeenCalledTimes(2)
-      expect(triggerTests).toHaveBeenNthCalledWith(
-        2,
-        expect.objectContaining({
-          tests: [{executionRule: 'blocking', locations: ['aws:us-east-3'], public_id: 'publicId'}],
-        })
-      )
-
-      process.env = {
-        DATADOG_SYNTHETICS_LOCATIONS: 'aws:us-east-3;aws:us-east-4',
-      }
-      expect(await command.execute()).toBe(0)
-      expect(triggerTests).toHaveBeenCalledTimes(3)
-      expect(triggerTests).toHaveBeenNthCalledWith(
-        3,
-        expect.objectContaining({
-          tests: [{executionRule: 'blocking', locations: ['aws:us-east-3', 'aws:us-east-4'], public_id: 'publicId'}],
-        })
-      )
-
-      // Test > env
-      const confWithLocation = {
-        content: {tests: [{config: {locations: ['aws:us-east-1']}, id: 'publicId'}]},
-      }
-      jest.spyOn(utils, 'getSuites').mockImplementation((() => [confWithLocation]) as any)
-
-      expect(await command.execute()).toBe(0)
-      expect(triggerTests).toHaveBeenCalledWith(
-        expect.objectContaining({
-          tests: [{executionRule: 'blocking', locations: ['aws:us-east-1'], public_id: 'publicId'}],
->>>>>>> 09bccf1d
         })
       ).rejects.toMatchError(new CriticalError('POLL_RESULTS_FAILED'))
     })
@@ -403,15 +318,8 @@
     } as any
 
     test('should find all tests and extend global config', async () => {
-<<<<<<< HEAD
-      jest.spyOn(utils, 'getSuites').mockImplementation((() => [conf1, conf2]) as any)
+      jest.spyOn(utils, 'getSuites').mockImplementation((() => fakeSuites) as any)
       const configOverride = {startUrl}
-=======
-      jest.spyOn(utils, 'getSuites').mockImplementation((() => fakeSuites) as any)
-      const command = new RunTestCommand()
-      command.context = process
-      command['config'].global = {startUrl}
->>>>>>> 09bccf1d
 
       await expect(runTests.getTestsList(fakeApi, {...config, global: configOverride}, mockReporter)).resolves.toEqual([
         {
@@ -428,17 +336,9 @@
     })
 
     test('should search tests and extend global config', async () => {
-<<<<<<< HEAD
-      jest.spyOn(utils, 'getSuites').mockImplementation((() => [conf1, conf2]) as any)
+      jest.spyOn(utils, 'getSuites').mockImplementation((() => fakeSuites) as any)
       const configOverride = {startUrl}
       const searchQuery = 'fake search'
-=======
-      jest.spyOn(utils, 'getSuites').mockImplementation((() => fakeSuites) as any)
-      const command = new RunTestCommand()
-      command.context = process
-      command['config'].global = {startUrl}
-      command['testSearchQuery'] = 'fake search'
->>>>>>> 09bccf1d
 
       await expect(
         runTests.getTestsList(fakeApi, {...config, global: configOverride, testSearchQuery: searchQuery}, mockReporter)
@@ -452,31 +352,9 @@
     })
 
     test('should use given globs to get tests list', async () => {
-<<<<<<< HEAD
-      const getSuitesMock = jest.spyOn(utils, 'getSuites').mockImplementation((() => [conf1, conf2]) as any)
+      const getSuitesMock = jest.spyOn(utils, 'getSuites').mockImplementation((() => fakeSuites) as any)
       const configOverride = {startUrl}
       const files = ['new glob', 'another one']
-=======
-      const getSuitesMock = jest.spyOn(utils, 'getSuites').mockImplementation((() => fakeSuites) as any)
-      const command = new RunTestCommand()
-      command.context = process
-      command['config'].global = {startUrl}
-      command['reporter'] = mockReporter
-      command['files'] = ['new glob', 'another one']
-
-      await command['resolveConfig']()
-      await command['getTestsList'].bind(command)(fakeApi)
-      expect(getSuitesMock).toHaveBeenCalledTimes(2)
-      expect(getSuitesMock).toHaveBeenCalledWith('new glob', command['reporter'])
-      expect(getSuitesMock).toHaveBeenCalledWith('another one', command['reporter'])
-    })
-  })
-
-  describe('sortTestsByOutcome', () => {
-    beforeEach(() => {
-      jest.restoreAllMocks()
-    })
->>>>>>> 09bccf1d
 
       await runTests.getTestsList(fakeApi, {...config, global: configOverride, files}, mockReporter)
       expect(getSuitesMock).toHaveBeenCalledTimes(2)
