--- conflicted
+++ resolved
@@ -1,5 +1,4 @@
 // tslint:disable: no-string-literal
-import {AxiosError, AxiosResponse} from 'axios'
 
 import {AxiosError, AxiosRequestConfig, AxiosResponse, default as axios} from 'axios'
 import * as ciUtils from '../../../helpers/utils'
@@ -92,9 +91,6 @@
       expect(waitForResultSpy).not.toHaveBeenCalled()
     })
 
-<<<<<<< HEAD
-    test('presignedURL throws', async () => {
-=======
     test('getTestsList throws', async () => {
       jest.spyOn(ciUtils, 'parseConfigFile').mockImplementation(async (config, _) => config)
 
@@ -140,7 +136,6 @@
     })
 
     test('getPresignedURL throws', async () => {
->>>>>>> 154997b4
       jest.spyOn(ciUtils, 'parseConfigFile').mockImplementation(async (config, _) => config)
       jest.spyOn(utils, 'getTestsToTrigger').mockReturnValue(
         Promise.resolve({
@@ -166,10 +161,6 @@
       command['publicIds'] = ['public-id-1', 'public-id-2']
 
       expect(await command.execute()).toBe(1)
-<<<<<<< HEAD
-      command['config'].blockOnUnexpectedResults = false
-      expect(await command.execute()).toBe(0)
-=======
     })
 
     test('runTests throws', async () => {
@@ -232,7 +223,6 @@
       command['publicIds'] = ['public-id-1', 'public-id-2']
 
       expect(await command.execute()).toBe(1)
->>>>>>> 154997b4
     })
   })
 
@@ -364,12 +354,8 @@
       command['config'].global = {startUrl}
       command['testSearchQuery'] = 'fake search'
 
-<<<<<<< HEAD
-      expect(await command['getTestsList'].bind(command)(fakeApi, true)).toEqual([
-=======
       await command['resolveConfig']()
       expect(await command['getTestsList'].bind(command)(fakeApi)).toEqual([
->>>>>>> 154997b4
         {
           config: {startUrl},
           id: 'stu-vwx-yza',
@@ -385,26 +371,11 @@
       command['reporter'] = mockReporter
       command['files'] = ['new glob', 'another one']
 
-<<<<<<< HEAD
-      command['fileGlobs'] = ['new glob', 'another one']
-      await command['getTestsList'].bind(command)(fakeApi, true)
-      expect(utils.getSuites).toHaveBeenCalledTimes(2)
-      expect(utils.getSuites).toHaveBeenCalledWith('new glob', command['reporter'])
-      expect(utils.getSuites).toHaveBeenCalledWith('another one', command['reporter'])
-
-      mockFn.mockClear()
-
-      command['fileGlobs'] = undefined
-      await command['getTestsList'].bind(command)(fakeApi, true)
-      expect(utils.getSuites).toHaveBeenCalledTimes(1)
-      expect(utils.getSuites).toHaveBeenCalledWith('random glob', command['reporter'])
-=======
       await command['resolveConfig']()
       await command['getTestsList'].bind(command)(fakeApi)
       expect(getSuitesMock).toHaveBeenCalledTimes(2)
       expect(getSuitesMock).toHaveBeenCalledWith('new glob', command['reporter'])
       expect(getSuitesMock).toHaveBeenCalledWith('another one', command['reporter'])
->>>>>>> 154997b4
     })
 
     test('searchTests throws', async () => {
