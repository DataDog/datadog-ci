--- conflicted
+++ resolved
@@ -1,10 +1,4 @@
-<<<<<<< HEAD
-=======
-// tslint:disable: no-string-literal
-
->>>>>>> 12690b4c
 import {promises as fs} from 'fs'
-import {AxiosError, AxiosResponse} from 'axios'
 import * as ciUtils from '../../../helpers/utils'
 import * as api from '../api'
 import {MAX_TESTS_TO_TRIGGER} from '../command'
