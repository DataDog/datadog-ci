// tslint:disable: no-string-literal
<<<<<<< HEAD

import {AxiosError, AxiosResponse} from 'axios'

=======
>>>>>>> 74f3c58b
import * as ciUtils from '../../../helpers/utils'

import {ExecutionRule} from '../interfaces'
import {DefaultReporter} from '../reporters/default'
import {DEFAULT_COMMAND_CONFIG, removeUndefinedValues, RunTestCommand} from '../run-test'
import * as utils from '../utils'
import {mockReporter} from './fixtures'

export const assertAsyncThrow = async (func: any, errorRegex?: RegExp) => {
  let error
  try {
    await func()
    console.error('Function has not thrown')
  } catch (e) {
    error = e
    if (errorRegex) {
      expect(e.toString()).toMatch(errorRegex)
    }
  }

  expect(error).toBeTruthy()

  return error
}

describe('run-test', () => {
  beforeEach(() => {
    jest.resetAllMocks()
    jest.spyOn(ciUtils, 'getConfig').mockImplementation(async () => ({}))
    process.env = {}
  })

  describe('execute', () => {
    beforeEach(() => {
      jest.resetAllMocks()
    })
    test('should apply config override for tests triggered by public id', async () => {
      const getTestsToTriggersMock = jest.spyOn(utils, 'getTestsToTrigger').mockReturnValue(
        Promise.resolve({
          overriddenTestsToTrigger: [],
          summary: {passed: 0, failed: 0, skipped: 0, notFound: 0},
          tests: [],
        })
      )
      jest.spyOn(utils, 'runTests').mockImplementation()

      const startUrl = '{{PROTOCOL}}//myhost{{PATHNAME}}{{PARAMS}}'
      const locations = ['location1', 'location2']
      const configOverride = {locations, startUrl}

      const apiHelper = {}
      const command = new RunTestCommand()
      command.context = {stdout: {write: jest.fn()}} as any
      command['getApiHelper'] = (() => apiHelper) as any
      // Override with config file
      jest
        .spyOn(ciUtils, 'getConfig')
        .mockImplementation(async () => ({global: configOverride, publicIds: ['public-id-1', 'public-id-2']}))
      await command.execute()

      expect(getTestsToTriggersMock).toHaveBeenCalledWith(
        apiHelper,
        expect.arrayContaining([
          expect.objectContaining({id: 'public-id-1', config: configOverride}),
          expect.objectContaining({id: 'public-id-2', config: configOverride}),
        ]),
        expect.anything()
      )
    })

    test('should not wait for `skipped` only tests batch results', async () => {
      const getTestsToTriggersMock = jest.spyOn(utils, 'getTestsToTrigger').mockReturnValue(
        Promise.resolve({
          overriddenTestsToTrigger: [],
          summary: {passed: 0, failed: 0, skipped: 0, notFound: 0},
          tests: [],
        })
      )
      const runTestsMock = jest
        .spyOn(utils, 'runTests')
        .mockReturnValue(Promise.resolve({locations: [], results: [], triggered_check_ids: []}))
      const waitForResultSpy = jest.spyOn(utils, 'waitForResults')

      const apiHelper = {}
      const write = jest.fn()
      const command = new RunTestCommand()
      const configOverride = {executionRule: ExecutionRule.SKIPPED}
      command.context = {stdout: {write}} as any
      command['getApiHelper'] = (() => apiHelper) as any
      jest
        .spyOn(ciUtils, 'getConfig')
        .mockImplementation(async () => ({global: configOverride, publicIds: ['public-id-1', 'public-id-2']}))
      await command.execute()

      expect(getTestsToTriggersMock).toHaveBeenCalledWith(
        apiHelper,
        expect.arrayContaining([
          expect.objectContaining({id: 'public-id-1', config: configOverride}),
          expect.objectContaining({id: 'public-id-2', config: configOverride}),
        ]),
        expect.anything()
      )
      expect(runTestsMock).toHaveBeenCalledWith(apiHelper, [])
      expect(write).toHaveBeenCalledWith('No test to run.\n')
      expect(waitForResultSpy).not.toHaveBeenCalled()
    })

    test('getTestsList throws', async () => {
      jest.spyOn(ciUtils, 'parseConfigFile').mockImplementation(async (config, _) => config)

      const serverError = new Error('Server Error') as AxiosError
      serverError.response = {data: {errors: ['Bad Gateway']}, status: 502} as AxiosResponse
      serverError.config = {baseURL: 'baseURL', url: 'url'}
      const apiHelper = {
        searchTests: jest.fn(() => {
          throw serverError
        }),
      }

      const write = jest.fn()
      const command = new RunTestCommand()
      command.context = {stdout: {write}} as any
      command['getApiHelper'] = (() => apiHelper) as any
      command['config'].tunnel = true
      command['testSearchQuery'] = 'a-search-query'

      expect(await command.execute()).toBe(1)
    })

    test('getTestsToTrigger throws', async () => {
      jest.spyOn(ciUtils, 'parseConfigFile').mockImplementation(async (config, _) => config)

      const serverError = new Error('Server Error') as AxiosError
      serverError.response = {data: {errors: ['Bad Gateway']}, status: 502} as AxiosResponse
      serverError.config = {baseURL: 'baseURL', url: 'url'}
      const apiHelper = {
        getTest: jest.fn(() => {
          throw serverError
        }),
      }

      const write = jest.fn()
      const command = new RunTestCommand()
      command.context = {stdout: {write}} as any
      command['getApiHelper'] = (() => apiHelper) as any
      command['config'].tunnel = true
      command['publicIds'] = ['public-id-1']

      expect(await command.execute()).toBe(1)
    })

    test('getPresignedURL throws', async () => {
      jest.spyOn(ciUtils, 'parseConfigFile').mockImplementation(async (config, _) => config)
      jest.spyOn(utils, 'getTestsToTrigger').mockReturnValue(
        Promise.resolve({
          overriddenTestsToTrigger: [],
          summary: {passed: 0, failed: 0, skipped: 0, notFound: 0},
          tests: [],
        })
      )

      const serverError = new Error('Server Error') as AxiosError
      serverError.response = {status: 502} as AxiosResponse
      const apiHelper = {
        getPresignedURL: jest.fn(() => {
          throw serverError
        }),
      }

      const write = jest.fn()
      const command = new RunTestCommand()
      command.context = {stdout: {write}} as any
      command['getApiHelper'] = (() => apiHelper) as any
      command['config'].tunnel = true
      command['publicIds'] = ['public-id-1', 'public-id-2']

      expect(await command.execute()).toBe(1)
    })

    test('runTests throws', async () => {
      jest.spyOn(ciUtils, 'parseConfigFile').mockImplementation(async (config, _) => config)
      jest.spyOn(utils, 'getTestsToTrigger').mockReturnValue(
        Promise.resolve({
          overriddenTestsToTrigger: [],
          summary: {passed: 0, failed: 0, skipped: 0, notFound: 0},
          tests: [],
        })
      )

      const serverError = new Error('Server Error') as AxiosError
      serverError.response = {status: 502} as AxiosResponse
      const apiHelper = {
        triggerTests: jest.fn(() => {
          throw serverError
        }),
      }

      const write = jest.fn()
      const command = new RunTestCommand()
      command.context = {stdout: {write}} as any
      command['getApiHelper'] = (() => apiHelper) as any
      command['publicIds'] = ['public-id-1', 'public-id-2']

      expect(await command.execute()).toBe(1)
    })

    test('waitForResults throws', async () => {
      jest.spyOn(ciUtils, 'parseConfigFile').mockImplementation(async (config, _) => config)
      jest.spyOn(utils, 'getTestsToTrigger').mockReturnValue(
        Promise.resolve({
          overriddenTestsToTrigger: [],
          summary: {passed: 0, failed: 0, skipped: 0, notFound: 0},
          tests: [{public_id: 'publicId'} as any],
        })
      )

      jest.spyOn(utils, 'runTests').mockReturnValue(
        Promise.resolve({
          locations: [],
          results: [{public_id: 'publicId'} as any],
          triggered_check_ids: [],
        })
      )

      const serverError = new Error('Server Error') as AxiosError
      serverError.response = {status: 502} as AxiosResponse
      const apiHelper = {
        pollResults: jest.fn(() => {
          throw serverError
        }),
      }

      const write = jest.fn()
      const command = new RunTestCommand()
      command.context = {stdout: {write}} as any
      command['getApiHelper'] = (() => apiHelper) as any
      command['publicIds'] = ['public-id-1', 'public-id-2']

      expect(await command.execute()).toBe(1)
    })
  })

  describe('getAppBaseURL', () => {
    test('should default to datadog us', async () => {
      process.env = {}
      const command = new RunTestCommand()

      expect(command['getAppBaseURL']()).toBe('https://app.datadoghq.com/')
    })

    test('subdomain should be overridable', async () => {
      process.env = {DATADOG_SUBDOMAIN: 'custom'}
      const command = new RunTestCommand()
      await command['resolveConfig']()

      expect(command['getAppBaseURL']()).toBe('https://custom.datadoghq.com/')
    })

    test('should override subdomain and site', async () => {
      process.env = {
        DATADOG_SITE: 'datadoghq.eu',
        DATADOG_SUBDOMAIN: 'custom',
      }
      const command = new RunTestCommand()
      await command['resolveConfig']()

      expect(command['getAppBaseURL']()).toBe('https://custom.datadoghq.eu/')
    })
  })

  describe('getDatadogHost', () => {
    test('should default to datadog us api', async () => {
      process.env = {}
      const command = new RunTestCommand()
      await command['resolveConfig']()

      expect(command['getDatadogHost']()).toBe('https://api.datadoghq.com/api/v1')
      expect(command['getDatadogHost'](true)).toBe('https://intake.synthetics.datadoghq.com/api/v1')
    })

    test('should be tunable through DATADOG_SITE variable', async () => {
      process.env = {DATADOG_SITE: 'datadoghq.eu'}
      const command = new RunTestCommand()
      await command['resolveConfig']()

      expect(command['getDatadogHost']()).toBe('https://api.datadoghq.eu/api/v1')
      expect(command['getDatadogHost'](true)).toBe('https://api.datadoghq.eu/api/v1')
    })
  })

  describe('getApiHelper', () => {
    test('should throw an error if API or Application key are undefined', async () => {
      process.env = {}
      const write = jest.fn()
      const command = new RunTestCommand()
      command.context = {stdout: {write}} as any
      command['reporter'] = utils.getReporter([new DefaultReporter(command)])
      await command['resolveConfig']()

      await assertAsyncThrow(command['getApiHelper'].bind(command), /API and\/or Application keys are missing/)
      expect(write.mock.calls[0][0]).toContain('DATADOG_APP_KEY')
      expect(write.mock.calls[1][0]).toContain('DATADOG_API_KEY')

      command['appKey'] = 'fakeappkey'
      await command['resolveConfig']()
      write.mockClear()
      await assertAsyncThrow(command['getApiHelper'].bind(command), /API and\/or Application keys are missing/)
      expect(write.mock.calls[0][0]).toContain('DATADOG_API_KEY')
    })
  })

  describe('getTestsList', () => {
    const conf1 = {
      tests: [{config: {}, id: 'abc-def-ghi'}],
    }
    const conf2 = {
      tests: [{config: {}, id: 'jkl-mno-pqr'}],
    }
    const startUrl = 'fakeUrl'
    const fakeApi = {
      searchTests: () => ({
        tests: [
          {
            public_id: 'stu-vwx-yza',
          },
        ],
      }),
    } as any

    test('should find all tests and extend global config', async () => {
      jest.spyOn(utils, 'getSuites').mockImplementation((() => [conf1, conf2]) as any)
      const command = new RunTestCommand()
      command.context = process
      command['config'].global = {startUrl}

      expect(await command['getTestsList'].bind(command)(fakeApi)).toEqual([
        {
          config: {startUrl},
          id: 'abc-def-ghi',
        },
        {
          config: {startUrl},
          id: 'jkl-mno-pqr',
        },
      ])
    })

    test('should search tests and extend global config', async () => {
      jest.spyOn(utils, 'getSuites').mockImplementation((() => [conf1, conf2]) as any)
      const command = new RunTestCommand()
      command.context = process
      command['config'].global = {startUrl}
      command['testSearchQuery'] = 'fake search'

      await command['resolveConfig']()
      expect(await command['getTestsList'].bind(command)(fakeApi)).toEqual([
        {
          config: {startUrl},
          id: 'stu-vwx-yza',
        },
      ])
    })

    test('should use given globs to get tests list', async () => {
      const getSuitesMock = jest.spyOn(utils, 'getSuites').mockImplementation((() => [conf1, conf2]) as any)
      const command = new RunTestCommand()
      command.context = process
      command['config'].global = {startUrl}
      command['reporter'] = mockReporter
      command['files'] = ['new glob', 'another one']

      await command['resolveConfig']()
      await command['getTestsList'].bind(command)(fakeApi)
      expect(getSuitesMock).toHaveBeenCalledTimes(2)
      expect(getSuitesMock).toHaveBeenCalledWith('new glob', command['reporter'])
      expect(getSuitesMock).toHaveBeenCalledWith('another one', command['reporter'])
    })
  })

  describe('sortTestsByOutcome', () => {
    const test1 = {options: {}, public_id: 'test1'}
    const test2 = {options: {ci: {executionRule: ExecutionRule.BLOCKING}}, public_id: 'test2'}
    const test3 = {options: {ci: {executionRule: ExecutionRule.NON_BLOCKING}}, public_id: 'test3'}
    const test4 = {options: {ci: {executionRule: ExecutionRule.BLOCKING}}, public_id: 'test4'}
    const test5 = {options: {ci: {executionRule: ExecutionRule.NON_BLOCKING}}, public_id: 'test5'}
    const tests = [test1, test2, test3, test4, test5]
    const results = {
      test1: [{result: {passed: true}}],
      test2: [{result: {passed: true}}],
      test3: [{result: {passed: true}}],
      test4: [{result: {passed: false}}],
      test5: [{result: {passed: false}}],
    }

    test('should sort tests with success, non_blocking failures then failures', async () => {
      const command = new RunTestCommand()

      tests.sort((command['sortTestsByOutcome'] as any)(results))
      expect(tests).toStrictEqual([test3, test1, test2, test5, test4])
    })
  })

  describe('resolveConfig', () => {
    beforeEach(() => {
      jest.resetAllMocks()
      process.env = {}
      jest.spyOn(ciUtils, 'getConfig').mockImplementation(async () => ({}))
    })

    test('override from ENV', async () => {
      const overrideEnv = {
        DATADOG_API_KEY: 'fake_api_key',
        DATADOG_APP_KEY: 'fake_app_key',
        DATADOG_SITE: 'datadoghq.eu',
        DATADOG_SUBDOMAIN: 'custom',
      }

      process.env = overrideEnv
      const command = new RunTestCommand()

      await command['resolveConfig']()
      expect(command['config']).toEqual({
        ...DEFAULT_COMMAND_CONFIG,
        apiKey: overrideEnv.DATADOG_API_KEY,
        appKey: overrideEnv.DATADOG_APP_KEY,
        datadogSite: overrideEnv.DATADOG_SITE,
        subdomain: overrideEnv.DATADOG_SUBDOMAIN,
      })
    })

    test('override from config file', async () => {
      const overrideConfigFile = {
        apiKey: 'fake_api_key',
        appKey: 'fake_app_key',
        configPath: 'fake-datadog-ci.json',
        datadogSite: 'datadoghq.eu',
        files: ['my-new-file'],
        global: {locations: []},
        pollingTimeout: 1,
        proxy: {protocol: 'https'},
        publicIds: ['ran-dom-id'],
        subdomain: 'ppa',
        tunnel: true,
      }

      jest.spyOn(ciUtils, 'getConfig').mockImplementation(async () => overrideConfigFile)
      const command = new RunTestCommand()

      await command['resolveConfig']()
      expect(command['config']).toEqual(overrideConfigFile)
    })

    test('override from CLI', async () => {
      const overrideCLI = {
        apiKey: 'fake_api_key',
        appKey: 'fake_app_key',
        configPath: 'fake-datadog-ci.json',
        datadogSite: 'datadoghq.eu',
        files: ['new-file'],
        publicIds: ['ran-dom-id'],
        subdomain: 'new-sub-domain',
        testSearchQuery: 'a-search-query',
        tunnel: true,
      }

      const command = new RunTestCommand()
      command['apiKey'] = overrideCLI.apiKey
      command['appKey'] = overrideCLI.appKey
      command['configPath'] = overrideCLI.configPath
      command['datadogSite'] = overrideCLI.datadogSite
      command['files'] = overrideCLI.files
      command['publicIds'] = overrideCLI.publicIds
      command['subdomain'] = overrideCLI.subdomain
      command['tunnel'] = overrideCLI.tunnel
      command['testSearchQuery'] = overrideCLI.testSearchQuery

      await command['resolveConfig']()
      expect(command['config']).toEqual({
        ...DEFAULT_COMMAND_CONFIG,
        apiKey: 'fake_api_key',
        appKey: 'fake_app_key',
        configPath: 'fake-datadog-ci.json',
        datadogSite: 'datadoghq.eu',
        files: ['new-file'],
        publicIds: ['ran-dom-id'],
        subdomain: 'new-sub-domain',
        testSearchQuery: 'a-search-query',
        tunnel: true,
      })
    })

    test('override from config file < ENV < CLI', async () => {
      jest.spyOn(ciUtils, 'getConfig').mockImplementation(async () => ({
        apiKey: 'api_key_config_file',
        appKey: 'app_key_config_file',
        datadogSite: 'datadog.config.file',
      }))

      process.env = {
        DATADOG_API_KEY: 'api_key_env',
        DATADOG_APP_KEY: 'app_key_env',
      }

      const command = new RunTestCommand()
      command['apiKey'] = 'api_key_cli'

      await command['resolveConfig']()
      expect(command['config']).toEqual({
        ...DEFAULT_COMMAND_CONFIG,
        apiKey: 'api_key_cli',
        appKey: 'app_key_env',
        datadogSite: 'datadog.config.file',
      })
    })
  })

  test('removeUndefinedValues', () => {
    // tslint:disable-next-line: no-null-keyword
    expect(removeUndefinedValues({a: 'b', c: 'd', e: undefined, g: null})).toEqual({a: 'b', c: 'd', g: null})
  })
})<|MERGE_RESOLUTION|>--- conflicted
+++ resolved
@@ -1,10 +1,6 @@
 // tslint:disable: no-string-literal
-<<<<<<< HEAD
-
 import {AxiosError, AxiosResponse} from 'axios'
 
-=======
->>>>>>> 74f3c58b
 import * as ciUtils from '../../../helpers/utils'
 
 import {ExecutionRule} from '../interfaces'
