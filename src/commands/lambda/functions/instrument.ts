import {CloudWatchLogs, Lambda} from 'aws-sdk'
import {
  API_KEY_ENV_VAR,
  API_KEY_SECRET_ARN_ENV_VAR,
  CI_API_KEY_ENV_VAR,
  CI_API_KEY_SECRET_ARN_ENV_VAR,
  CI_KMS_API_KEY_ENV_VAR,
  CI_SITE_ENV_VAR,
  DD_LAMBDA_EXTENSION_LAYER_NAME,
  ENVIRONMENT_ENV_VAR,
  EXTENSION_LAYER_KEY,
  EXTRA_TAGS_ENV_VAR,
  FLUSH_TO_LOG_ENV_VAR,
  HANDLER_LOCATION,
  KMS_API_KEY_ENV_VAR,
  LAMBDA_HANDLER_ENV_VAR,
  LOG_LEVEL_ENV_VAR,
  MERGE_XRAY_TRACES_ENV_VAR,
  Runtime,
  RUNTIME_LAYER_LOOKUP,
  RUNTIME_LOOKUP,
  RuntimeType,
  SERVICE_ENV_VAR,
  SITE_ENV_VAR,
  SITES,
  TRACE_ENABLED_ENV_VAR,
  VERSION_ENV_VAR,
} from '../constants'
import {FunctionConfiguration, InstrumentationSettings, LogGroupConfiguration, TagConfiguration} from '../interfaces'
import {calculateLogGroupUpdateRequest} from '../loggroup'
import {calculateTagUpdateRequest} from '../tags'
<<<<<<< HEAD
import {addLayerARN, getLambdaFunctionConfigs, isSupportedRuntime} from './commons'

export const getFunctionConfigs = async (
=======
import {
  addLayerArn,
  getLambdaFunctionConfigs,
  getLambdaFunctionConfigsFromRegex,
  getLayerArn,
  getLayers,
  isLambdaActive,
  isSupportedRuntime,
} from './commons'

export const getInstrumentedFunctionConfigs = async (
>>>>>>> 5b949d07
  lambda: Lambda,
  cloudWatch: CloudWatchLogs,
  region: string,
  functionARNs: string[],
  settings: InstrumentationSettings
): Promise<FunctionConfiguration[]> => {
  const lambdaFunctionConfigs = await getLambdaFunctionConfigs(lambda, functionARNs)

  const configs: FunctionConfiguration[] = []
  for (const config of lambdaFunctionConfigs) {
    const functionConfig = await getInstrumentedFunctionConfig(lambda, cloudWatch, config, region, settings)

    configs.push(functionConfig)
  }

  return configs
}

export const getInstrumentedFunctionConfig = async (
  lambda: Lambda,
  cloudWatch: CloudWatchLogs,
  config: Lambda.FunctionConfiguration,
  region: string,
  settings: InstrumentationSettings
): Promise<FunctionConfiguration> => {
  const functionARN = config.FunctionArn!
  const runtime = config.Runtime
  if (!isSupportedRuntime(runtime)) {
    throw Error(`Can't instrument ${functionARN}, runtime ${runtime} not supported`)
  }

<<<<<<< HEAD
  const lambdaLibraryLayerArn: string = getLayerArn(runtime, settings, region)
  const lambdaExtensionLayerArn: string = getExtensionArn(settings, region)
  const updateRequest = calculateUpdateRequest(
    config,
    settings,
    lambdaLibraryLayerArn,
    lambdaExtensionLayerArn,
    runtime
  )
=======
  await isLambdaActive(lambda, config, functionARN)
  const updateRequest = calculateUpdateRequest(config, settings, region, runtime)
>>>>>>> 5b949d07
  let logGroupConfiguration: LogGroupConfiguration | undefined
  if (settings.forwarderARN !== undefined) {
    const logGroupName = `/aws/lambda/${config.FunctionName}`
    logGroupConfiguration = await calculateLogGroupUpdateRequest(cloudWatch, logGroupName, settings.forwarderARN)
  }

  const tagConfiguration: TagConfiguration | undefined = await calculateTagUpdateRequest(lambda, functionARN)

  return {
    functionARN,
    lambdaConfig: config,
    logGroupConfiguration,
    tagConfiguration,
    updateRequest,
  }
}

export const getInstrumentedFunctionConfigsFromRegEx = async (
  lambda: Lambda,
  cloudWatch: CloudWatchLogs,
  region: string,
  pattern: string,
  settings: InstrumentationSettings
): Promise<FunctionConfiguration[]> => {
  const matchedFunctions = await getLambdaFunctionConfigsFromRegex(lambda, pattern)
  const functionsToUpdate: FunctionConfiguration[] = []

  for (const config of matchedFunctions) {
    const functionConfig = await getInstrumentedFunctionConfig(lambda, cloudWatch, config, region, settings)
    functionsToUpdate.push(functionConfig)
  }

  return functionsToUpdate
}

export const calculateUpdateRequest = (
  config: Lambda.FunctionConfiguration,
  settings: InstrumentationSettings,
  region: string,
  runtime: Runtime
) => {
  const oldEnvVars: Record<string, string> = {...config.Environment?.Variables}
  const changedEnvVars: Record<string, string> = {}
  const functionARN = config.FunctionArn

  const apiKey: string | undefined = process.env[CI_API_KEY_ENV_VAR]
  const apiKeySecretArn: string | undefined = process.env[CI_API_KEY_SECRET_ARN_ENV_VAR]
  const apiKmsKey: string | undefined = process.env[CI_KMS_API_KEY_ENV_VAR]
  const site: string | undefined = process.env[CI_SITE_ENV_VAR]

  if (functionARN === undefined) {
    return undefined
  }

  const updateRequest: Lambda.UpdateFunctionConfigurationRequest = {
    FunctionName: functionARN,
  }
  let needsUpdate = false

  // Update Handler
  const expectedHandler = HANDLER_LOCATION[runtime]
  if (config.Handler !== expectedHandler) {
    needsUpdate = true
    updateRequest.Handler = HANDLER_LOCATION[runtime]
  }

  // Update Env Vars
  if (oldEnvVars[LAMBDA_HANDLER_ENV_VAR] === undefined) {
    needsUpdate = true
    changedEnvVars[LAMBDA_HANDLER_ENV_VAR] = config.Handler ?? ''
  }

  // KMS > Secrets Manager > API Key
  if (apiKmsKey !== undefined && oldEnvVars[KMS_API_KEY_ENV_VAR] !== apiKmsKey) {
    needsUpdate = true
    changedEnvVars[KMS_API_KEY_ENV_VAR] = apiKmsKey
  } else if (apiKeySecretArn !== undefined && oldEnvVars[API_KEY_SECRET_ARN_ENV_VAR] !== apiKeySecretArn) {
    const isNode = RUNTIME_LOOKUP[runtime] === RuntimeType.NODE
    const isSendingSynchronousMetrics = settings.extensionVersion === undefined && !settings.flushMetricsToLogs
    if (isSendingSynchronousMetrics && isNode) {
      throw new Error(
        '`apiKeySecretArn` is not supported for Node runtimes when using Synchronous Metrics. Use either `apiKey` or `apiKmsKey`.'
      )
    }
    needsUpdate = true
    changedEnvVars[API_KEY_SECRET_ARN_ENV_VAR] = apiKeySecretArn
  } else if (apiKey !== undefined && oldEnvVars[API_KEY_ENV_VAR] !== apiKey) {
    needsUpdate = true
    changedEnvVars[API_KEY_ENV_VAR] = apiKey
  }

  if (site !== undefined && oldEnvVars[SITE_ENV_VAR] !== site) {
    if (SITES.includes(site.toLowerCase())) {
      needsUpdate = true
      changedEnvVars[SITE_ENV_VAR] = site
    } else {
      throw new Error(
        'Warning: Invalid site URL. Must be either datadoghq.com, datadoghq.eu, us3.datadoghq.com, us5.datadoghq.com, or ddog-gov.com.'
      )
    }
  }
  if (site === undefined && oldEnvVars[SITE_ENV_VAR] === undefined) {
    needsUpdate = true
    changedEnvVars[SITE_ENV_VAR] = 'datadoghq.com'
  }

  const environmentVarsTupleArray: [keyof InstrumentationSettings, string][] = [
    ['environment', ENVIRONMENT_ENV_VAR],
    ['extraTags', EXTRA_TAGS_ENV_VAR],
    ['flushMetricsToLogs', FLUSH_TO_LOG_ENV_VAR],
    ['mergeXrayTraces', MERGE_XRAY_TRACES_ENV_VAR],
    ['service', SERVICE_ENV_VAR],
    ['tracingEnabled', TRACE_ENABLED_ENV_VAR],
    ['version', VERSION_ENV_VAR],
  ]

  for (const [key, environmentVar] of environmentVarsTupleArray) {
    if (settings[key] !== undefined && oldEnvVars[environmentVar] !== settings[key]?.toString()) {
      needsUpdate = true
      changedEnvVars[environmentVar] = settings[key]!.toString()
    }
  }

  const newEnvVars = {...oldEnvVars, ...changedEnvVars}

  if (newEnvVars[LOG_LEVEL_ENV_VAR] !== settings.logLevel) {
    needsUpdate = true
    if (settings.logLevel) {
      newEnvVars[LOG_LEVEL_ENV_VAR] = settings.logLevel
    } else {
      delete newEnvVars[LOG_LEVEL_ENV_VAR]
    }
  }

  updateRequest.Environment = {
    Variables: newEnvVars,
  }

  // Update Layers
  const lambdaLibraryLayerArn = getLayerArn(config, config.Runtime as Runtime, region, settings)
  const lambraLibraryLayerName = RUNTIME_LAYER_LOOKUP[runtime]
  let fullLambdaLibraryLayerARN: string | undefined
  if (settings.layerVersion !== undefined) {
    fullLambdaLibraryLayerARN = `${lambdaLibraryLayerArn}:${settings.layerVersion}`
  }
  const lambdaExtensionLayerArn = getLayerArn(config, EXTENSION_LAYER_KEY as Runtime, region, settings)
  let fullExtensionLayerARN: string | undefined
  if (settings.extensionVersion !== undefined) {
    fullExtensionLayerARN = `${lambdaExtensionLayerArn}:${settings.extensionVersion}`
  }
  let layerARNs = getLayers(config)
  const originalLayerARNs = layerARNs
  let needsLayerUpdate = false
  layerARNs = addLayerArn(fullLambdaLibraryLayerARN, lambraLibraryLayerName, layerARNs)
  layerARNs = addLayerArn(fullExtensionLayerARN, DD_LAMBDA_EXTENSION_LAYER_NAME, layerARNs)

  if (originalLayerARNs.sort().join(',') !== layerARNs.sort().join(',')) {
    needsLayerUpdate = true
  }
  if (needsLayerUpdate) {
    needsUpdate = true
    updateRequest.Layers = layerARNs
  }

  layerARNs.forEach((layerARN) => {
    if (
      layerARN.includes(DD_LAMBDA_EXTENSION_LAYER_NAME) &&
      newEnvVars[API_KEY_ENV_VAR] === undefined &&
      newEnvVars[API_KEY_SECRET_ARN_ENV_VAR] === undefined &&
      newEnvVars[KMS_API_KEY_ENV_VAR] === undefined
    ) {
      throw new Error(
        `When 'extensionLayer' is set, ${CI_API_KEY_ENV_VAR}, ${CI_KMS_API_KEY_ENV_VAR}, or ${CI_API_KEY_SECRET_ARN_ENV_VAR} must also be set`
      )
    }
  })

  return needsUpdate ? updateRequest : undefined
}<|MERGE_RESOLUTION|>--- conflicted
+++ resolved
@@ -29,23 +29,16 @@
 import {FunctionConfiguration, InstrumentationSettings, LogGroupConfiguration, TagConfiguration} from '../interfaces'
 import {calculateLogGroupUpdateRequest} from '../loggroup'
 import {calculateTagUpdateRequest} from '../tags'
-<<<<<<< HEAD
-import {addLayerARN, getLambdaFunctionConfigs, isSupportedRuntime} from './commons'
-
-export const getFunctionConfigs = async (
-=======
 import {
   addLayerArn,
   getLambdaFunctionConfigs,
   getLambdaFunctionConfigsFromRegex,
   getLayerArn,
   getLayers,
-  isLambdaActive,
   isSupportedRuntime,
 } from './commons'
 
 export const getInstrumentedFunctionConfigs = async (
->>>>>>> 5b949d07
   lambda: Lambda,
   cloudWatch: CloudWatchLogs,
   region: string,
@@ -77,20 +70,7 @@
     throw Error(`Can't instrument ${functionARN}, runtime ${runtime} not supported`)
   }
 
-<<<<<<< HEAD
-  const lambdaLibraryLayerArn: string = getLayerArn(runtime, settings, region)
-  const lambdaExtensionLayerArn: string = getExtensionArn(settings, region)
-  const updateRequest = calculateUpdateRequest(
-    config,
-    settings,
-    lambdaLibraryLayerArn,
-    lambdaExtensionLayerArn,
-    runtime
-  )
-=======
-  await isLambdaActive(lambda, config, functionARN)
   const updateRequest = calculateUpdateRequest(config, settings, region, runtime)
->>>>>>> 5b949d07
   let logGroupConfiguration: LogGroupConfiguration | undefined
   if (settings.forwarderARN !== undefined) {
     const logGroupName = `/aws/lambda/${config.FunctionName}`
