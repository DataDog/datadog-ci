import {CloudWatchLogs, config as aws_sdk_config, Lambda} from 'aws-sdk'
import {GetFunctionRequest} from 'aws-sdk/clients/lambda'

import {isValidDatadogSite} from '../../../helpers/validation'

import {
  ARM64_ARCHITECTURE,
  ARM_LAYERS,
  ARM_LAYER_SUFFIX,
  AWS_ACCESS_KEY_ID_ENV_VAR,
  AWS_SECRET_ACCESS_KEY_ENV_VAR,
  CI_API_KEY_ENV_VAR,
  CI_API_KEY_SECRET_ARN_ENV_VAR,
  CI_KMS_API_KEY_ENV_VAR,
  CI_SITE_ENV_VAR,
  DEFAULT_LAYER_AWS_ACCOUNT,
  GOVCLOUD_LAYER_AWS_ACCOUNT,
  LayerKey,
  LAYER_LOOKUP,
  LIST_FUNCTIONS_MAX_RETRY_COUNT,
  MAX_LAMBDA_STATE_CHECK_ATTEMPTS,
  Runtime,
  RUNTIME_LOOKUP,
} from '../constants'
import {FunctionConfiguration, InstrumentationSettings} from '../interfaces'
import {applyLogGroupConfig} from '../loggroup'
import {applyTagConfig} from '../tags'

/**
 * Returns an array of merged layer ARNs if given a Full Layer ARN,
 * if not, it justs returns the layer ARNs provided.
 *
 * @param fullLayerARN a complete layer ARN.
 * @param partialLayerARN a partial layer ARN.
 * @param layerARNs an array of layer ARNs.
 * @returns an array of layer ARNs.
 */
export const addLayerArn = (fullLayerArn: string | undefined, previousLayerName: string, layerARNs: string[]) => {
  if (fullLayerArn) {
    if (!layerARNs.includes(fullLayerArn)) {
      // Remove any other versions of the layer
      layerARNs = [...layerARNs.filter((layer) => !layer.includes(previousLayerName)), fullLayerArn]
    }
  }

  return layerARNs
}

/**
 * Returns a coerced boolean given string booleans or booleans in
 * an spread array. Every other value will be ignored.
 *
 * @param fallback default value if none of the provided `values` comply.
 * @param values an spread array of string booleans or booleans.
 * @returns a coerced boolean.
 */
export const coerceBoolean = (fallback: boolean, ...values: any[]): boolean => {
  for (const value of values) {
    switch (typeof value) {
      case 'boolean':
        return value
      case 'string':
        if (value.toString().toLowerCase() === 'true') {
          return true
        } else if (value.toString().toLowerCase() === 'false') {
          return false
        }
        break

      default:
        continue
    }
  }

  return fallback
}

/**
 * Returns an array of functions grouped by its region, it
 * throws an error if there are functions without a region.
 *
 * @param functions an array of strings comprised by
 * Functions ARNs, Partial ARNs, or Function Names.
 * @param defaultRegion a fallback region
 * @returns an array of functions grouped by region
 */
export const collectFunctionsByRegion = (
  functions: string[],
  defaultRegion: string | undefined
): {[key: string]: string[]} => {
  const groups: {[key: string]: string[]} = {}
  const regionless: string[] = []
  for (const func of functions) {
    const region = getRegion(func) ?? defaultRegion
    if (region === undefined) {
      regionless.push(func)
      continue
    }
    if (groups[region] === undefined) {
      groups[region] = []
    }
    const group = groups[region]
    group.push(func)
  }
  if (regionless.length > 0) {
    throw Error(
      `No default region specified for ${JSON.stringify(regionless)}. Use -r, --region, or use a full functionARN\n`
    )
  }

  return groups
}

/**
 * Given a layer runtime, return its latest version.
 *
 * @param runtime the runtime of the layer.
 * @param region the region where the layer is stored.
 * @returns the latest version of the layer to find.
 */
export const findLatestLayerVersion = async (layer: LayerKey, region: string) => {
  let latestVersion = 0

  let searchStep = latestVersion > 0 ? 1 : 100
  let layerVersion = latestVersion + searchStep
  const account = region.startsWith('us-gov') ? GOVCLOUD_LAYER_AWS_ACCOUNT : DEFAULT_LAYER_AWS_ACCOUNT
  const layerName = LAYER_LOOKUP[layer]
  let foundLatestVersion = false
  const lambda = new Lambda({region})
  while (!foundLatestVersion) {
    try {
      // Search next version
      await lambda
        .getLayerVersion({
          LayerName: `arn:aws:lambda:${region}:${account}:layer:${layerName}`,
          VersionNumber: layerVersion,
        })
        .promise()
      latestVersion = layerVersion
      // Increase layer version
      layerVersion += searchStep
    } catch {
      // Search step is too big, reset target to previous version
      // with a smaller search step
      if (searchStep > 1) {
        layerVersion -= searchStep
        searchStep /= 10
        layerVersion += searchStep
      } else {
        // Search step is 1, current version was not found.
        // It is likely that the last checked is the latest.
        // Check the next version to be certain, since
        // current version could've been deleted by accident.
        try {
          layerVersion += searchStep
          await lambda
            .getLayerVersion({
              LayerName: `arn:aws:lambda:${region}:${account}:layer:${layerName}`,
              VersionNumber: layerVersion,
            })
            .promise()
          latestVersion = layerVersion
          // Continue the search if the next version does exist (unlikely event)
          layerVersion += searchStep
        } catch {
          // The next version doesn't exist either, so the previous version is indeed the latest
          foundLatestVersion = true
        }
      }
    }
  }

  return latestVersion
}

export const isMissingAWSCredentials = () =>
  // If env vars and aws_sdk_config.credentials are not set return true otherwise return false
  (process.env[AWS_ACCESS_KEY_ID_ENV_VAR] === undefined || process.env[AWS_SECRET_ACCESS_KEY_ENV_VAR] === undefined) &&
  !aws_sdk_config.credentials

export const isMissingDatadogSiteEnvVar = () => {
  const site = process.env[CI_SITE_ENV_VAR]
<<<<<<< HEAD
=======
  if (site !== undefined) {
    return !isValidDatadogSite(site)
  }
>>>>>>> 9b7ad3eb

  return site === undefined || !SITES.includes(site)
}

export const isMissingAnyDatadogApiKeyEnvVar = () =>
  !(
    process.env[CI_API_KEY_ENV_VAR] ||
    process.env[CI_KMS_API_KEY_ENV_VAR] ||
    process.env[CI_API_KEY_SECRET_ARN_ENV_VAR]
  )
export const isMissingDatadogEnvVars = () => isMissingDatadogSiteEnvVar() || isMissingAnyDatadogApiKeyEnvVar()

export const getAllLambdaFunctionConfigs = async (lambda: Lambda) => getLambdaFunctionConfigsFromRegex(lambda, '.')

// Returns false if not all runtimes are of the same RuntimeType across multiple functions
export const checkRuntimeTypesAreUniform = (configList: FunctionConfiguration[]) =>
  configList
    .map((item) => item.lambdaConfig.Runtime)
    .every(
      (runtime) =>
        RUNTIME_LOOKUP[runtime! as Runtime] === RUNTIME_LOOKUP[configList[0].lambdaConfig.Runtime! as Runtime]
    )
/**
 * Given a Lambda instance and a regular expression,
 * returns all the Function Configurations that match.
 *
 * @param lambda an instance of Lambda from aws-sdk.
 * @param pattern a regular expression
 * @returns an array of Lambda FunctionConfiguration's that match the pattern above.
 */
export const getLambdaFunctionConfigsFromRegex = async (
  lambda: Lambda,
  pattern: string
): Promise<Lambda.FunctionConfiguration[]> => {
  const regEx = new RegExp(pattern)
  const matchedFunctions: Lambda.FunctionConfiguration[] = []
  let retryCount = 0
  let listFunctionsResponse: Lambda.ListFunctionsResponse
  let nextMarker: string | undefined

  while (true) {
    try {
      listFunctionsResponse = await lambda.listFunctions({Marker: nextMarker}).promise()
      listFunctionsResponse.Functions?.map((fn) => fn.FunctionName?.match(regEx) && matchedFunctions.push(fn))
      nextMarker = listFunctionsResponse.NextMarker
      if (!nextMarker) {
        break
      }
      retryCount = 0
    } catch (e) {
      retryCount++
      if (retryCount > LIST_FUNCTIONS_MAX_RETRY_COUNT) {
        throw Error(`Max retry count exceeded. ${e}`)
      }
    }
  }

  return matchedFunctions
}

/**
 * Given a Lambda instance and an array of Lambda names,
 * return all the Lambda Function Configurations.
 *
 * @param lambda an instance of Lambda from aws-sdk.
 * @param functionARNs an array of strings comprised by
 * Functions ARNs, Partial ARNs, or Function Names.
 * @returns an array of Lambda FunctionConfiguration's.
 */
export const getLambdaFunctionConfigs = (
  lambda: Lambda,
  functionARNs: string[]
): Promise<Lambda.FunctionConfiguration[]> => {
  const promises = functionARNs.map((fn) => getLambdaFunctionConfig(lambda, fn))

  return Promise.all(promises)
}

/**
 * Returns the correct ARN of a **Specific Runtime Layer** given its configuration, region,
 * and settings (optional).
 *
 * @param config a Lambda FunctionConfiguration.
 * @param region a region where the layer is hosted.
 * @param settings instrumentation settings, mainly used to change the AWS account that contains the Layer.
 * @returns the ARN of a **Specific Runtime Layer** with the correct region, account, architecture, and name.
 */
export const getLayerArn = (
  config: Lambda.FunctionConfiguration,
  layer: LayerKey,
  region: string,
  settings?: InstrumentationSettings
) => {
  let layerName = LAYER_LOOKUP[layer]
  if (ARM_LAYERS.includes(layer) && config.Architectures?.includes(ARM64_ARCHITECTURE)) {
    layerName += ARM_LAYER_SUFFIX
  }
  const account = settings?.layerAWSAccount ?? DEFAULT_LAYER_AWS_ACCOUNT
  const isGovCloud = region.startsWith('us-gov')
  if (isGovCloud) {
    return `arn:aws-us-gov:lambda:${region}:${GOVCLOUD_LAYER_AWS_ACCOUNT}:layer:${layerName}`
  }

  return `arn:aws:lambda:${region}:${account}:layer:${layerName}`
}

export const getLayerNameWithVersion = (layerArn: string): string | undefined => {
  const [, , , , , , name, version] = layerArn.split(':')

  return name && version ? `${name}:${version}` : undefined
}

export const getLayers = (config: Lambda.FunctionConfiguration) => (config.Layers ?? []).map((layer) => layer.Arn!)

/**
 * Call the aws-sdk Lambda api to get a Function given
 * an ARN and then return its Configuration.
 *
 * @param lambda an instance of Lambda from aws-sdk.
 * @param functionARN a string, can be Function ARN, Partial ARN, or a Function Name.
 * @returns the Lambda FunctionConfiguration of the given ARN.
 */
export const getLambdaFunctionConfig = async (
  lambda: Lambda,
  functionARN: string
): Promise<Lambda.FunctionConfiguration> => {
  const params: GetFunctionRequest = {
    FunctionName: functionARN,
  }
  const result = await lambda.getFunction(params).promise()
  // AWS typescript API is slightly mistyped, adds undefineds where
  // there shouldn't be.
  const config = result.Configuration!

  return config
}

/**
 * Given a Function ARN, return its region by splitting the string,
 * can return undefined if it is doesn't exist.
 *
 * @param functionARN a string, can be Function ARN, Partial ARN, or a Function Name.
 * @returns the region of an ARN.
 */
export const getRegion = (functionARN: string): string | undefined => {
  const [, , , region] = functionARN.split(':')

  return region === undefined || region === '*' ? undefined : region
}

/**
 * Returns whether a Lambda Function is active or throws an error if
 * the FunctionConfiguration does not comply with `Successful` or `Active`.
 *
 * @param lambda an instance of Lambda from aws-sdk.
 * @param config a Lambda FunctionConfiguration.
 * @param functionArn a string, can be Function ARN, Partial ARN, or a Function Name.
 * @param attempts the number of attemps that have passed since the last retry.
 * @returns if a Lambda Function is active.
 */
export const isLambdaActive = async (
  lambda: Lambda,
  config: Lambda.FunctionConfiguration,
  functionArn: string,
  attempts = 0
): Promise<boolean> => {
  // TODO remove 1 Oct 2021 https://aws.amazon.com/blogs/compute/tracking-the-state-of-lambda-functions/
  if (!config.State || !config.LastUpdateStatus) {
    return true
  }
  if (config.LastUpdateStatus === 'Successful' && config.State === 'Active') {
    return true
  }
  if (config.State === 'Pending' && attempts <= MAX_LAMBDA_STATE_CHECK_ATTEMPTS) {
    await wait(2 ** attempts * 1000)
    const refetchedConfig = await getLambdaFunctionConfig(lambda, functionArn)

    return isLambdaActive(lambda, refetchedConfig, functionArn, (attempts += 1))
  }
  throw Error(
    `Can't instrument ${functionArn}, as current State is ${config.State} (must be "Active") and Last Update Status is ${config.LastUpdateStatus} (must be "Successful")`
  )
}

/**
 * Returns whether the runtime given is supported by the Datadog CI Lambda.
 *
 * @param runtime a string representing a Lambda FunctionConfiguration Runtime.
 * @returns if a runtime is supported.
 */
export const isSupportedRuntime = (runtime?: string): runtime is Runtime =>
  runtime !== undefined && RUNTIME_LOOKUP[runtime as Runtime] !== undefined

export const isLayerRuntime = (runtime: string): runtime is LayerKey => LAYER_LOOKUP[runtime as LayerKey] !== undefined

export const sentenceMatchesRegEx = (sentence: string, regex: RegExp) => sentence.match(regex)

export const updateLambdaFunctionConfigs = async (
  lambda: Lambda,
  cloudWatch: CloudWatchLogs,
  configs: FunctionConfiguration[]
) => {
  const results = configs.map(async (c) => {
    if (c.updateRequest !== undefined) {
      await lambda.updateFunctionConfiguration(c.updateRequest).promise()
    }
    if (c.logGroupConfiguration !== undefined) {
      await applyLogGroupConfig(cloudWatch, c.logGroupConfiguration)
    }
    if (c.tagConfiguration !== undefined) {
      await applyTagConfig(lambda, c.tagConfiguration)
    }
  })
  await Promise.all(results)
}

export const willUpdateFunctionConfigs = (configs: FunctionConfiguration[]) => {
  let willUpdate = false
  for (const config of configs) {
    if (
      config.updateRequest !== undefined ||
      config.logGroupConfiguration?.createLogGroupRequest !== undefined ||
      config.logGroupConfiguration?.deleteSubscriptionFilterRequest !== undefined ||
      config.logGroupConfiguration?.subscriptionFilterRequest !== undefined ||
      config?.tagConfiguration !== undefined
    ) {
      willUpdate = true

      break
    }
  }

  return willUpdate
}

/**
 * Waits for n ms
 *
 * @param ms
 */
const wait = (ms: number): Promise<void> => new Promise((res) => setTimeout(res, ms))<|MERGE_RESOLUTION|>--- conflicted
+++ resolved
@@ -180,14 +180,8 @@
 
 export const isMissingDatadogSiteEnvVar = () => {
   const site = process.env[CI_SITE_ENV_VAR]
-<<<<<<< HEAD
-=======
-  if (site !== undefined) {
-    return !isValidDatadogSite(site)
-  }
->>>>>>> 9b7ad3eb
-
-  return site === undefined || !SITES.includes(site)
+
+  return site === undefined || !isValidDatadogSite(site)
 }
 
 export const isMissingAnyDatadogApiKeyEnvVar = () =>
