import {CloudWatchLogs, config as aws_sdk_config, Lambda} from 'aws-sdk'
import {GetFunctionRequest} from 'aws-sdk/clients/lambda'
<<<<<<< HEAD

=======
import {isValidDatadogSite} from '../../../helpers/validation'
>>>>>>> 50c98704
import {
  ARM64_ARCHITECTURE,
  ARM_LAYERS,
  ARM_LAYER_SUFFIX,
  AWS_ACCESS_KEY_ID_ENV_VAR,
  AWS_SECRET_ACCESS_KEY_ENV_VAR,
  CI_API_KEY_ENV_VAR,
  CI_API_KEY_SECRET_ARN_ENV_VAR,
  CI_KMS_API_KEY_ENV_VAR,
  CI_SITE_ENV_VAR,
  DEFAULT_LAYER_AWS_ACCOUNT,
  GOVCLOUD_LAYER_AWS_ACCOUNT,
  LayerKey,
  LAYER_LOOKUP,
  LIST_FUNCTIONS_MAX_RETRY_COUNT,
  MAX_LAMBDA_STATE_CHECK_ATTEMPTS,
  Runtime,
  RUNTIME_LOOKUP,
} from '../constants'
import {FunctionConfiguration, InstrumentationSettings} from '../interfaces'
import {applyLogGroupConfig} from '../loggroup'
import {applyTagConfig} from '../tags'

/**
 * Returns an array of merged layer ARNs if given a Full Layer ARN,
 * if not, it justs returns the layer ARNs provided.
 *
 * @param fullLayerARN a complete layer ARN.
 * @param partialLayerARN a partial layer ARN.
 * @param layerARNs an array of layer ARNs.
 * @returns an array of layer ARNs.
 */
export const addLayerArn = (fullLayerArn: string | undefined, previousLayerName: string, layerARNs: string[]) => {
  if (fullLayerArn) {
    if (!layerARNs.includes(fullLayerArn)) {
      // Remove any other versions of the layer
      layerARNs = [...layerARNs.filter((layer) => !layer.includes(previousLayerName)), fullLayerArn]
    }
  }

  return layerARNs
}

/**
 * Returns a coerced boolean given string booleans or booleans in
 * an spread array. Every other value will be ignored.
 *
 * @param fallback default value if none of the provided `values` comply.
 * @param values an spread array of string booleans or booleans.
 * @returns a coerced boolean.
 */
export const coerceBoolean = (fallback: boolean, ...values: any[]): boolean => {
  for (const value of values) {
    switch (typeof value) {
      case 'boolean':
        return value
      case 'string':
        if (value.toString().toLowerCase() === 'true') {
          return true
        } else if (value.toString().toLowerCase() === 'false') {
          return false
        }
        break

      default:
        continue
    }
  }

  return fallback
}

/**
 * Returns an array of functions grouped by its region, it
 * throws an error if there are functions without a region.
 *
 * @param functions an array of strings comprised by
 * Functions ARNs, Partial ARNs, or Function Names.
 * @param defaultRegion a fallback region
 * @returns an array of functions grouped by region
 */
export const collectFunctionsByRegion = (
  functions: string[],
  defaultRegion: string | undefined
): {[key: string]: string[]} => {
  const groups: {[key: string]: string[]} = {}
  const regionless: string[] = []
  for (const func of functions) {
    const region = getRegion(func) ?? defaultRegion
    if (region === undefined) {
      regionless.push(func)
      continue
    }
    if (groups[region] === undefined) {
      groups[region] = []
    }
    const group = groups[region]
    group.push(func)
  }
  if (regionless.length > 0) {
    throw Error(
      `No default region specified for ${JSON.stringify(regionless)}. Use -r, --region, or use a full functionARN\n`
    )
  }

  return groups
}

/**
 * Given a layer runtime, return its latest version.
 *
 * @param runtime the runtime of the layer.
 * @param region the region where the layer is stored.
 * @returns the latest version of the layer to find.
 */
export const findLatestLayerVersion = async (layer: LayerKey, region: string) => {
  let latestVersion = 0

  let searchStep = latestVersion > 0 ? 1 : 100
  let layerVersion = latestVersion + searchStep
  const account = region.startsWith('us-gov') ? GOVCLOUD_LAYER_AWS_ACCOUNT : DEFAULT_LAYER_AWS_ACCOUNT
  const layerName = LAYER_LOOKUP[layer]
  let foundLatestVersion = false
  const lambda = new Lambda({region})
  while (!foundLatestVersion) {
    try {
      // Search next version
      await lambda
        .getLayerVersion({
          LayerName: `arn:aws:lambda:${region}:${account}:layer:${layerName}`,
          VersionNumber: layerVersion,
        })
        .promise()
      latestVersion = layerVersion
      // Increase layer version
      layerVersion += searchStep
    } catch {
      // Search step is too big, reset target to previous version
      // with a smaller search step
      if (searchStep > 1) {
        layerVersion -= searchStep
        searchStep /= 10
        layerVersion += searchStep
      } else {
        // Search step is 1, current version was not found.
        // It is likely that the last checked is the latest.
        // Check the next version to be certain, since
        // current version could've been deleted by accident.
        try {
          layerVersion += searchStep
          await lambda
            .getLayerVersion({
              LayerName: `arn:aws:lambda:${region}:${account}:layer:${layerName}`,
              VersionNumber: layerVersion,
            })
            .promise()
          latestVersion = layerVersion
          // Continue the search if the next version does exist (unlikely event)
          layerVersion += searchStep
        } catch {
          // The next version doesn't exist either, so the previous version is indeed the latest
          foundLatestVersion = true
        }
      }
    }
  }

  return latestVersion
}

export const isMissingAWSCredentials = () =>
  // If env vars and aws_sdk_config.credentials are not set return true otherwise return false
  (process.env[AWS_ACCESS_KEY_ID_ENV_VAR] === undefined || process.env[AWS_SECRET_ACCESS_KEY_ENV_VAR] === undefined) &&
  !aws_sdk_config.credentials

export const isMissingDatadogSiteEnvVar = () => {
  const site = process.env[CI_SITE_ENV_VAR]
  if (site !== undefined) {
    return !isValidDatadogSite(site)
  }

  return true
}

export const isMissingAnyDatadogApiKeyEnvVar = () =>
  !(
    process.env[CI_API_KEY_ENV_VAR] ||
    process.env[CI_KMS_API_KEY_ENV_VAR] ||
    process.env[CI_API_KEY_SECRET_ARN_ENV_VAR]
  )
export const isMissingDatadogEnvVars = () => isMissingDatadogSiteEnvVar() || isMissingAnyDatadogApiKeyEnvVar()

export const getAllLambdaFunctionConfigs = async (lambda: Lambda) => getLambdaFunctionConfigsFromRegex(lambda, '.')

// Returns false if not all runtimes are of the same RuntimeType across multiple functions
export const checkRuntimeTypesAreUniform = (configList: FunctionConfiguration[]) =>
  configList
    .map((item) => item.lambdaConfig.Runtime)
    .every(
      (runtime) =>
        RUNTIME_LOOKUP[runtime! as Runtime] === RUNTIME_LOOKUP[configList[0].lambdaConfig.Runtime! as Runtime]
    )
/**
 * Given a Lambda instance and a regular expression,
 * returns all the Function Configurations that match.
 *
 * @param lambda an instance of Lambda from aws-sdk.
 * @param pattern a regular expression
 * @returns an array of Lambda FunctionConfiguration's that match the pattern above.
 */
export const getLambdaFunctionConfigsFromRegex = async (
  lambda: Lambda,
  pattern: string
): Promise<Lambda.FunctionConfiguration[]> => {
  const regEx = new RegExp(pattern)
  const matchedFunctions: Lambda.FunctionConfiguration[] = []
  let retryCount = 0
  let listFunctionsResponse: Lambda.ListFunctionsResponse
  let nextMarker: string | undefined

  while (true) {
    try {
      listFunctionsResponse = await lambda.listFunctions({Marker: nextMarker}).promise()
      listFunctionsResponse.Functions?.map((fn) => fn.FunctionName?.match(regEx) && matchedFunctions.push(fn))
      nextMarker = listFunctionsResponse.NextMarker
      if (!nextMarker) {
        break
      }
      retryCount = 0
    } catch (e) {
      retryCount++
      if (retryCount > LIST_FUNCTIONS_MAX_RETRY_COUNT) {
        throw Error(`Max retry count exceeded. ${e}`)
      }
    }
  }

  return matchedFunctions
}

/**
 * Given a Lambda instance and an array of Lambda names,
 * return all the Lambda Function Configurations.
 *
 * @param lambda an instance of Lambda from aws-sdk.
 * @param functionARNs an array of strings comprised by
 * Functions ARNs, Partial ARNs, or Function Names.
 * @returns an array of Lambda FunctionConfiguration's.
 */
export const getLambdaFunctionConfigs = (
  lambda: Lambda,
  functionARNs: string[]
): Promise<Lambda.FunctionConfiguration[]> => {
  const promises = functionARNs.map((fn) => getLambdaFunctionConfig(lambda, fn))

  return Promise.all(promises)
}

/**
 * Returns the correct ARN of a **Specific Runtime Layer** given its configuration, region,
 * and settings (optional).
 *
 * @param config a Lambda FunctionConfiguration.
 * @param region a region where the layer is hosted.
 * @param settings instrumentation settings, mainly used to change the AWS account that contains the Layer.
 * @returns the ARN of a **Specific Runtime Layer** with the correct region, account, architecture, and name.
 */
export const getLayerArn = (
  config: Lambda.FunctionConfiguration,
  layer: LayerKey,
  region: string,
  settings?: InstrumentationSettings
) => {
  let layerName = LAYER_LOOKUP[layer]
  if (ARM_LAYERS.includes(layer) && config.Architectures?.includes(ARM64_ARCHITECTURE)) {
    layerName += ARM_LAYER_SUFFIX
  }
  const account = settings?.layerAWSAccount ?? DEFAULT_LAYER_AWS_ACCOUNT
  const isGovCloud = region.startsWith('us-gov')
  if (isGovCloud) {
    return `arn:aws-us-gov:lambda:${region}:${GOVCLOUD_LAYER_AWS_ACCOUNT}:layer:${layerName}`
  }

  return `arn:aws:lambda:${region}:${account}:layer:${layerName}`
}

export const getLayerNameWithVersion = (layerArn: string): string | undefined => {
  const [, , , , , , name, version] = layerArn.split(':')

  return name && version ? `${name}:${version}` : undefined
}

export const getLayers = (config: Lambda.FunctionConfiguration) => (config.Layers ?? []).map((layer) => layer.Arn!)

/**
 * Call the aws-sdk Lambda api to get a Function given
 * an ARN and then return its Configuration.
 *
 * @param lambda an instance of Lambda from aws-sdk.
 * @param functionARN a string, can be Function ARN, Partial ARN, or a Function Name.
 * @returns the Lambda FunctionConfiguration of the given ARN.
 */
export const getLambdaFunctionConfig = async (
  lambda: Lambda,
  functionARN: string
): Promise<Lambda.FunctionConfiguration> => {
  const params: GetFunctionRequest = {
    FunctionName: functionARN,
  }
  const result = await lambda.getFunction(params).promise()
  // AWS typescript API is slightly mistyped, adds undefineds where
  // there shouldn't be.
  const config = result.Configuration!

  return config
}

/**
 * Given a Function ARN, return its region by splitting the string,
 * can return undefined if it is doesn't exist.
 *
 * @param functionARN a string, can be Function ARN, Partial ARN, or a Function Name.
 * @returns the region of an ARN.
 */
export const getRegion = (functionARN: string): string | undefined => {
  const [, , , region] = functionARN.split(':')

  return region === undefined || region === '*' ? undefined : region
}

/**
 * Returns whether a Lambda Function is active or throws an error if
 * the FunctionConfiguration does not comply with `Successful` or `Active`.
 *
 * @param lambda an instance of Lambda from aws-sdk.
 * @param config a Lambda FunctionConfiguration.
 * @param functionArn a string, can be Function ARN, Partial ARN, or a Function Name.
 * @param attempts the number of attemps that have passed since the last retry.
 * @returns if a Lambda Function is active.
 */
export const isLambdaActive = async (
  lambda: Lambda,
  config: Lambda.FunctionConfiguration,
  functionArn: string,
  attempts = 0
): Promise<boolean> => {
  // TODO remove 1 Oct 2021 https://aws.amazon.com/blogs/compute/tracking-the-state-of-lambda-functions/
  if (!config.State || !config.LastUpdateStatus) {
    return true
  }
  if (config.LastUpdateStatus === 'Successful' && config.State === 'Active') {
    return true
  }
  if (config.State === 'Pending' && attempts <= MAX_LAMBDA_STATE_CHECK_ATTEMPTS) {
    await wait(2 ** attempts * 1000)
    const refetchedConfig = await getLambdaFunctionConfig(lambda, functionArn)

    return isLambdaActive(lambda, refetchedConfig, functionArn, (attempts += 1))
  }
  throw Error(
    `Can't instrument ${functionArn}, as current State is ${config.State} (must be "Active") and Last Update Status is ${config.LastUpdateStatus} (must be "Successful")`
  )
}

/**
 * Returns whether the runtime given is supported by the Datadog CI Lambda.
 *
 * @param runtime a string representing a Lambda FunctionConfiguration Runtime.
 * @returns if a runtime is supported.
 */
export const isSupportedRuntime = (runtime?: string): runtime is Runtime =>
  runtime !== undefined && RUNTIME_LOOKUP[runtime as Runtime] !== undefined

export const isLayerRuntime = (runtime: string): runtime is LayerKey => LAYER_LOOKUP[runtime as LayerKey] !== undefined

export const sentenceMatchesRegEx = (sentence: string, regex: RegExp) => sentence.match(regex)

export const updateLambdaFunctionConfigs = async (
  lambda: Lambda,
  cloudWatch: CloudWatchLogs,
  configs: FunctionConfiguration[]
) => {
  const results = configs.map(async (c) => {
    if (c.updateRequest !== undefined) {
      await lambda.updateFunctionConfiguration(c.updateRequest).promise()
    }
    if (c.logGroupConfiguration !== undefined) {
      await applyLogGroupConfig(cloudWatch, c.logGroupConfiguration)
    }
    if (c.tagConfiguration !== undefined) {
      await applyTagConfig(lambda, c.tagConfiguration)
    }
  })
  await Promise.all(results)
}

export const willUpdateFunctionConfigs = (configs: FunctionConfiguration[]) => {
  let willUpdate = false
  for (const config of configs) {
    if (
      config.updateRequest !== undefined ||
      config.logGroupConfiguration?.createLogGroupRequest !== undefined ||
      config.logGroupConfiguration?.deleteSubscriptionFilterRequest !== undefined ||
      config.logGroupConfiguration?.subscriptionFilterRequest !== undefined ||
      config?.tagConfiguration !== undefined
    ) {
      willUpdate = true

      break
    }
  }

  return willUpdate
}

/**
 * Waits for n ms
 *
 * @param ms
 */
const wait = (ms: number): Promise<void> => new Promise((res) => setTimeout(res, ms))<|MERGE_RESOLUTION|>--- conflicted
+++ resolved
@@ -1,10 +1,8 @@
 import {CloudWatchLogs, config as aws_sdk_config, Lambda} from 'aws-sdk'
 import {GetFunctionRequest} from 'aws-sdk/clients/lambda'
-<<<<<<< HEAD
-
-=======
+
 import {isValidDatadogSite} from '../../../helpers/validation'
->>>>>>> 50c98704
+
 import {
   ARM64_ARCHITECTURE,
   ARM_LAYERS,
