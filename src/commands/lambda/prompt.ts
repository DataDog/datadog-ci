--- conflicted
+++ resolved
@@ -1,11 +1,9 @@
 import {blueBright, bold} from 'chalk'
 import {filter} from 'fuzzy'
 import inquirer from 'inquirer'
-<<<<<<< HEAD
-
-=======
+
 import {DATADOG_SITES} from '../../constants'
->>>>>>> 50c98704
+
 import {
   AWS_ACCESS_KEY_ID_ENV_VAR,
   AWS_ACCESS_KEY_ID_REG_EXP,
