--- conflicted
+++ resolved
@@ -11,34 +11,15 @@
 } from '@aws-sdk/client-cloudwatch-logs'
 import {FunctionConfiguration, LambdaClient, LambdaClientConfig, ListTagsCommand} from '@aws-sdk/client-lambda'
 import {AwsCredentialIdentity} from '@aws-sdk/types'
-<<<<<<< HEAD
-import {Command} from 'clipanion'
-import inquirer from 'inquirer'
-=======
-import axios from 'axios'
 import chalk from 'chalk'
 import {Command} from 'clipanion'
-import FormData from 'form-data'
-import JSZip from 'jszip'
->>>>>>> 940ae5ee
 
 import {API_KEY_ENV_VAR, CI_API_KEY_ENV_VAR, FLARE_OUTPUT_DIRECTORY, FLARE_ZIP_FILE_NAME} from '../../constants'
 import {deleteFolder, writeFile, zipContents} from '../../helpers/fileSystem'
 import {sendToDatadog} from '../../helpers/flareFunctions'
 import * as helpersRenderer from '../../helpers/renderer'
 
-<<<<<<< HEAD
-import {AWS_DEFAULT_REGION_ENV_VAR} from './constants'
-=======
-import {
-  API_KEY_ENV_VAR,
-  AWS_DEFAULT_REGION_ENV_VAR,
-  CI_API_KEY_ENV_VAR,
-  CI_SITE_ENV_VAR,
-  PROJECT_FILES,
-  SITE_ENV_VAR,
-} from './constants'
->>>>>>> 940ae5ee
+import {AWS_DEFAULT_REGION_ENV_VAR, PROJECT_FILES} from './constants'
 import {getAWSCredentials, getLambdaFunctionConfig, getRegion, maskStringifiedEnvVar} from './functions/commons'
 import {requestAWSCredentials, requestConfirmation, requestFilePath} from './prompt'
 import * as commonRenderer from './renderers/common-renderer'
@@ -179,7 +160,7 @@
     const projectFilePaths = await getProjectFiles()
     let projectFilesMessage = chalk.bold(`\n✅ Found project file(s) in ${process.cwd()}:\n`)
     if (projectFilePaths.size === 0) {
-      projectFilesMessage = commonRenderer.renderSoftWarning('No project files found.')
+      projectFilesMessage = helpersRenderer.renderSoftWarning('No project files found.')
     }
     this.context.stdout.write(projectFilesMessage)
     for (const filePath of projectFilePaths) {
@@ -195,7 +176,7 @@
       confirmAdditionalFiles = await requestConfirmation('Do you want to specify any additional files to flare?', false)
     } catch (err) {
       if (err instanceof Error) {
-        this.context.stderr.write(commonRenderer.renderError(err.message))
+        this.context.stderr.write(helpersRenderer.renderError(err.message))
       }
 
       return 1
@@ -207,7 +188,7 @@
         filePath = await requestFilePath()
       } catch (err) {
         if (err instanceof Error) {
-          this.context.stderr.write(commonRenderer.renderError(err.message))
+          this.context.stderr.write(helpersRenderer.renderError(err.message))
         }
 
         return 1
@@ -371,7 +352,7 @@
         )
       } catch (err) {
         if (err instanceof Error) {
-          this.context.stderr.write(commonRenderer.renderError(err.message))
+          this.context.stderr.write(helpersRenderer.renderError(err.message))
         }
 
         return 1
@@ -461,26 +442,7 @@
 }
 
 /**
-<<<<<<< HEAD
- * Creates the root folder and the logs sub-folder
-=======
- * Delete a folder and all its contents
- * @param folderPath the folder to delete
- * @throws Error if the deletion fails
- */
-export const deleteFolder = (folderPath: string) => {
-  try {
-    fs.rmSync(folderPath, {recursive: true, force: true})
-  } catch (err) {
-    if (err instanceof Error) {
-      throw Error(`Failed to delete files located at ${folderPath}: ${err.message}`)
-    }
-  }
-}
-
-/**
  * Creates the root folder and any subfolders
->>>>>>> 940ae5ee
  * @param rootFolderPath path to the root folder
  * @param subFolders paths to any subfolders to be created
  * @throws Error if the root folder cannot be deleted or folders cannot be created
@@ -527,12 +489,12 @@
   const originalPath = filePath
   filePath = fs.existsSync(filePath) ? filePath : path.join(process.cwd(), filePath)
   if (!fs.existsSync(filePath)) {
-    throw Error(commonRenderer.renderError(`File path '${originalPath}' not found. Please try again.`))
+    throw Error(helpersRenderer.renderError(`File path '${originalPath}' not found. Please try again.`))
   }
 
   filePath = path.resolve(filePath)
   if (projectFilePaths.has(filePath) || additionalFiles.has(filePath)) {
-    throw Error(commonRenderer.renderSoftWarning(`File '${filePath}' has already been added.`))
+    throw Error(helpersRenderer.renderSoftWarning(`File '${filePath}' has already been added.`))
   }
 
   return filePath
@@ -698,24 +660,6 @@
       message = err.message
     }
     throw Error(`Unable to get resource tags: ${message}`)
-  }
-}
-
-/**
-<<<<<<< HEAD
-=======
- * Write the function config to a file
- * @param filePath path to the file
- * @param data the data to write
- * @throws Error if the file cannot be written
- */
-export const writeFile = (filePath: string, data: string) => {
-  try {
-    fs.writeFileSync(filePath, data)
-  } catch (err) {
-    if (err instanceof Error) {
-      throw Error(`Unable to create function configuration file: ${err.message}`)
-    }
   }
 }
 
@@ -755,7 +699,6 @@
 }
 
 /**
->>>>>>> 940ae5ee
  * Convert the log events to a CSV string
  * @param logEvents array of log events
  * @returns the CSV string
