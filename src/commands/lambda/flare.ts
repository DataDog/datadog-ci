import * as fs from 'fs'
import * as path from 'path'
import util from 'util'

import {
  CloudWatchLogsClient,
  DescribeLogStreamsCommand,
  GetLogEventsCommand,
  OrderBy,
  OutputLogEvent,
} from '@aws-sdk/client-cloudwatch-logs'
import {FunctionConfiguration, LambdaClient, LambdaClientConfig, ListTagsCommand} from '@aws-sdk/client-lambda'
import {AwsCredentialIdentity} from '@aws-sdk/types'
import chalk from 'chalk'
import {Command, Option} from 'clipanion'

import {
  ADDITIONAL_FILES_DIRECTORY,
  API_KEY_ENV_VAR,
  CI_API_KEY_ENV_VAR,
  FLARE_OUTPUT_DIRECTORY,
  INSIGHTS_FILE_NAME,
  LOGS_DIRECTORY,
  PROJECT_FILES_DIRECTORY,
} from '../../constants'
import {getProjectFiles, sendToDatadog, validateFilePath} from '../../helpers/flare'
import {createDirectories, deleteFolder, writeFile, zipContents} from '../../helpers/fs'
import {requestConfirmation, requestFilePath} from '../../helpers/prompt'
import * as helpersRenderer from '../../helpers/renderer'
import {renderAdditionalFiles, renderProjectFiles} from '../../helpers/renderer'
import {formatBytes} from '../../helpers/utils'
import {version} from '../../helpers/version'

import {
  AWS_DEFAULT_REGION_ENV_VAR,
  FRAMEWORK_FILES_MAPPING,
  DeploymentFrameworks,
  LAMBDA_PROJECT_FILES,
} from './constants'
import {
  getAWSCredentials,
  getLambdaFunctionConfig,
  getLayerNameWithVersion,
  getRegion,
  maskConfig,
} from './functions/commons'
import {requestAWSCredentials} from './prompt'
import * as commonRenderer from './renderers/common-renderer'

const FUNCTION_CONFIG_FILE_NAME = 'function_config.json'
const TAGS_FILE_NAME = 'tags.json'
const FLARE_ZIP_FILE_NAME = 'lambda-flare-output.zip'
const MAX_LOG_STREAMS = 50
const DEFAULT_LOG_STREAMS = 3
const MAX_LOG_EVENTS_PER_STREAM = 1000
const SUMMARIZED_FIELDS = new Set(['FunctionName', 'Runtime', 'FunctionArn', 'Handler', 'Environment'])

export class LambdaFlareCommand extends Command {
  public static paths = [['lambda', 'flare']]

  private isDryRun = Option.Boolean('-d,--dry,--dry-run', false)
  private withLogs = Option.Boolean('--with-logs', false)
  private functionName = Option.String('-f,--function')
  private region = Option.String('-r,--region')
  private caseId = Option.String('-c,--case-id')
  private email = Option.String('-e,--email')
  private start = Option.String('--start')
  private end = Option.String('--end')

  private apiKey?: string
  private credentials?: AwsCredentialIdentity

  /**
   * Entry point for the `lambda flare` command.
   * Gathers config, logs, tags, project files, and more from a
   * Lambda function and sends them to Datadog support.
   * @returns 0 if the command ran successfully, 1 otherwise.
   */
  public async execute() {
    this.context.stdout.write(helpersRenderer.renderFlareHeader('Lambda', this.isDryRun))

    // Validate function name
    if (this.functionName === undefined) {
      this.context.stderr.write(helpersRenderer.renderError('No function name specified. [-f,--function]'))

      return 1
    }

    const errorMessages: string[] = []
    // Validate region
    const region = getRegion(this.functionName) ?? this.region ?? process.env[AWS_DEFAULT_REGION_ENV_VAR]
    if (region === undefined) {
      errorMessages.push(commonRenderer.renderNoDefaultRegionSpecifiedError())
    }

    // Validate Datadog API key
    this.apiKey = process.env[CI_API_KEY_ENV_VAR] ?? process.env[API_KEY_ENV_VAR]
    if (this.apiKey === undefined) {
      errorMessages.push(
        helpersRenderer.renderError(
          'No Datadog API key specified. Set an API key with the DATADOG_API_KEY environment variable.'
        )
      )
    }

    // Validate case ID
    if (this.caseId === undefined) {
      errorMessages.push(helpersRenderer.renderError('No case ID specified. [-c,--case-id]'))
    }

    // Validate email
    if (this.email === undefined) {
      errorMessages.push(helpersRenderer.renderError('No email specified. [-e,--email]'))
    }

    // Validate start/end flags if both are specified
    let startMillis
    let endMillis
    try {
      ;[startMillis, endMillis] = validateStartEndFlags(this.start, this.end)
    } catch (err) {
      if (err instanceof Error) {
        errorMessages.push(helpersRenderer.renderError(err.message))
      }
    }

    if (errorMessages.length > 0) {
      for (const message of errorMessages) {
        this.context.stderr.write(message)
      }

      return 1
    }

    // Get AWS credentials
    this.context.stdout.write(chalk.bold('\n🔑 Getting AWS credentials...\n'))
    try {
      this.credentials = await getAWSCredentials()
    } catch (err) {
      if (err instanceof Error) {
        this.context.stderr.write(helpersRenderer.renderError(err.message))
      }

      return 1
    }
    if (this.credentials === undefined) {
      this.context.stdout.write('\n' + commonRenderer.renderNoAWSCredentialsFound())
      try {
        await requestAWSCredentials()
      } catch (err) {
        if (err instanceof Error) {
          this.context.stderr.write(helpersRenderer.renderError(err.message))
        }

        return 1
      }
    }

    // Get and print Lambda function configuration
    this.context.stdout.write(chalk.bold('\n🔍 Fetching Lambda function configuration...\n'))
    const lambdaClientConfig: LambdaClientConfig = {
      region,
      credentials: this.credentials,
    }
    const lambdaClient = new LambdaClient(lambdaClientConfig)
    let config: FunctionConfiguration
    try {
      config = await getLambdaFunctionConfig(lambdaClient, this.functionName)
    } catch (err) {
      if (err instanceof Error) {
        this.context.stderr.write(
          helpersRenderer.renderError(`Unable to get Lambda function configuration: ${err.message}`)
        )
      }

      return 1
    }
    config = maskConfig(config)
    const summarizedConfig = summarizeConfig(config)
    const summarizedConfigStr = util.inspect(summarizedConfig, false, undefined, true)
    this.context.stdout.write(`\n${summarizedConfigStr}\n`)
    this.context.stdout.write(
      chalk.italic(
        `(This is a summary of the configuration. The full configuration will be saved in "${FUNCTION_CONFIG_FILE_NAME}".)\n`
      )
    )

    // Get project files
    this.context.stdout.write(chalk.bold('\n📁 Searching for project files in current directory...\n'))
    const projectFilePaths = await getProjectFiles(LAMBDA_PROJECT_FILES)
    this.context.stdout.write(renderProjectFiles(projectFilePaths))

    // Additional files
    this.context.stdout.write('\n')
    const additionalFilePaths = new Set<string>()
    let confirmAdditionalFiles
    try {
      confirmAdditionalFiles = await requestConfirmation('Do you want to specify any additional files to flare?', false)
    } catch (err) {
      if (err instanceof Error) {
        this.context.stderr.write(helpersRenderer.renderError(err.message))
      }

      return 1
    }

    while (confirmAdditionalFiles) {
      this.context.stdout.write('\n')
      let filePath: string
      try {
        filePath = await requestFilePath()
      } catch (err) {
        if (err instanceof Error) {
          this.context.stderr.write(helpersRenderer.renderError(err.message))
        }

        return 1
      }

      if (filePath === '') {
        this.context.stdout.write(renderAdditionalFiles(additionalFilePaths))
        break
      }

      try {
        filePath = validateFilePath(filePath, projectFilePaths, additionalFilePaths)
        additionalFilePaths.add(filePath)
        const fileName = path.basename(filePath)
        this.context.stdout.write(`• Added file '${fileName}'\n`)
      } catch (err) {
        if (err instanceof Error) {
          this.context.stderr.write(err.message)
        }
      }
    }

    // Get tags
    this.context.stdout.write(chalk.bold('\n🏷 Getting Resource Tags...\n'))
    let tags: Record<string, string>
    try {
      tags = await getTags(lambdaClient, region!, config.FunctionArn!)
    } catch (err) {
      if (err instanceof Error) {
        this.context.stderr.write(helpersRenderer.renderError(err.message))
      }

      return 1
    }
    const tagsLength = Object.keys(tags).length
    if (tagsLength === 0) {
      this.context.stdout.write(helpersRenderer.renderSoftWarning(`No resource tags were found.`))
    } else {
      this.context.stdout.write(`Found ${tagsLength} resource tag(s).\n`)
    }

    // Get CloudWatch logs
    let logs: Map<string, OutputLogEvent[]> = new Map()
    if (this.withLogs) {
      this.context.stdout.write(chalk.bold('\n🌧 Getting CloudWatch logs...\n'))
      try {
        logs = await getAllLogs(region!, this.functionName, startMillis, endMillis)
      } catch (err) {
        if (err instanceof Error) {
          this.context.stderr.write(helpersRenderer.renderError(err.message))
        }

        return 1
      }
    }

    try {
      // CloudWatch messages
      if (this.withLogs) {
        let message = chalk.bold('\n✅ Found log streams:\n')
        if (logs.size === 0) {
          message = helpersRenderer.renderSoftWarning(
            'No CloudWatch log streams were found. Logs will not be retrieved or sent.'
          )
        }
        this.context.stdout.write(message)

        for (const [logStreamName, logEvents] of logs) {
          let warningMessage = '\n'
          if (logEvents.length === 0) {
            warningMessage = ` - ${helpersRenderer.renderSoftWarning('No log events found in this stream')}`
          }
          this.context.stdout.write(`• ${logStreamName}${warningMessage}`)
        }
      }

      // Create folders
      const rootFolderPath = path.join(process.cwd(), FLARE_OUTPUT_DIRECTORY)
      const logsFolderPath = path.join(rootFolderPath, LOGS_DIRECTORY)
      const projectFilesFolderPath = path.join(rootFolderPath, PROJECT_FILES_DIRECTORY)
      const additionalFilesFolderPath = path.join(rootFolderPath, ADDITIONAL_FILES_DIRECTORY)
      this.context.stdout.write(chalk.bold(`\n💾 Saving files to ${rootFolderPath}...\n`))
      if (fs.existsSync(rootFolderPath)) {
        deleteFolder(rootFolderPath)
      }
      const subFolders = []
      if (logs.size > 0) {
        subFolders.push(logsFolderPath)
      }
      if (projectFilePaths.size > 0) {
        subFolders.push(projectFilesFolderPath)
      }
      if (additionalFilePaths.size > 0) {
        subFolders.push(additionalFilesFolderPath)
      }
      createDirectories(rootFolderPath, subFolders)

      // Write config file
      const configFilePath = path.join(rootFolderPath, FUNCTION_CONFIG_FILE_NAME)
      writeFile(configFilePath, JSON.stringify(config, undefined, 2))
      this.context.stdout.write(`• Saved function config to ./${FUNCTION_CONFIG_FILE_NAME}\n`)

      // Write tags file
      if (tagsLength > 0) {
        const tagsFilePath = path.join(rootFolderPath, TAGS_FILE_NAME)
        writeFile(tagsFilePath, JSON.stringify(tags, undefined, 2))
        this.context.stdout.write(`• Saved tags to ./${TAGS_FILE_NAME}\n`)
      }

      // Write log files
      for (const [logStreamName, logEvents] of logs) {
        if (logEvents.length === 0) {
          continue
        }
        const logFilePath = path.join(logsFolderPath, `${logStreamName.split('/').join('-')}.csv`)
        const data = convertToCSV(logEvents)
        writeFile(logFilePath, data)
        this.context.stdout.write(`• Saved logs to ./${LOGS_DIRECTORY}/${logStreamName}\n`)
        // Sleep for 1 millisecond so creation times are different
        // This allows the logs to be sorted by creation time by the support team
        await sleep(1)
      }

      // Write project files
      for (const filePath of projectFilePaths) {
        const fileName = path.basename(filePath)
        const newFilePath = path.join(projectFilesFolderPath, fileName)
        fs.copyFileSync(filePath, newFilePath)
        this.context.stdout.write(`• Copied ${fileName} to ./${PROJECT_FILES_DIRECTORY}/${fileName}\n`)
      }

      // Write additional files
      const additionalFilesMap = getUniqueFileNames(additionalFilePaths)
      for (const [originalFilePath, newFileName] of additionalFilesMap) {
        const originalFileName = path.basename(originalFilePath)
        const newFilePath = path.join(additionalFilesFolderPath, newFileName)
        fs.copyFileSync(originalFilePath, newFilePath)
        this.context.stdout.write(`• Copied ${originalFileName} to ./${ADDITIONAL_FILES_DIRECTORY}/${newFileName}\n`)
      }

      // Write insights file
<<<<<<< HEAD
      try {
        const insightsFilePath = path.join(rootFolderPath, INSIGHTS_FILE_NAME)
        generateInsightsFile(insightsFilePath, this.isDryRun, config)
        this.context.stdout.write(`• Saved insights file to ./${INSIGHTS_FILE_NAME}\n`)
      } catch (err) {
        const errorDetails = err instanceof Error ? err.message : ''
        this.context.stdout.write(
          helpersRenderer.renderSoftWarning(`Unable to create INSIGHTS.md file. ${errorDetails}`)
        )
      }
=======
      const insightsFilePath = path.join(rootFolderPath, INSIGHTS_FILE_NAME)
      generateInsightsFile(insightsFilePath, this.isDryRun, config)
      this.context.stdout.write(`• Saved the insights file to ./${INSIGHTS_FILE_NAME}\n`)
>>>>>>> 6dba8d93

      // Exit if dry run
      const outputMsg = `\nℹ️ Your output files are located at: ${rootFolderPath}\n\n`
      if (this.isDryRun) {
        this.context.stdout.write(
          '\n🚫 The flare files were not sent because the command was executed in dry run mode.'
        )
        this.context.stdout.write(outputMsg)

        return 0
      }

      // Confirm before sending
      this.context.stdout.write('\n')
      const confirmSendFiles = await requestConfirmation(
        'Are you sure you want to send the flare file to Datadog Support?',
        false
      )

      if (!confirmSendFiles) {
        this.context.stdout.write('\n🚫 The flare files were not sent based on your selection.')
        this.context.stdout.write(outputMsg)

        return 0
      }

      // Zip folder
      const zipPath = path.join(rootFolderPath, FLARE_ZIP_FILE_NAME)
      await zipContents(rootFolderPath, zipPath)

      // Send to Datadog
      this.context.stdout.write(chalk.bold('\n🚀 Sending to Datadog Support...\n'))
      await sendToDatadog(zipPath, this.caseId!, this.email!, this.apiKey!, rootFolderPath)
      this.context.stdout.write(chalk.bold('\n✅ Successfully sent flare file to Datadog Support!\n'))

      // Delete contents
      deleteFolder(rootFolderPath)
    } catch (err) {
      if (err instanceof Error) {
        this.context.stderr.write(helpersRenderer.renderError(err.message))
      }

      return 1
    }

    return 0
  }
}

/**
 * Validate the start and end flags and adds error messages if found
 * @param start start time as a string
 * @param end end time as a string
 * @throws error if start or end are not valid numbers
 * @returns [startMillis, endMillis] as numbers or [undefined, undefined] if both are undefined
 */
export const validateStartEndFlags = (start: string | undefined, end: string | undefined) => {
  if (!start && !end) {
    return [undefined, undefined]
  }

  if (!start) {
    throw Error('Start time is required when end time is specified. [--start]')
  }
  if (!end) {
    throw Error('End time is required when start time is specified. [--end]')
  }

  const startMillis = Number(start)
  let endMillis = Number(end)
  if (isNaN(startMillis)) {
    throw Error(`Start time must be a time in milliseconds since Unix Epoch. '${start}' is not a number.`)
  }
  if (isNaN(endMillis)) {
    throw Error(`End time must be a time in milliseconds since Unix Epoch. '${end}' is not a number.`)
  }

  // Required for AWS SDK to work correctly
  endMillis = Math.min(endMillis, Date.now())

  if (startMillis >= endMillis) {
    throw Error('Start time must be before end time.')
  }

  return [startMillis, endMillis]
}

/**
 * Summarizes the Lambda config as to not flood the terminal
 * @param config
 * @returns a summarized config
 */
export const summarizeConfig = (config: any) => {
  const summarizedConfig: any = {}
  for (const key in config) {
    if (SUMMARIZED_FIELDS.has(key)) {
      summarizedConfig[key] = config[key]
    }
  }

  return summarizedConfig
}

/**
 * Gets the LOG_STREAM_COUNT latest log stream names, sorted by last event time
 * @param cwlClient CloudWatch Logs client
 * @param logGroupName name of the log group
 * @param startMillis start time in milliseconds or undefined if no start time is specified
 * @param endMillis end time in milliseconds or undefined if no end time is specified
 * @returns an array of the last LOG_STREAM_COUNT log stream names or an empty array if no log streams are found
 * @throws Error if the log streams cannot be retrieved
 */
export const getLogStreamNames = async (
  cwlClient: CloudWatchLogsClient,
  logGroupName: string,
  startMillis: number | undefined,
  endMillis: number | undefined
) => {
  const config = {
    logGroupName,
    descending: true,
    orderBy: OrderBy.LastEventTime,
    limit: DEFAULT_LOG_STREAMS,
  }
  const rangeSpecified = startMillis !== undefined && endMillis !== undefined
  if (rangeSpecified) {
    config.limit = MAX_LOG_STREAMS
  }
  const command = new DescribeLogStreamsCommand(config)
  const response = await cwlClient.send(command)
  const logStreams = response.logStreams
  if (logStreams === undefined || logStreams.length === 0) {
    return []
  }

  const output: string[] = []
  for (const logStream of logStreams) {
    const logStreamName = logStream.logStreamName
    if (!logStreamName) {
      continue
    }
    if (rangeSpecified) {
      const firstEventTime = logStream.firstEventTimestamp
      const lastEventTime = logStream.lastEventTimestamp
      if (lastEventTime && lastEventTime < startMillis) {
        continue
      }
      if (firstEventTime && firstEventTime > endMillis) {
        continue
      }
    }
    output.push(logStreamName)
  }

  // Reverse array so the oldest log is created first, so Support Staff can sort by creation time
  return output.reverse()
}

/**
 * Gets the log events for a log stream
 * @param cwlClient
 * @param logGroupName
 * @param logStreamName
 * @param startMillis
 * @param endMillis
 * @returns the log events or an empty array if no log events are found
 * @throws Error if the log events cannot be retrieved
 */
export const getLogEvents = async (
  cwlClient: CloudWatchLogsClient,
  logGroupName: string,
  logStreamName: string,
  startMillis: number | undefined,
  endMillis: number | undefined
) => {
  const config: any = {
    logGroupName,
    logStreamName,
    limit: MAX_LOG_EVENTS_PER_STREAM,
  }
  if (startMillis !== undefined && endMillis !== undefined) {
    config.startTime = startMillis
    config.endTime = endMillis
  }
  const command = new GetLogEventsCommand(config)

  const response = await cwlClient.send(command)
  const logEvents = response.events

  if (logEvents === undefined) {
    return []
  }

  return logEvents
}

/**
 * Gets all CloudWatch logs for a function
 * @param region
 * @param functionName
 * @param startMillis start time in milliseconds or undefined if no end time is specified
 * @param endMillis end time in milliseconds or undefined if no end time is specified
 * @returns a map of log stream names to log events or an empty map if no logs are found
 */
export const getAllLogs = async (
  region: string,
  functionName: string,
  startMillis: number | undefined,
  endMillis: number | undefined
) => {
  const logs = new Map<string, OutputLogEvent[]>()
  const cwlClient = new CloudWatchLogsClient({region})
  if (functionName.startsWith('arn:aws')) {
    functionName = functionName.split(':')[6]
  }
  const logGroupName = `/aws/lambda/${functionName}`
  let logStreamNames: string[]
  try {
    logStreamNames = await getLogStreamNames(cwlClient, logGroupName, startMillis, endMillis)
  } catch (err) {
    const msg = err instanceof Error ? err.message : ''
    throw new Error(`Unable to get log streams: ${msg}`)
  }

  for (const logStreamName of logStreamNames) {
    let logEvents
    try {
      logEvents = await getLogEvents(cwlClient, logGroupName, logStreamName, startMillis, endMillis)
    } catch (err) {
      const msg = err instanceof Error ? err.message : ''
      throw new Error(`Unable to get log events for stream ${logStreamName}: ${msg}`)
    }
    logs.set(logStreamName, logEvents)
  }

  return logs
}

/**
 * Gets the tags for a function
 * @param lambdaClient
 * @param region
 * @param arn
 * @returns the tags or an empty object if no tags are found
 * @throws Error if the tags cannot be retrieved
 */
export const getTags = async (lambdaClient: LambdaClient, region: string, arn: string) => {
  if (!arn.startsWith('arn:aws')) {
    throw Error(`Invalid function ARN: ${arn}`)
  }
  const command = new ListTagsCommand({
    Resource: arn,
  })
  try {
    const response = await lambdaClient.send(command)

    return response.Tags ?? {}
  } catch (err) {
    let message = ''
    if (err instanceof Error) {
      message = err.message
    }
    throw Error(`Unable to get resource tags: ${message}`)
  }
}

/**
 * Generate unique file names
 * If the original file name is unique, keep it as is
 * Otherwise, replace separators in the file path with dashes
 * @param filePaths the list of file paths
 * @returns a mapping of file paths to new file names
 */
export const getUniqueFileNames = (filePaths: Set<string>) => {
  // Count occurrences of each filename
  const fileNameCount: {[fileName: string]: number} = {}
  filePaths.forEach((filePath) => {
    const fileName = path.basename(filePath)
    const count = fileNameCount[fileName] || 0
    fileNameCount[fileName] = count + 1
  })

  // Create new filenames
  const filePathsToNewFileNames = new Map<string, string>()
  filePaths.forEach((filePath) => {
    const fileName = path.basename(filePath)
    if (fileNameCount[fileName] > 1) {
      // Trim leading and trailing '/'s and '\'s
      const trimRegex = /^\/+|\/+$/g
      const filePathTrimmed = filePath.replace(trimRegex, '')
      // Replace '/'s and '\'s with '-'s
      const newFileName = filePathTrimmed.split(path.sep).join('-')
      filePathsToNewFileNames.set(filePath, newFileName)
    } else {
      filePathsToNewFileNames.set(filePath, fileName)
    }
  })

  return filePathsToNewFileNames
}

/**
 * Convert the log events to a CSV string
 * @param logEvents array of log events
 * @returns the CSV string
 */
export const convertToCSV = (logEvents: OutputLogEvent[]) => {
  const rows = [['timestamp', 'datetime', 'message']]
  for (const logEvent of logEvents) {
    const timestamp = `"${logEvent.timestamp ?? ''}"`
    let datetime = ''
    if (logEvent.timestamp) {
      const date = new Date(logEvent.timestamp)
      datetime = date.toISOString().replace('T', ' ').replace('Z', '')
    }
    const message = `"${logEvent.message ?? ''}"`
    rows.push([timestamp, datetime, message])
  }

  return rows.join('\n')
}

/**
 * @param ms number of milliseconds to sleep
 */
export const sleep = async (ms: number) => {
  await new Promise((resolve) => setTimeout(resolve, ms))
}

/**
 * Get the framework used based on the files in the directory
 * @returns the framework used or undefined if no framework is found
 */
export const getFramework = () => {
  const frameworks = new Set<DeploymentFrameworks>()
  const files = fs.readdirSync(process.cwd())
  files.forEach((file) => {
    if (FRAMEWORK_FILES_MAPPING.has(file)) {
      frameworks.add(FRAMEWORK_FILES_MAPPING.get(file)!)
    }
  })

  if (frameworks.size > 0) {
    return Array.from(frameworks).join(', ')
  }

  return DeploymentFrameworks.Unknown
}

/**
 * Generate the insights file
 * @param insightsFilePath path to the insights file
 * @param isDryRun whether or not this is a dry run
 * @param config Lambda function configuration
 */
export const generateInsightsFile = (insightsFilePath: string, isDryRun: boolean, config: FunctionConfiguration) => {
  const lines: string[] = []
  // Header
  lines.push('# Flare Insights')
  lines.push('\n_Autogenerated file from `lambda flare`_  ')
  if (isDryRun) {
    lines.push('_This command was run in dry mode._')
  }

  // AWS Lambda Configuration
  lines.push('\n## AWS Lambda Configuration')
  lines.push(`**Function Name**: \`${config.FunctionName}\`  `)
  lines.push(`**Function ARN**: \`${config.FunctionArn}\`  `)
  lines.push(`**Runtime**: \`${config.Runtime}\`  `)
  lines.push(`**Handler**: \`${config.Handler}\`  `)
  lines.push(`**Timeout**: \`${config.Timeout}\`  `)
  lines.push(`**Memory Size**: \`${config.MemorySize}\`  `)
  const architectures = config.Architectures ?? ['Unknown']
  lines.push(`**Architecture**: \`${architectures.join(', ')}\`  `)

  lines.push('**Environment Variables**:')
  const envVars = Object.entries(config.Environment?.Variables ?? {})
  if (envVars.length === 0) {
    lines.push('- No environment variables found.')
  }
  for (const [key, value] of envVars) {
    lines.push(`- \`${key}\`: \`${value}\``)
  }

  lines.push('\n**Layers**:')
  const layers = config.Layers ?? []
  if (layers.length === 0) {
    lines.push(' - No layers found.')
  }
  let codeSize = config.CodeSize ?? 0
  layers.forEach((layer) => {
    const nameAndVersion = getLayerNameWithVersion(layer.Arn ?? '')
    if (nameAndVersion) {
      lines.push(`- \`${nameAndVersion}\``)
    }
    codeSize += layer.CodeSize ?? 0
  })
  lines.push(`\n**Package Size**: \`${formatBytes(codeSize)}\``)

  // CLI Insights
  lines.push('\n ## CLI')
  lines.push(`**Run Location**: \`${process.cwd()}\`  `)
  lines.push(`**CLI Version**: \`${version}\`  `)
  const timeString = new Date().toISOString().replace('T', ' ').replace('Z', '') + ' UTC'
  lines.push(`**Timestamp**: \`${timeString}\`  `)
  lines.push(`**Framework**: \`${getFramework()}\``)

  writeFile(insightsFilePath, lines.join('\n'))
}<|MERGE_RESOLUTION|>--- conflicted
+++ resolved
@@ -353,22 +353,16 @@
       }
 
       // Write insights file
-<<<<<<< HEAD
       try {
         const insightsFilePath = path.join(rootFolderPath, INSIGHTS_FILE_NAME)
         generateInsightsFile(insightsFilePath, this.isDryRun, config)
-        this.context.stdout.write(`• Saved insights file to ./${INSIGHTS_FILE_NAME}\n`)
+        this.context.stdout.write(`• Saved the insights file to ./${INSIGHTS_FILE_NAME}\n`)
       } catch (err) {
         const errorDetails = err instanceof Error ? err.message : ''
         this.context.stdout.write(
           helpersRenderer.renderSoftWarning(`Unable to create INSIGHTS.md file. ${errorDetails}`)
         )
       }
-=======
-      const insightsFilePath = path.join(rootFolderPath, INSIGHTS_FILE_NAME)
-      generateInsightsFile(insightsFilePath, this.isDryRun, config)
-      this.context.stdout.write(`• Saved the insights file to ./${INSIGHTS_FILE_NAME}\n`)
->>>>>>> 6dba8d93
 
       // Exit if dry run
       const outputMsg = `\nℹ️ Your output files are located at: ${rootFolderPath}\n\n`
