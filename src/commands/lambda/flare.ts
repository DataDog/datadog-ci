--- conflicted
+++ resolved
@@ -91,12 +91,8 @@
       errorMessages.push(commonRenderer.renderError('No email specified. [-e,--email]'))
     }
 
-<<<<<<< HEAD
     // Validate start/end flags if both are specified
     const [startMillis, endMillis] = validateStartEndFlags(this.start, this.end, errorMessages)
-
-=======
->>>>>>> d2087eec
     if (errorMessages.length > 0) {
       for (const message of errorMessages) {
         this.context.stderr.write(message)
