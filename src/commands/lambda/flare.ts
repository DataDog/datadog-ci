import * as fs from 'fs'
import * as path from 'path'
import util from 'util'

import {
  CloudWatchLogsClient,
  DescribeLogStreamsCommand,
  GetLogEventsCommand,
  OrderBy,
  OutputLogEvent,
} from '@aws-sdk/client-cloudwatch-logs'
import {FunctionConfiguration, LambdaClient, LambdaClientConfig, ListTagsCommand} from '@aws-sdk/client-lambda'
import {AwsCredentialIdentity} from '@aws-sdk/types'
import axios from 'axios'
import chalk from 'chalk'
import {Command} from 'clipanion'
import FormData from 'form-data'
import inquirer from 'inquirer'
import JSZip from 'jszip'

import {
  API_KEY_ENV_VAR,
  AWS_DEFAULT_REGION_ENV_VAR,
  CI_API_KEY_ENV_VAR,
  PROJECT_FILES,
  SKIP_MASKING_ENV_VARS,
} from './constants'
import {getAWSCredentials, getLambdaFunctionConfig, getRegion} from './functions/commons'
import {confirmationQuestion, requestAWSCredentials, requestFilePath} from './prompt'
import * as commonRenderer from './renderers/common-renderer'
import * as flareRenderer from './renderers/flare-renderer'

const {version} = require('../../../package.json')

const ENDPOINT_URL = 'https://datad0g.com/api/ui/support/serverless/flare'
const FLARE_OUTPUT_DIRECTORY = '.datadog-ci'
const LOGS_DIRECTORY = 'logs'
const PROJECT_FILES_DIRECTORY = 'project_files'
const ADDITIONAL_FILES_DIRECTORY = 'additional_files'
const FUNCTION_CONFIG_FILE_NAME = 'function_config.json'
const TAGS_FILE_NAME = 'tags.json'
const ZIP_FILE_NAME = 'lambda-flare-output.zip'
const LOG_STREAM_COUNT = 3
const FULL_OBFUSCATION = '****************'
const MIDDLE_OBFUSCATION = '**********'

export class LambdaFlareCommand extends Command {
  private isDryRun = false
  private withLogs = false
  private functionName?: string
  private region?: string
  private apiKey?: string
  private caseId?: string
  private email?: string
  private credentials?: AwsCredentialIdentity

  /**
   * Entry point for the `lambda flare` command.
   * Gathers lambda function configuration and sends it to Datadog.
   * @returns 0 if the command ran successfully, 1 otherwise.
   */
  public async execute() {
    this.context.stdout.write(flareRenderer.renderLambdaFlareHeader(this.isDryRun))

    // Validate function name
    if (this.functionName === undefined) {
      this.context.stderr.write(commonRenderer.renderError('No function name specified. [-f,--function]'))

      return 1
    }

    const errorMessages: string[] = []
    // Validate region
    const region = getRegion(this.functionName) ?? this.region ?? process.env[AWS_DEFAULT_REGION_ENV_VAR]
    if (region === undefined) {
      errorMessages.push(commonRenderer.renderNoDefaultRegionSpecifiedError())
    }

    // Validate Datadog API key
    this.apiKey = process.env[CI_API_KEY_ENV_VAR] ?? process.env[API_KEY_ENV_VAR]
    if (this.apiKey === undefined) {
      errorMessages.push(
        commonRenderer.renderError(
          'No Datadog API key specified. Set an API key with the DATADOG_API_KEY environment variable.'
        )
      )
    }

    // Validate case ID
    if (this.caseId === undefined) {
      errorMessages.push(commonRenderer.renderError('No case ID specified. [-c,--case-id]'))
    }

    // Validate email
    if (this.email === undefined) {
      errorMessages.push(commonRenderer.renderError('No email specified. [-e,--email]'))
    }

    if (errorMessages.length > 0) {
      for (const message of errorMessages) {
        this.context.stderr.write(message)
      }

      return 1
    }

    // Get AWS credentials
    this.context.stdout.write(chalk.bold('\n🔑 Getting AWS credentials...\n'))
    try {
      this.credentials = await getAWSCredentials()
    } catch (err) {
      if (err instanceof Error) {
        this.context.stderr.write(commonRenderer.renderError(err.message))
      }

      return 1
    }
    if (this.credentials === undefined) {
      this.context.stdout.write('\n' + commonRenderer.renderNoAWSCredentialsFound())
      try {
        await requestAWSCredentials()
      } catch (err) {
        if (err instanceof Error) {
          this.context.stderr.write(commonRenderer.renderError(err.message))
        }

        return 1
      }
    }

    // Get and print Lambda function configuration
    this.context.stdout.write(chalk.bold('\n🔍 Fetching Lambda function configuration...\n'))
    const lambdaClientConfig: LambdaClientConfig = {
      region,
      credentials: this.credentials,
    }
    const lambdaClient = new LambdaClient(lambdaClientConfig)
    let config: FunctionConfiguration
    try {
      config = await getLambdaFunctionConfig(lambdaClient, this.functionName)
    } catch (err) {
      if (err instanceof Error) {
        this.context.stderr.write(
          commonRenderer.renderError(`Unable to get Lambda function configuration: ${err.message}`)
        )
      }

      return 1
    }
    config = maskConfig(config)
    const configStr = util.inspect(config, false, undefined, true)
    this.context.stdout.write(`\n${configStr}\n`)

<<<<<<< HEAD
    // Get project files
    this.context.stdout.write(chalk.bold('\n📁 Searching for project files in current directory...\n'))
    const projectFilesToPath = await getProjectFiles()
    let projectFilesMessage = chalk.bold('\n✅ Found project files:\n')
    if (projectFilesToPath.size === 0) {
      projectFilesMessage = commonRenderer.renderSoftWarning('No project files found.')
    }
    this.context.stdout.write(projectFilesMessage)
    for (const paths of projectFilesToPath.values()) {
      this.context.stdout.write(`• ${paths}\n`)
    }

    // Additional files
    this.context.stdout.write('\n')
    const additionalFiles: string[] = []
    const addFilesQuestion = await inquirer.prompt(
      confirmationQuestion('Do you want to send any additional files to Datadog support?')
    )
    while (addFilesQuestion.confirmation) {
      this.context.stdout.write('\n')
      let filePath: string
      try {
        filePath = await requestFilePath()
      } catch (err) {
        if (err instanceof Error) {
          this.context.stderr.write(commonRenderer.renderError(err.message))
        }

        return 1
      }
      if (filePath === '') {
        this.context.stdout.write(
          // Be more descriptive
          `✅ Added ${additionalFiles.length} custom file${additionalFiles.length === 1 ? '' : 's'}\n`
        )
        break
      }
      const originalPath = filePath
      filePath = fs.existsSync(filePath) ? filePath : path.join(process.cwd(), filePath)
      if (!fs.existsSync(filePath)) {
        this.context.stderr.write(
          commonRenderer.renderError(`File path '${originalPath}' not found. Please try again.`)
        )
        continue
      }
      if (projectFilesToPath.has(filePath) || additionalFiles.includes(filePath)) {
        this.context.stderr.write(
          commonRenderer.renderSoftWarning(`File '${filePath}' already added. Please try again.`)
        )
        continue
      }
      additionalFiles.push(filePath)
      this.context.stdout.write(`• Added file '${filePath}'\n`)
=======
    // Get tags
    this.context.stdout.write('\n🏷 Getting Resource Tags...\n')
    let tags: Record<string, string>
    try {
      tags = await getTags(lambdaClient, region!, config.FunctionArn!)
    } catch (err) {
      if (err instanceof Error) {
        this.context.stderr.write(commonRenderer.renderError(err.message))
      }

      return 1
    }
    const tagsLength = Object.keys(tags).length
    if (tagsLength === 0) {
      this.context.stdout.write(commonRenderer.renderSoftWarning(`No resource tags were found.`))
    } else {
      this.context.stdout.write(`✅ Found ${tagsLength} resource tags.\n`)
>>>>>>> fe12f411
    }

    // Get CloudWatch logs
    let logs: Map<string, OutputLogEvent[]> = new Map()
    if (this.withLogs) {
      this.context.stdout.write(chalk.bold('\n☁️ Getting CloudWatch logs...\n'))
      try {
        logs = await getAllLogs(region!, this.functionName)
      } catch (err) {
        if (err instanceof Error) {
          this.context.stderr.write(commonRenderer.renderError(err.message))
        }

        return 1
      }
    }

    try {
      // CloudWatch messages
      if (this.withLogs) {
        let message = chalk.bold('\n✅ Found log streams:\n')
        if (logs.size === 0) {
          message = commonRenderer.renderSoftWarning(
            'No CloudWatch log streams were found. Logs will not be retrieved or sent.'
          )
        }
        this.context.stdout.write(message)

        for (const [logStreamName, logEvents] of logs) {
          let warningMessage = '\n'
          if (logEvents.length === 0) {
            warningMessage = ' - ' + commonRenderer.renderSoftWarning('No log events found in this stream')
          }
          this.context.stdout.write(`• ${logStreamName}${warningMessage}`)
        }
      }

      // Create folders
      this.context.stdout.write(chalk.bold('\n💾 Saving files...\n'))
      const rootFolderPath = path.join(process.cwd(), FLARE_OUTPUT_DIRECTORY)
      const logsFolderPath = path.join(rootFolderPath, LOGS_DIRECTORY)
      const projectFilesFolderPath = path.join(rootFolderPath, PROJECT_FILES_DIRECTORY)
      const additionalFilesFolderPath = path.join(rootFolderPath, ADDITIONAL_FILES_DIRECTORY)
      if (fs.existsSync(rootFolderPath)) {
        deleteFolder(rootFolderPath)
      }
      const subFolders = []
      if (logs.size > 0) {
        subFolders.push(logsFolderPath)
      }
      if (projectFilesToPath.size > 0) {
        subFolders.push(projectFilesFolderPath)
      }
      if (additionalFiles.length > 0) {
        subFolders.push(additionalFilesFolderPath)
      }
      createDirectories(rootFolderPath, subFolders)

      // Write config file
      const configFilePath = path.join(rootFolderPath, FUNCTION_CONFIG_FILE_NAME)
      writeFile(configFilePath, JSON.stringify(config, undefined, 2))
      this.context.stdout.write(`• Saved function config to ${configFilePath}\n`)
<<<<<<< HEAD

      // Write log files
=======
      if (tagsLength > 0) {
        const tagsFilePath = path.join(rootFolderPath, TAGS_FILE_NAME)
        writeFile(tagsFilePath, JSON.stringify(tags, undefined, 2))
        this.context.stdout.write(`• Saved tags to ${tagsFilePath}\n`)
      }
>>>>>>> fe12f411
      for (const [logStreamName, logEvents] of logs) {
        if (logEvents.length === 0) {
          continue
        }
        const logFilePath = path.join(logsFolderPath, `${logStreamName.split('/').join('-')}.csv`)
        const data = convertToCSV(logEvents)
        writeFile(logFilePath, data)
        this.context.stdout.write(`• Saved logs to ${logFilePath}\n`)
        // Sleep for 1 millisecond so creation times are different
        // This allows the logs to be sorted by creation time by the support team
        await sleep(1)
      }

      // Write project files files
      for (const [fileName, filePath] of projectFilesToPath) {
        const newFilePath = path.join(projectFilesFolderPath, fileName)
        fs.copyFileSync(filePath, newFilePath)
        this.context.stdout.write(`• Saved ${fileName} to ${newFilePath}\n`)
      }

      // Write additional files
      for (const filePath of additionalFiles) {
        const fileName = path.basename(filePath)
        const newFilePath = path.join(additionalFilesFolderPath, fileName)
        fs.copyFileSync(filePath, newFilePath)
        this.context.stdout.write(`• Saved ${fileName} to ${newFilePath}\n`)
      }

      // Exit if dry run
      const outputMsg = `\nℹ️ Your output files are located at: ${rootFolderPath}\n\n`
      if (this.isDryRun) {
        this.context.stdout.write('\n🚫 The flare files were not sent as it was executed in dry run mode.')
        this.context.stdout.write(outputMsg)

        return 0
      }

      // Confirm before sending
      this.context.stdout.write('\n')
      const answer = await inquirer.prompt(
        confirmationQuestion('Are you sure you want to send the flare file to Datadog Support?')
      )
      if (!answer.confirmation) {
        this.context.stdout.write('\n🚫 The flare files were not sent based on your selection.')
        this.context.stdout.write(outputMsg)

        return 0
      }

      // Zip folder
      const zipPath = path.join(rootFolderPath, ZIP_FILE_NAME)
      await zipContents(rootFolderPath, zipPath)

      // Send to Datadog
      this.context.stdout.write('\n🚀 Sending to Datadog Support...\n')
      await sendToDatadog(zipPath, this.caseId!, this.email!, this.apiKey!, rootFolderPath)
      this.context.stdout.write('\n✅ Successfully sent flare file to Datadog Support!\n')

      // Delete contents
      deleteFolder(rootFolderPath)
    } catch (err) {
      if (err instanceof Error) {
        this.context.stderr.write(commonRenderer.renderError(err.message))
      }

      return 1
    }

    return 0
  }
}

/**
 * Mask the environment variables in a Lambda function configuration
 * @param config
 */
export const maskConfig = (config: FunctionConfiguration) => {
  const environmentVariables = config.Environment?.Variables
  if (!environmentVariables) {
    return config
  }

  const maskedEnvironmentVariables: {[key: string]: string} = {}
  for (const [key, value] of Object.entries(environmentVariables)) {
    if (SKIP_MASKING_ENV_VARS.has(key)) {
      maskedEnvironmentVariables[key] = value
      continue
    }
    maskedEnvironmentVariables[key] = getMasking(value)
  }

  return {
    ...config,
    Environment: {
      ...config.Environment,
      Variables: maskedEnvironmentVariables,
    },
  }
}

/**
 * Mask a string but keep the first two and last four characters
 * Mask the entire string if it's short
 * @param original the string to mask
 * @returns the masked string
 */
export const getMasking = (original: string) => {
  // Don't mask booleans
  if (original.toLowerCase() === 'true' || original.toLowerCase() === 'false') {
    return original
  }

  // Dont mask numbers
  if (!isNaN(Number(original))) {
    return original
  }

  // Mask entire string if it's short
  if (original.length < 12) {
    return FULL_OBFUSCATION
  }

  // Keep first two and last four characters if it's long
  const front = original.substring(0, 2)
  const end = original.substring(original.length - 4)

  return front + MIDDLE_OBFUSCATION + end
}

/**
 * Delete a folder and all its contents
 * @param folderPath the folder to delete
 * @throws Error if the deletion fails
 */
export const deleteFolder = (folderPath: string) => {
  try {
    fs.rmSync(folderPath, {recursive: true, force: true})
  } catch (err) {
    if (err instanceof Error) {
      throw Error(`Failed to delete files located at ${folderPath}: ${err.message}`)
    }
  }
}

/**
 * Creates the root folder and any subfolders
 * @param rootFolderPath path to the root folder
 * @param subFolders paths to any subfolders to be created
 * @throws Error if the root folder cannot be deleted or folders cannot be created
 */
export const createDirectories = (rootFolderPath: string, subFolders: string[]) => {
  try {
    fs.mkdirSync(rootFolderPath)
    for (const subFolder of subFolders) {
      fs.mkdirSync(subFolder)
    }
  } catch (err) {
    if (err instanceof Error) {
      throw Error(`Unable to create directories: ${err.message}`)
    }
  }
}

/**
 * Searches current directory for project files
 * @returns a map of file names to file paths
 */
export const getProjectFiles = async () => {
  const fileToPath = new Map<string, string>()
  const cwd = process.cwd()
  for (const fileName of PROJECT_FILES) {
    const filePath = path.join(cwd, fileName)
    if (fs.existsSync(filePath)) {
      fileToPath.set(fileName, filePath)
    }
  }

  return fileToPath
}

/**
 * Gets the LOG_STREAM_COUNT latest log stream names, sorted by last event time
 * @param cwlClient CloudWatch Logs client
 * @param logGroupName name of the log group
 * @returns an array of the last LOG_STREAM_COUNT log stream names or an empty array if no log streams are found
 * @throws Error if the log streams cannot be retrieved
 */
export const getLogStreamNames = async (cwlClient: CloudWatchLogsClient, logGroupName: string) => {
  const command = new DescribeLogStreamsCommand({
    logGroupName,
    limit: LOG_STREAM_COUNT,
    descending: true,
    orderBy: OrderBy.LastEventTime,
  })
  const response = await cwlClient.send(command)
  const logStreams = response.logStreams
  if (logStreams === undefined || logStreams.length === 0) {
    return []
  }

  const output: string[] = []
  for (const logStream of logStreams) {
    const logStreamName = logStream.logStreamName
    if (logStreamName) {
      output.push(logStreamName)
    }
  }

  // Reverse array so the oldest log is created first, so Support Staff can sort by creation time
  return output.reverse()
}

/**
 * Gets the log events for a log stream
 * @param cwlClient
 * @param logGroupName
 * @param logStreamName
 * @returns the log events or an empty array if no log events are found
 * @throws Error if the log events cannot be retrieved
 */
export const getLogEvents = async (cwlClient: CloudWatchLogsClient, logGroupName: string, logStreamName: string) => {
  const command = new GetLogEventsCommand({
    logGroupName,
    logStreamName,
  })

  const response = await cwlClient.send(command)
  const logEvents = response.events

  if (logEvents === undefined) {
    return []
  }

  return logEvents
}

/**
 * Gets all CloudWatch logs for a function
 * @param region
 * @param functionName
 * @returns a map of log stream names to log events or an empty map if no logs are found
 */
export const getAllLogs = async (region: string, functionName: string) => {
  const logs = new Map<string, OutputLogEvent[]>()
  const cwlClient = new CloudWatchLogsClient({region})
  if (functionName.startsWith('arn:aws')) {
    functionName = functionName.split(':')[6]
  }
  const logGroupName = `/aws/lambda/${functionName}`
  let logStreamNames: string[]
  try {
    logStreamNames = await getLogStreamNames(cwlClient, logGroupName)
  } catch (err) {
    const msg = err instanceof Error ? err.message : ''
    throw new Error(`Unable to get log streams: ${msg}`)
  }

  for (const logStreamName of logStreamNames) {
    let logEvents
    try {
      logEvents = await getLogEvents(cwlClient, logGroupName, logStreamName)
    } catch (err) {
      const msg = err instanceof Error ? err.message : ''
      throw new Error(`Unable to get log events for stream ${logStreamName}: ${msg}`)
    }
    logs.set(logStreamName, logEvents)
  }

  return logs
}

/**
 * Gets the tags for a function
 * @param lambdaClient
 * @param region
 * @param arn
 * @returns the tags or an empty object if no tags are found
 * @throws Error if the tags cannot be retrieved
 */
export const getTags = async (lambdaClient: LambdaClient, region: string, arn: string) => {
  if (!arn.startsWith('arn:aws')) {
    throw Error(`Invalid function ARN: ${arn}`)
  }
  const command = new ListTagsCommand({
    Resource: arn,
  })
  try {
    const response = await lambdaClient.send(command)

    return response.Tags ?? {}
  } catch (err) {
    let message = ''
    if (err instanceof Error) {
      message = err.message
    }
    throw Error(`Unable to get resource tags: ${message}`)
  }
}

/**
 * Write the function config to a file
 * @param filePath path to the file
 * @param data the data to write
 * @throws Error if the file cannot be written
 */
export const writeFile = (filePath: string, data: string) => {
  try {
    fs.writeFileSync(filePath, data)
  } catch (err) {
    if (err instanceof Error) {
      throw Error(`Unable to create function configuration file: ${err.message}`)
    }
  }
}

/**
 * Convert the log events to a CSV string
 * @param logEvents array of log events
 * @returns the CSV string
 */
export const convertToCSV = (logEvents: OutputLogEvent[]) => {
  const rows = [['timestamp', 'datetime', 'message']]
  for (const logEvent of logEvents) {
    const timestamp = `"${logEvent.timestamp ?? ''}"`
    let datetime = ''
    if (logEvent.timestamp) {
      const date = new Date(logEvent.timestamp)
      datetime = date.toISOString().replace('T', ' ').replace('Z', '')
    }
    const message = `"${logEvent.message ?? ''}"`
    rows.push([timestamp, datetime, message])
  }

  return rows.join('\n')
}

/**
 * @param ms number of milliseconds to sleep
 */
export const sleep = async (ms: number) => {
  await new Promise((resolve) => setTimeout(resolve, ms))
}

/**
 * Zip the contents of the flare folder
 * @param rootFolderPath path to the root folder to zip
 * @param zipPath path to save the zip file
 * @throws Error if the zip fails
 */
export const zipContents = async (rootFolderPath: string, zipPath: string) => {
  const zip = new JSZip()

  const addFolderToZip = (folderPath: string) => {
    if (!fs.existsSync(folderPath)) {
      throw Error(`Folder does not exist: ${folderPath}`)
    }

    const folder = fs.statSync(folderPath)
    if (!folder.isDirectory()) {
      throw Error(`Path is not a directory: ${folderPath}`)
    }

    const contents = fs.readdirSync(folderPath)
    for (const item of contents) {
      const fullPath = path.join(folderPath, item)
      const file = fs.statSync(fullPath)

      if (file.isDirectory()) {
        addFolderToZip(fullPath)
      } else {
        const data = fs.readFileSync(fullPath)
        zip.file(path.relative(rootFolderPath, fullPath), data)
      }
    }
  }

  try {
    addFolderToZip(rootFolderPath)
    const zipContent = await zip.generateAsync({type: 'nodebuffer'})
    fs.writeFileSync(zipPath, zipContent)
  } catch (err) {
    if (err instanceof Error) {
      throw Error(`Unable to zip the flare files: ${err.message}`)
    }
  }
}

/**
 * Send the zip file to Datadog support
 * @param zipPath
 * @param caseId
 * @param email
 * @param apiKey
 * @param rootFolderPath
 * @throws Error if the request fails
 */
export const sendToDatadog = async (
  zipPath: string,
  caseId: string,
  email: string,
  apiKey: string,
  rootFolderPath: string
) => {
  const form = new FormData()
  form.append('case_id', caseId)
  form.append('flare_file', fs.createReadStream(zipPath))
  form.append('datadog_ci_version', version)
  form.append('email', email)
  const headerConfig = {
    headers: {
      ...form.getHeaders(),
      'DD-API-KEY': apiKey,
    },
  }

  try {
    await axios.post(ENDPOINT_URL, form, headerConfig)
  } catch (err) {
    // Ensure the root folder is deleted if the request fails
    deleteFolder(rootFolderPath)

    if (axios.isAxiosError(err)) {
      const errResponse: string = (err.response?.data.error as string) ?? ''
      const errorMessage = err.message ?? ''

      throw Error(`Failed to send flare file to Datadog Support: ${errorMessage}. ${errResponse}\n`)
    }

    throw err
  }
}

LambdaFlareCommand.addPath('lambda', 'flare')
LambdaFlareCommand.addOption('isDryRun', Command.Boolean('-d,--dry'))
LambdaFlareCommand.addOption('withLogs', Command.Boolean('--with-logs'))
LambdaFlareCommand.addOption('functionName', Command.String('-f,--function'))
LambdaFlareCommand.addOption('region', Command.String('-r,--region'))
LambdaFlareCommand.addOption('caseId', Command.String('-c,--case-id'))
LambdaFlareCommand.addOption('email', Command.String('-e,--email'))<|MERGE_RESOLUTION|>--- conflicted
+++ resolved
@@ -151,7 +151,6 @@
     const configStr = util.inspect(config, false, undefined, true)
     this.context.stdout.write(`\n${configStr}\n`)
 
-<<<<<<< HEAD
     // Get project files
     this.context.stdout.write(chalk.bold('\n📁 Searching for project files in current directory...\n'))
     const projectFilesToPath = await getProjectFiles()
@@ -205,7 +204,8 @@
       }
       additionalFiles.push(filePath)
       this.context.stdout.write(`• Added file '${filePath}'\n`)
-=======
+    }
+
     // Get tags
     this.context.stdout.write('\n🏷 Getting Resource Tags...\n')
     let tags: Record<string, string>
@@ -223,7 +223,6 @@
       this.context.stdout.write(commonRenderer.renderSoftWarning(`No resource tags were found.`))
     } else {
       this.context.stdout.write(`✅ Found ${tagsLength} resource tags.\n`)
->>>>>>> fe12f411
     }
 
     // Get CloudWatch logs
@@ -286,16 +285,15 @@
       const configFilePath = path.join(rootFolderPath, FUNCTION_CONFIG_FILE_NAME)
       writeFile(configFilePath, JSON.stringify(config, undefined, 2))
       this.context.stdout.write(`• Saved function config to ${configFilePath}\n`)
-<<<<<<< HEAD
-
-      // Write log files
-=======
+
+      // Write tags file
       if (tagsLength > 0) {
         const tagsFilePath = path.join(rootFolderPath, TAGS_FILE_NAME)
         writeFile(tagsFilePath, JSON.stringify(tags, undefined, 2))
         this.context.stdout.write(`• Saved tags to ${tagsFilePath}\n`)
       }
->>>>>>> fe12f411
+
+      // Write log files
       for (const [logStreamName, logEvents] of logs) {
         if (logEvents.length === 0) {
           continue
