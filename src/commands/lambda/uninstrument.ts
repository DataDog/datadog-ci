--- conflicted
+++ resolved
@@ -210,14 +210,9 @@
     // Un-instrument functions.
     const promises = Object.values(configGroups).map((group) =>
       updateLambdaFunctionConfigs(group.lambda, group.cloudWatchLogs, group.configs)
-<<<<<<< HEAD
-    })
+    )
     const spinner = updatingFunctionsSpinner(promises.length)
     spinner.start()
-=======
-    )
-
->>>>>>> 9b7ad3eb
     try {
       await Promise.all(promises)
       spinner.succeed(renderUpdatedLambdaFunctions(promises.length))
