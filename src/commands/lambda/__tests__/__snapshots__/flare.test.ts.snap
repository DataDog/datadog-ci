// Jest Snapshot v1, https://goo.gl/fbAQLP

exports[`lambda flare AWS Lambda configuration prints config when running as a dry run 1`] = `
"
[Dry Run] 🐶 Generating Lambda flare to send your configuration to Datadog...

🔑 Getting AWS credentials...

[!] No AWS credentials found, let's set them up! Or you can re-run the command and supply the AWS credentials in the same way when you invoke the AWS CLI.

🔍 Fetching Lambda function configuration...

{
  Environment: {
    Variables: {
      DD_API_KEY: '02**********33bd',
      DD_SITE: 'datadoghq.com',
      DD_LOG_LEVEL: 'debug'
    }
  },
  FunctionArn: 'arn:aws:lambda:us-east-1:123456789012:function:some-function',
  FunctionName: 'some-function'
}

📁 Searching for project files in current directory...
[!] No project files found.


Added 0 custom file(s):

🏷  Getting Resource Tags...
[!] No resource tags were found.

💾 Saving files...
• Saved function config to mock-folder/.datadog-ci/function_config.json

🚫 The flare files were not sent as it was executed in dry run mode.
ℹ️ Your output files are located at: mock-folder/.datadog-ci

"
`;

exports[`lambda flare AWS Lambda configuration stops and prints error when getLambdaFunctionConfig fails 1`] = `
"
🐶 Generating Lambda flare to send your configuration to Datadog...

🔑 Getting AWS credentials...

[!] No AWS credentials found, let's set them up! Or you can re-run the command and supply the AWS credentials in the same way when you invoke the AWS CLI.

🔍 Fetching Lambda function configuration...
[Error] Unable to get Lambda function configuration: MOCK ERROR: Some API error
"
`;

exports[`lambda flare AWS credentials continues when getAWSCredentials() returns valid credentials 1`] = `
"
🐶 Generating Lambda flare to send your configuration to Datadog...

🔑 Getting AWS credentials...

🔍 Fetching Lambda function configuration...

{
  Environment: {
    Variables: {
      DD_API_KEY: '02**********33bd',
      DD_SITE: 'datadoghq.com',
      DD_LOG_LEVEL: 'debug'
    }
  },
  FunctionArn: 'arn:aws:lambda:us-east-1:123456789012:function:some-function',
  FunctionName: 'some-function'
}

📁 Searching for project files in current directory...
[!] No project files found.


Added 0 custom file(s):

🏷  Getting Resource Tags...
[!] No resource tags were found.

💾 Saving files...
• Saved function config to mock-folder/.datadog-ci/function_config.json


🚀 Sending to Datadog Support...

✅ Successfully sent flare file to Datadog Support!
"
`;

exports[`lambda flare AWS credentials requests AWS credentials when none are found by getAWSCredentials() 1`] = `
"
🐶 Generating Lambda flare to send your configuration to Datadog...

🔑 Getting AWS credentials...

[!] No AWS credentials found, let's set them up! Or you can re-run the command and supply the AWS credentials in the same way when you invoke the AWS CLI.

🔍 Fetching Lambda function configuration...

{
  Environment: {
    Variables: {
      DD_API_KEY: '02**********33bd',
      DD_SITE: 'datadoghq.com',
      DD_LOG_LEVEL: 'debug'
    }
  },
  FunctionArn: 'arn:aws:lambda:us-east-1:123456789012:function:some-function',
  FunctionName: 'some-function'
}

📁 Searching for project files in current directory...
[!] No project files found.


Added 0 custom file(s):

🏷  Getting Resource Tags...
[!] No resource tags were found.

💾 Saving files...
• Saved function config to mock-folder/.datadog-ci/function_config.json


🚀 Sending to Datadog Support...

✅ Successfully sent flare file to Datadog Support!
"
`;

exports[`lambda flare AWS credentials stops and prints error when getAWSCredentials() fails 1`] = `
"
🐶 Generating Lambda flare to send your configuration to Datadog...

🔑 Getting AWS credentials...
[Error] MOCK ERROR: Error getting AWS credentials
"
`;

exports[`lambda flare AWS credentials stops and prints error when requestAWSCredentials() fails 1`] = `
"
🐶 Generating Lambda flare to send your configuration to Datadog...

🔑 Getting AWS credentials...

[!] No AWS credentials found, let's set them up! Or you can re-run the command and supply the AWS credentials in the same way when you invoke the AWS CLI.
[Error] MOCK ERROR: Error requesting AWS credentials
"
`;

exports[`lambda flare convertToCSV handles missing timestamp and message in log events 1`] = `
"timestamp,datetime,message
\\"\\",,\\"Log 1\\"
\\"456\\",1970-01-01 00:00:00.456,\\"\\""
`;

exports[`lambda flare convertToCSV returns a CSV string from an array of log events 1`] = `
"timestamp,datetime,message
\\"123\\",1970-01-01 00:00:00.123,\\"Log 1\\"
\\"456\\",1970-01-01 00:00:00.456,\\"Log 2\\""
`;

exports[`lambda flare convertToCSV returns a CSV string with only headers when given an empty array 1`] = `"timestamp,datetime,message"`;

exports[`lambda flare createDirectories throws error when unable to create a folder 1`] = `"Unable to create directories: MOCK ERROR: Unable to create folder"`;

exports[`lambda flare deleteFolder throws error when unable to delete a folder 1`] = `"Failed to delete files located at mock-folder/.datadog-ci: MOCK ERROR: Unable to delete folder"`;

exports[`lambda flare getAllLogs throws an error when unable to get log events 1`] = `[Error: Unable to get log events for stream streamName: Error getting log events]`;

exports[`lambda flare getAllLogs throws an error when unable to get log streams 1`] = `[Error: Unable to get log streams: Error getting log streams]`;

exports[`lambda flare getEndpointUrl should not throw error if the site is invalid and DD_CI_BYPASS_SITE_VALIDATION is set 1`] = `"https://datad0ge.com/api/ui/support/serverless/flare"`;

exports[`lambda flare getEndpointUrl should return correct endpoint url 1`] = `"https://datadoghq.com/api/ui/support/serverless/flare"`;

exports[`lambda flare getEndpointUrl should throw error if the site is invalid 1`] = `"Invalid site: datad0ge.com. Must be one of: datadoghq.com, datadoghq.eu, us3.datadoghq.com, us5.datadoghq.com, ap1.datadoghq.com, ddog-gov.com"`;

exports[`lambda flare getEndpointUrl should use DEFAULT_DD_SITE if CI_SITE_ENV_VAR and SITE_ENV_VAR are not set 1`] = `"https://datadoghq.com/api/ui/support/serverless/flare"`;

exports[`lambda flare getEndpointUrl should use SITE_ENV_VAR if CI_SITE_ENV_VAR is not set 1`] = `"https://us3.datadoghq.com/api/ui/support/serverless/flare"`;

exports[`lambda flare getTags should return the tags when they exist 1`] = `
Object {
  "Key1": "Value1",
  "Key2": "Value2",
}
`;

exports[`lambda flare gets CloudWatch Logs does not get logs when --with-logs is not included 1`] = `
"
🐶 Generating Lambda flare to send your configuration to Datadog...

🔑 Getting AWS credentials...

[!] No AWS credentials found, let's set them up! Or you can re-run the command and supply the AWS credentials in the same way when you invoke the AWS CLI.

🔍 Fetching Lambda function configuration...

{
  Environment: {
    Variables: {
      DD_API_KEY: '02**********33bd',
      DD_SITE: 'datadoghq.com',
      DD_LOG_LEVEL: 'debug'
    }
  },
  FunctionArn: 'arn:aws:lambda:us-east-1:123456789012:function:some-function',
  FunctionName: 'some-function'
}

📁 Searching for project files in current directory...
[!] No project files found.


Added 0 custom file(s):

🏷  Getting Resource Tags...
[!] No resource tags were found.

💾 Saving files...
• Saved function config to mock-folder/.datadog-ci/function_config.json


🚀 Sending to Datadog Support...

✅ Successfully sent flare file to Datadog Support!
"
`;

exports[`lambda flare gets CloudWatch Logs gets logs, saves, and sends correctly when --with-logs is included 1`] = `
"
🐶 Generating Lambda flare to send your configuration to Datadog...

🔑 Getting AWS credentials...

[!] No AWS credentials found, let's set them up! Or you can re-run the command and supply the AWS credentials in the same way when you invoke the AWS CLI.

🔍 Fetching Lambda function configuration...

{
  Environment: {
    Variables: {
      DD_API_KEY: '02**********33bd',
      DD_SITE: 'datadoghq.com',
      DD_LOG_LEVEL: 'debug'
    }
  },
  FunctionArn: 'arn:aws:lambda:us-east-1:123456789012:function:some-function',
  FunctionName: 'some-function'
}

📁 Searching for project files in current directory...
[!] No project files found.


Added 0 custom file(s):

🏷  Getting Resource Tags...
[!] No resource tags were found.

🌧  Getting CloudWatch logs...

✅ Found log streams:
• Stream1
• Stream2
• Stream3

💾 Saving files...
• Saved function config to mock-folder/.datadog-ci/function_config.json
• Saved logs to mock-folder/.datadog-ci/logs/Stream1.csv
• Saved logs to mock-folder/.datadog-ci/logs/Stream2.csv
• Saved logs to mock-folder/.datadog-ci/logs/Stream3.csv


🚀 Sending to Datadog Support...

✅ Successfully sent flare file to Datadog Support!
"
`;

exports[`lambda flare gets CloudWatch Logs prints error when getLogEvents throws error 1`] = `
"
🐶 Generating Lambda flare to send your configuration to Datadog...

🔑 Getting AWS credentials...

[!] No AWS credentials found, let's set them up! Or you can re-run the command and supply the AWS credentials in the same way when you invoke the AWS CLI.

🔍 Fetching Lambda function configuration...

{
  Environment: {
    Variables: {
      DD_API_KEY: '02**********33bd',
      DD_SITE: 'datadoghq.com',
      DD_LOG_LEVEL: 'debug'
    }
  },
  FunctionArn: 'arn:aws:lambda:us-east-1:123456789012:function:some-function',
  FunctionName: 'some-function'
}

📁 Searching for project files in current directory...
[!] No project files found.


Added 0 custom file(s):

🏷  Getting Resource Tags...
[!] No resource tags were found.

🌧  Getting CloudWatch logs...
[Error] Unable to get log events for stream Stream1: MOCK ERROR: Unable to get log events
"
`;

exports[`lambda flare gets CloudWatch Logs prints error when getLogStreamNames throws error 1`] = `
"
🐶 Generating Lambda flare to send your configuration to Datadog...

🔑 Getting AWS credentials...

[!] No AWS credentials found, let's set them up! Or you can re-run the command and supply the AWS credentials in the same way when you invoke the AWS CLI.

🔍 Fetching Lambda function configuration...

{
  Environment: {
    Variables: {
      DD_API_KEY: '02**********33bd',
      DD_SITE: 'datadoghq.com',
      DD_LOG_LEVEL: 'debug'
    }
  },
  FunctionArn: 'arn:aws:lambda:us-east-1:123456789012:function:some-function',
  FunctionName: 'some-function'
}

📁 Searching for project files in current directory...
[!] No project files found.


Added 0 custom file(s):

🏷  Getting Resource Tags...
[!] No resource tags were found.

🌧  Getting CloudWatch logs...
[Error] Unable to get log streams: MOCK ERROR: Unable to get log stream names
"
`;

exports[`lambda flare gets CloudWatch Logs warns and skips getting logs when getLogStreamNames returns [] 1`] = `
"
🐶 Generating Lambda flare to send your configuration to Datadog...

🔑 Getting AWS credentials...

[!] No AWS credentials found, let's set them up! Or you can re-run the command and supply the AWS credentials in the same way when you invoke the AWS CLI.

🔍 Fetching Lambda function configuration...

{
  Environment: {
    Variables: {
      DD_API_KEY: '02**********33bd',
      DD_SITE: 'datadoghq.com',
      DD_LOG_LEVEL: 'debug'
    }
  },
  FunctionArn: 'arn:aws:lambda:us-east-1:123456789012:function:some-function',
  FunctionName: 'some-function'
}

📁 Searching for project files in current directory...
[!] No project files found.


Added 0 custom file(s):

🏷  Getting Resource Tags...
[!] No resource tags were found.

🌧  Getting CloudWatch logs...
[!] No CloudWatch log streams were found. Logs will not be retrieved or sent.

💾 Saving files...
• Saved function config to mock-folder/.datadog-ci/function_config.json


🚀 Sending to Datadog Support...

✅ Successfully sent flare file to Datadog Support!
"
`;

exports[`lambda flare gets CloudWatch Logs warns and skips log when getLogEvents returns [] 1`] = `
"
🐶 Generating Lambda flare to send your configuration to Datadog...

🔑 Getting AWS credentials...

[!] No AWS credentials found, let's set them up! Or you can re-run the command and supply the AWS credentials in the same way when you invoke the AWS CLI.

🔍 Fetching Lambda function configuration...

{
  Environment: {
    Variables: {
      DD_API_KEY: '02**********33bd',
      DD_SITE: 'datadoghq.com',
      DD_LOG_LEVEL: 'debug'
    }
  },
  FunctionArn: 'arn:aws:lambda:us-east-1:123456789012:function:some-function',
  FunctionName: 'some-function'
}

📁 Searching for project files in current directory...
[!] No project files found.


Added 0 custom file(s):

🏷  Getting Resource Tags...
[!] No resource tags were found.

🌧  Getting CloudWatch logs...

✅ Found log streams:
• Stream1 - [!] No log events found in this stream
• Stream2 - [!] No log events found in this stream
• Stream3 - [!] No log events found in this stream

💾 Saving files...
• Saved function config to mock-folder/.datadog-ci/function_config.json


🚀 Sending to Datadog Support...

✅ Successfully sent flare file to Datadog Support!
"
`;

exports[`lambda flare maskConfig should mask API key but not whitelisted environment variables 1`] = `
Object {
  "Environment": Object {
    "Variables": Object {
      "DD_API_KEY": "02**********33bd",
      "DD_LOG_LEVEL": "debug",
      "DD_SITE": "datadoghq.com",
    },
  },
  "FunctionArn": "arn:aws:lambda:us-east-1:123456789012:function:some-function",
  "FunctionName": "some-function",
}
`;

exports[`lambda flare prints correct headers prints dry-run header 1`] = `
"
[Dry Run] 🐶 Generating Lambda flare to send your configuration to Datadog...
[Error] No function name specified. [-f,--function]
"
`;

exports[`lambda flare prints correct headers prints non-dry-run header 1`] = `
"
🐶 Generating Lambda flare to send your configuration to Datadog...
[Error] No function name specified. [-f,--function]
"
`;

exports[`lambda flare prompts for additional files does not request additional files when user answers no 1`] = `
"
🐶 Generating Lambda flare to send your configuration to Datadog...

🔑 Getting AWS credentials...

🔍 Fetching Lambda function configuration...

{
  Environment: {
    Variables: {
      DD_API_KEY: '02**********33bd',
      DD_SITE: 'datadoghq.com',
      DD_LOG_LEVEL: 'debug'
    }
  },
  FunctionArn: 'arn:aws:lambda:us-east-1:123456789012:function:some-function',
  FunctionName: 'some-function'
}

📁 Searching for project files in current directory...
[!] No project files found.


🏷  Getting Resource Tags...
[!] No resource tags were found.

💾 Saving files...
• Saved function config to mock-folder/.datadog-ci/function_config.json


🚀 Sending to Datadog Support...

✅ Successfully sent flare file to Datadog Support!
"
`;

exports[`lambda flare prompts for additional files requests additional files when user answers yes 1`] = `
"
🐶 Generating Lambda flare to send your configuration to Datadog...

🔑 Getting AWS credentials...

🔍 Fetching Lambda function configuration...

{
  Environment: {
    Variables: {
      DD_API_KEY: '02**********33bd',
      DD_SITE: 'datadoghq.com',
      DD_LOG_LEVEL: 'debug'
    }
  },
  FunctionArn: 'arn:aws:lambda:us-east-1:123456789012:function:some-function',
  FunctionName: 'some-function'
}

📁 Searching for project files in current directory...
[!] No project files found.


Added 0 custom file(s):

🏷  Getting Resource Tags...
[!] No resource tags were found.

💾 Saving files...
• Saved function config to mock-folder/.datadog-ci/function_config.json


🚀 Sending to Datadog Support...

✅ Successfully sent flare file to Datadog Support!
"
`;

exports[`lambda flare prompts for confirmation before sending does not send when user answers prompt with no 1`] = `
"
🐶 Generating Lambda flare to send your configuration to Datadog...

🔑 Getting AWS credentials...

🔍 Fetching Lambda function configuration...

{
  Environment: {
    Variables: {
      DD_API_KEY: '02**********33bd',
      DD_SITE: 'datadoghq.com',
      DD_LOG_LEVEL: 'debug'
    }
  },
  FunctionArn: 'arn:aws:lambda:us-east-1:123456789012:function:some-function',
  FunctionName: 'some-function'
}

📁 Searching for project files in current directory...
[!] No project files found.


Added 0 custom file(s):

🏷  Getting Resource Tags...
[!] No resource tags were found.

💾 Saving files...
• Saved function config to mock-folder/.datadog-ci/function_config.json


🚫 The flare files were not sent based on your selection.
ℹ️ Your output files are located at: mock-folder/.datadog-ci

"
`;

exports[`lambda flare prompts for confirmation before sending sends when user answers prompt with yes 1`] = `
"
🐶 Generating Lambda flare to send your configuration to Datadog...

🔑 Getting AWS credentials...

🔍 Fetching Lambda function configuration...

{
  Environment: {
    Variables: {
      DD_API_KEY: '02**********33bd',
      DD_SITE: 'datadoghq.com',
      DD_LOG_LEVEL: 'debug'
    }
  },
  FunctionArn: 'arn:aws:lambda:us-east-1:123456789012:function:some-function',
  FunctionName: 'some-function'
}

📁 Searching for project files in current directory...
[!] No project files found.


Added 0 custom file(s):

🏷  Getting Resource Tags...
[!] No resource tags were found.

💾 Saving files...
• Saved function config to mock-folder/.datadog-ci/function_config.json


🚀 Sending to Datadog Support...

✅ Successfully sent flare file to Datadog Support!
"
`;

exports[`lambda flare send to Datadog does not send request to Datadog when a dry run 1`] = `
"
[Dry Run] 🐶 Generating Lambda flare to send your configuration to Datadog...

🔑 Getting AWS credentials...

[!] No AWS credentials found, let's set them up! Or you can re-run the command and supply the AWS credentials in the same way when you invoke the AWS CLI.

🔍 Fetching Lambda function configuration...

{
  Environment: {
    Variables: {
      DD_API_KEY: '02**********33bd',
      DD_SITE: 'datadoghq.com',
      DD_LOG_LEVEL: 'debug'
    }
  },
  FunctionArn: 'arn:aws:lambda:us-east-1:123456789012:function:some-function',
  FunctionName: 'some-function'
}

📁 Searching for project files in current directory...
[!] No project files found.


Added 0 custom file(s):

🏷  Getting Resource Tags...
[!] No resource tags were found.

💾 Saving files...
• Saved function config to mock-folder/.datadog-ci/function_config.json

🚫 The flare files were not sent as it was executed in dry run mode.
ℹ️ Your output files are located at: mock-folder/.datadog-ci

"
`;

exports[`lambda flare send to Datadog successfully adds zip file to FormData 1`] = `
"
🐶 Generating Lambda flare to send your configuration to Datadog...

🔑 Getting AWS credentials...

[!] No AWS credentials found, let's set them up! Or you can re-run the command and supply the AWS credentials in the same way when you invoke the AWS CLI.

🔍 Fetching Lambda function configuration...

{
  Environment: {
    Variables: {
      DD_API_KEY: '02**********33bd',
      DD_SITE: 'datadoghq.com',
      DD_LOG_LEVEL: 'debug'
    }
  },
  FunctionArn: 'arn:aws:lambda:us-east-1:123456789012:function:some-function',
  FunctionName: 'some-function'
}

📁 Searching for project files in current directory...
[!] No project files found.


Added 0 custom file(s):

🏷  Getting Resource Tags...
[!] No resource tags were found.

💾 Saving files...
• Saved function config to mock-folder/.datadog-ci/function_config.json


🚀 Sending to Datadog Support...

✅ Successfully sent flare file to Datadog Support!
"
`;

exports[`lambda flare send to Datadog successfully sends request to Datadog 1`] = `
"
🐶 Generating Lambda flare to send your configuration to Datadog...

🔑 Getting AWS credentials...

[!] No AWS credentials found, let's set them up! Or you can re-run the command and supply the AWS credentials in the same way when you invoke the AWS CLI.

🔍 Fetching Lambda function configuration...

{
  Environment: {
    Variables: {
      DD_API_KEY: '02**********33bd',
      DD_SITE: 'datadoghq.com',
      DD_LOG_LEVEL: 'debug'
    }
  },
  FunctionArn: 'arn:aws:lambda:us-east-1:123456789012:function:some-function',
  FunctionName: 'some-function'
}

📁 Searching for project files in current directory...
[!] No project files found.


Added 0 custom file(s):

🏷  Getting Resource Tags...
[!] No resource tags were found.

💾 Saving files...
• Saved function config to mock-folder/.datadog-ci/function_config.json


🚀 Sending to Datadog Support...

✅ Successfully sent flare file to Datadog Support!
"
`;

<<<<<<< HEAD
exports[`lambda flare validateFilePath throws an error when the file does not exist 1`] = `
"[Error] File path '/not-exists' not found. Please try again.
"
`;

exports[`lambda flare validateFilePath throws an error when the file has already been added 1`] = `
"[!] File '/added' has already been added.
"
`;
=======
exports[`lambda flare validateStartEndFlags throws error when end is invalid 1`] = `"End time must be a time in milliseconds since Unix Epoch. '234abc' is not a number."`;

exports[`lambda flare validateStartEndFlags throws error when end is specified but start is not specified 1`] = `"Start time is required when end time is specified. [--start]"`;

exports[`lambda flare validateStartEndFlags throws error when start is invalid 1`] = `"Start time must be a time in milliseconds since Unix Epoch. '123abc' is not a number."`;

exports[`lambda flare validateStartEndFlags throws error when start is not before the end time 1`] = `"Start time must be before end time."`;

exports[`lambda flare validateStartEndFlags throws error when start is specified but end is not specified 1`] = `"End time is required when start time is specified. [--end]"`;
>>>>>>> a9d565cf

exports[`lambda flare validates required flags extracts region from function name when given a function ARN 1`] = `
"
🐶 Generating Lambda flare to send your configuration to Datadog...

🔑 Getting AWS credentials...

[!] No AWS credentials found, let's set them up! Or you can re-run the command and supply the AWS credentials in the same way when you invoke the AWS CLI.

🔍 Fetching Lambda function configuration...

{
  Environment: {
    Variables: {
      DD_API_KEY: '02**********33bd',
      DD_SITE: 'datadoghq.com',
      DD_LOG_LEVEL: 'debug'
    }
  },
  FunctionArn: 'arn:aws:lambda:us-east-1:123456789012:function:some-function',
  FunctionName: 'some-function'
}

📁 Searching for project files in current directory...
[!] No project files found.


Added 0 custom file(s):

🏷  Getting Resource Tags...
[!] No resource tags were found.

💾 Saving files...
• Saved function config to mock-folder/.datadog-ci/function_config.json


🚀 Sending to Datadog Support...

✅ Successfully sent flare file to Datadog Support!
"
`;

exports[`lambda flare validates required flags prints error when end time is invalid 1`] = `
"
🐶 Generating Lambda flare to send your configuration to Datadog...
[Error] End time must be a time in milliseconds since Unix Epoch. '123abc' is not a number.
"
`;

exports[`lambda flare validates required flags prints error when end time is specified but start time is not 1`] = `
"
🐶 Generating Lambda flare to send your configuration to Datadog...
[Error] Start time is required when end time is specified. [--start]
"
`;

exports[`lambda flare validates required flags prints error when no API key in env variables 1`] = `
"
🐶 Generating Lambda flare to send your configuration to Datadog...
[Error] No Datadog API key specified. Set an API key with the DATADOG_API_KEY environment variable.
"
`;

exports[`lambda flare validates required flags prints error when no case ID specified 1`] = `
"
🐶 Generating Lambda flare to send your configuration to Datadog...
[Error] No case ID specified. [-c,--case-id]
"
`;

exports[`lambda flare validates required flags prints error when no email specified 1`] = `
"
🐶 Generating Lambda flare to send your configuration to Datadog...
[Error] No email specified. [-e,--email]
"
`;

exports[`lambda flare validates required flags prints error when no function specified 1`] = `
"
🐶 Generating Lambda flare to send your configuration to Datadog...
[Error] No function name specified. [-f,--function]
"
`;

exports[`lambda flare validates required flags prints error when no region specified 1`] = `
"
🐶 Generating Lambda flare to send your configuration to Datadog...
[Error] No default region specified. [-r,--region]
"
`;

exports[`lambda flare validates required flags prints error when start time is after end time 1`] = `
"
🐶 Generating Lambda flare to send your configuration to Datadog...
[Error] Start time must be before end time.
"
`;

exports[`lambda flare validates required flags prints error when start time is invalid 1`] = `
"
🐶 Generating Lambda flare to send your configuration to Datadog...
[Error] Start time must be a time in milliseconds since Unix Epoch. '123abc' is not a number.
"
`;

exports[`lambda flare validates required flags prints error when start time is specified but end time is not 1`] = `
"
🐶 Generating Lambda flare to send your configuration to Datadog...
[Error] End time is required when start time is specified. [--end]
"
`;

exports[`lambda flare validates required flags runs successfully when dry run but no email or case ID is specified 1`] = `
"
[Dry Run] 🐶 Generating Lambda flare to send your configuration to Datadog...

🔑 Getting AWS credentials...

[!] No AWS credentials found, let's set them up! Or you can re-run the command and supply the AWS credentials in the same way when you invoke the AWS CLI.

🔍 Fetching Lambda function configuration...

{
  Environment: {
    Variables: {
      DD_API_KEY: '02**********33bd',
      DD_SITE: 'datadoghq.com',
      DD_LOG_LEVEL: 'debug'
    }
  },
  FunctionArn: 'arn:aws:lambda:us-east-1:123456789012:function:some-function',
  FunctionName: 'some-function'
}

🏷 Getting Resource Tags...
[!] No resource tags were found.

💾 Saving files...
• Saved function config to mock-folder/.datadog-ci/function_config.json

🚫 The flare files were not sent as it was executed in dry run mode.
ℹ️ Your output files are located at: mock-folder/.datadog-ci

"
`;

exports[`lambda flare validates required flags runs successfully when start and end times are valid 1`] = `
"
🐶 Generating Lambda flare to send your configuration to Datadog...

🔑 Getting AWS credentials...

[!] No AWS credentials found, let's set them up! Or you can re-run the command and supply the AWS credentials in the same way when you invoke the AWS CLI.

🔍 Fetching Lambda function configuration...

{
  Environment: {
    Variables: {
      DD_API_KEY: '02**********33bd',
      DD_SITE: 'datadoghq.com',
      DD_LOG_LEVEL: 'debug'
    }
  },
  FunctionArn: 'arn:aws:lambda:us-east-1:123456789012:function:some-function',
  FunctionName: 'some-function'
}

🏷 Getting Resource Tags...
[!] No resource tags were found.

💾 Saving files...
• Saved function config to mock-folder/.datadog-ci/function_config.json


🚀 Sending to Datadog Support...

✅ Successfully sent flare file to Datadog Support!
"
`;

exports[`lambda flare validates required flags runs successfully with all required options specified 1`] = `
"
🐶 Generating Lambda flare to send your configuration to Datadog...

🔑 Getting AWS credentials...

[!] No AWS credentials found, let's set them up! Or you can re-run the command and supply the AWS credentials in the same way when you invoke the AWS CLI.

🔍 Fetching Lambda function configuration...

{
  Environment: {
    Variables: {
      DD_API_KEY: '02**********33bd',
      DD_SITE: 'datadoghq.com',
      DD_LOG_LEVEL: 'debug'
    }
  },
  FunctionArn: 'arn:aws:lambda:us-east-1:123456789012:function:some-function',
  FunctionName: 'some-function'
}

📁 Searching for project files in current directory...
[!] No project files found.


Added 0 custom file(s):

🏷  Getting Resource Tags...
[!] No resource tags were found.

💾 Saving files...
• Saved function config to mock-folder/.datadog-ci/function_config.json


🚀 Sending to Datadog Support...

✅ Successfully sent flare file to Datadog Support!
"
`;

exports[`lambda flare validates required flags uses API key ENV variable and runs as expected 1`] = `
"
🐶 Generating Lambda flare to send your configuration to Datadog...

🔑 Getting AWS credentials...

[!] No AWS credentials found, let's set them up! Or you can re-run the command and supply the AWS credentials in the same way when you invoke the AWS CLI.

🔍 Fetching Lambda function configuration...

{
  Environment: {
    Variables: {
      DD_API_KEY: '02**********33bd',
      DD_SITE: 'datadoghq.com',
      DD_LOG_LEVEL: 'debug'
    }
  },
  FunctionArn: 'arn:aws:lambda:us-east-1:123456789012:function:some-function',
  FunctionName: 'some-function'
}

📁 Searching for project files in current directory...
[!] No project files found.


Added 0 custom file(s):

🏷  Getting Resource Tags...
[!] No resource tags were found.

💾 Saving files...
• Saved function config to mock-folder/.datadog-ci/function_config.json


🚀 Sending to Datadog Support...

✅ Successfully sent flare file to Datadog Support!
"
`;

exports[`lambda flare validates required flags uses API key ENV variable and runs as expected 2`] = `
"
🐶 Generating Lambda flare to send your configuration to Datadog...

🔑 Getting AWS credentials...

[!] No AWS credentials found, let's set them up! Or you can re-run the command and supply the AWS credentials in the same way when you invoke the AWS CLI.

🔍 Fetching Lambda function configuration...

{
  Environment: {
    Variables: {
      DD_API_KEY: '02**********33bd',
      DD_SITE: 'datadoghq.com',
      DD_LOG_LEVEL: 'debug'
    }
  },
  FunctionArn: 'arn:aws:lambda:us-east-1:123456789012:function:some-function',
  FunctionName: 'some-function'
}

📁 Searching for project files in current directory...
[!] No project files found.


Added 0 custom file(s):

🏷  Getting Resource Tags...
[!] No resource tags were found.

💾 Saving files...
• Saved function config to mock-folder/.datadog-ci/function_config.json


🚀 Sending to Datadog Support...

✅ Successfully sent flare file to Datadog Support!

🐶 Generating Lambda flare to send your configuration to Datadog...

🔑 Getting AWS credentials...

[!] No AWS credentials found, let's set them up! Or you can re-run the command and supply the AWS credentials in the same way when you invoke the AWS CLI.

🔍 Fetching Lambda function configuration...

{
  Environment: {
    Variables: {
      DD_API_KEY: '02**********33bd',
      DD_SITE: 'datadoghq.com',
      DD_LOG_LEVEL: 'debug'
    }
  },
  FunctionArn: 'arn:aws:lambda:us-east-1:123456789012:function:some-function',
  FunctionName: 'some-function'
}

📁 Searching for project files in current directory...
[!] No project files found.


Added 0 custom file(s):

🏷  Getting Resource Tags...
[!] No resource tags were found.

💾 Saving files...
• Saved function config to mock-folder/.datadog-ci/function_config.json


🚀 Sending to Datadog Support...

✅ Successfully sent flare file to Datadog Support!
"
`;

exports[`lambda flare validates required flags uses region ENV variable when no region specified 1`] = `
"
🐶 Generating Lambda flare to send your configuration to Datadog...

🔑 Getting AWS credentials...

[!] No AWS credentials found, let's set them up! Or you can re-run the command and supply the AWS credentials in the same way when you invoke the AWS CLI.

🔍 Fetching Lambda function configuration...

{
  Environment: {
    Variables: {
      DD_API_KEY: '02**********33bd',
      DD_SITE: 'datadoghq.com',
      DD_LOG_LEVEL: 'debug'
    }
  },
  FunctionArn: 'arn:aws:lambda:us-east-1:123456789012:function:some-function',
  FunctionName: 'some-function'
}

📁 Searching for project files in current directory...
[!] No project files found.


Added 0 custom file(s):

🏷  Getting Resource Tags...
[!] No resource tags were found.

💾 Saving files...
• Saved function config to mock-folder/.datadog-ci/function_config.json


🚀 Sending to Datadog Support...

✅ Successfully sent flare file to Datadog Support!
"
`;

exports[`lambda flare writeFile throws error when unable to write data to a file 1`] = `"Unable to create function configuration file: MOCK ERROR: Unable to write file"`;

exports[`lambda flare zipContents throws error when path is not a directory 1`] = `[Error: Unable to zip the flare files: Path is not a directory: mock-folder/.datadog-ci]`;

exports[`lambda flare zipContents throws error when path is not found 1`] = `[Error: Unable to zip the flare files: Folder does not exist: mock-folder/.datadog-ci]`;

exports[`lambda flare zipContents throws error when unable to generate zip 1`] = `[Error: Unable to zip the flare files: MOCK ERROR: Unable to generate zip]`;

exports[`lambda flare zipContents throws error when unable to read file 1`] = `[Error: Unable to zip the flare files: MOCK ERROR: Unable to read file]`;

exports[`lambda flare zipContents throws error when unable to save zip 1`] = `[Error: Unable to zip the flare files: MOCK ERROR: Unable to save zip]`;

exports[`lambda flare zipContents throws error when unable to write file 1`] = `[Error: Unable to zip the flare files: MOCK ERROR: Unable to write file]`;<|MERGE_RESOLUTION|>--- conflicted
+++ resolved
@@ -752,7 +752,6 @@
 "
 `;
 
-<<<<<<< HEAD
 exports[`lambda flare validateFilePath throws an error when the file does not exist 1`] = `
 "[Error] File path '/not-exists' not found. Please try again.
 "
@@ -762,7 +761,7 @@
 "[!] File '/added' has already been added.
 "
 `;
-=======
+
 exports[`lambda flare validateStartEndFlags throws error when end is invalid 1`] = `"End time must be a time in milliseconds since Unix Epoch. '234abc' is not a number."`;
 
 exports[`lambda flare validateStartEndFlags throws error when end is specified but start is not specified 1`] = `"Start time is required when end time is specified. [--start]"`;
@@ -772,7 +771,6 @@
 exports[`lambda flare validateStartEndFlags throws error when start is not before the end time 1`] = `"Start time must be before end time."`;
 
 exports[`lambda flare validateStartEndFlags throws error when start is specified but end is not specified 1`] = `"End time is required when start time is specified. [--end]"`;
->>>>>>> a9d565cf
 
 exports[`lambda flare validates required flags extracts region from function name when given a function ARN 1`] = `
 "
