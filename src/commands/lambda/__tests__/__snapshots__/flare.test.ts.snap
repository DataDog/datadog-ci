--- conflicted
+++ resolved
@@ -43,14 +43,9 @@
 🏷 Getting Resource Tags...
 [!] No resource tags were found.
 
-<<<<<<< HEAD
-💾 Saving files...
-• Saved function config to mock-folder/.datadog-ci/function_config.json
-• Saved insights file to mock-folder/.datadog-ci/INSIGHTS.md
-=======
-💾 Saving files to mock-folder/.datadog-ci...
-• Saved function config to ./function_config.json
->>>>>>> 648b866c
+💾 Saving files to mock-folder/.datadog-ci...
+• Saved function config to ./function_config.json
+• Saved insights file to ./INSIGHTS.md
 
 🚫 The flare files were not sent as it was executed in dry run mode.
 ℹ️ Your output files are located at: mock-folder/.datadog-ci
@@ -112,14 +107,9 @@
 🏷 Getting Resource Tags...
 [!] No resource tags were found.
 
-<<<<<<< HEAD
-💾 Saving files...
-• Saved function config to mock-folder/.datadog-ci/function_config.json
-• Saved insights file to mock-folder/.datadog-ci/INSIGHTS.md
-=======
-💾 Saving files to mock-folder/.datadog-ci...
-• Saved function config to ./function_config.json
->>>>>>> 648b866c
+💾 Saving files to mock-folder/.datadog-ci...
+• Saved function config to ./function_config.json
+• Saved insights file to ./INSIGHTS.md
 
 
 🚀 Sending to Datadog Support...
@@ -171,14 +161,9 @@
 🏷 Getting Resource Tags...
 [!] No resource tags were found.
 
-<<<<<<< HEAD
-💾 Saving files...
-• Saved function config to mock-folder/.datadog-ci/function_config.json
-• Saved insights file to mock-folder/.datadog-ci/INSIGHTS.md
-=======
-💾 Saving files to mock-folder/.datadog-ci...
-• Saved function config to ./function_config.json
->>>>>>> 648b866c
+💾 Saving files to mock-folder/.datadog-ci...
+• Saved function config to ./function_config.json
+• Saved insights file to ./INSIGHTS.md
 
 
 🚀 Sending to Datadog Support...
@@ -230,7 +215,7 @@
 
 **Run Location**: \`mock-folder\`
 
-**CLI Version**: \`2.17.2\`
+**CLI Version**: \`1.0-mock-version\`
 
 **Timestamp**: \`2023-08-20 04:00:00.000 UTC\`
 
@@ -251,7 +236,7 @@
 
 **Run Location**: \`mock-folder\`
 
-**CLI Version**: \`2.17.2\`
+**CLI Version**: \`1.0-mock-version\`
 
 **Timestamp**: \`2023-08-20 04:00:00.000 UTC\`
 
@@ -330,14 +315,9 @@
 🏷 Getting Resource Tags...
 [!] No resource tags were found.
 
-<<<<<<< HEAD
-💾 Saving files...
-• Saved function config to mock-folder/.datadog-ci/function_config.json
-• Saved insights file to mock-folder/.datadog-ci/INSIGHTS.md
-=======
-💾 Saving files to mock-folder/.datadog-ci...
-• Saved function config to ./function_config.json
->>>>>>> 648b866c
+💾 Saving files to mock-folder/.datadog-ci...
+• Saved function config to ./function_config.json
+• Saved insights file to ./INSIGHTS.md
 
 
 🚀 Sending to Datadog Support...
@@ -396,20 +376,12 @@
 • Stream2
 • Stream3
 
-<<<<<<< HEAD
-💾 Saving files...
-• Saved function config to mock-folder/.datadog-ci/function_config.json
-• Saved logs to mock-folder/.datadog-ci/logs/Stream1.csv
-• Saved logs to mock-folder/.datadog-ci/logs/Stream2.csv
-• Saved logs to mock-folder/.datadog-ci/logs/Stream3.csv
-• Saved insights file to mock-folder/.datadog-ci/INSIGHTS.md
-=======
 💾 Saving files to mock-folder/.datadog-ci...
 • Saved function config to ./function_config.json
 • Saved logs to ./logs/Stream1
 • Saved logs to ./logs/Stream2
 • Saved logs to ./logs/Stream3
->>>>>>> 648b866c
+• Saved insights file to ./INSIGHTS.md
 
 
 🚀 Sending to Datadog Support...
@@ -560,14 +532,9 @@
 🌧 Getting CloudWatch logs...
 [!] No CloudWatch log streams were found. Logs will not be retrieved or sent.
 
-<<<<<<< HEAD
-💾 Saving files...
-• Saved function config to mock-folder/.datadog-ci/function_config.json
-• Saved insights file to mock-folder/.datadog-ci/INSIGHTS.md
-=======
-💾 Saving files to mock-folder/.datadog-ci...
-• Saved function config to ./function_config.json
->>>>>>> 648b866c
+💾 Saving files to mock-folder/.datadog-ci...
+• Saved function config to ./function_config.json
+• Saved insights file to ./INSIGHTS.md
 
 
 🚀 Sending to Datadog Support...
@@ -626,14 +593,9 @@
 • Stream2 - [!] No log events found in this stream
 • Stream3 - [!] No log events found in this stream
 
-<<<<<<< HEAD
-💾 Saving files...
-• Saved function config to mock-folder/.datadog-ci/function_config.json
-• Saved insights file to mock-folder/.datadog-ci/INSIGHTS.md
-=======
-💾 Saving files to mock-folder/.datadog-ci...
-• Saved function config to ./function_config.json
->>>>>>> 648b866c
+💾 Saving files to mock-folder/.datadog-ci...
+• Saved function config to ./function_config.json
+• Saved insights file to ./INSIGHTS.md
 
 
 🚀 Sending to Datadog Support...
@@ -699,18 +661,31 @@
     }
   },
   FunctionArn: 'arn:aws:lambda:us-east-1:123456789012:function:some-function',
-  FunctionName: 'some-function'
-}
-
-📁 Searching for project files in current directory...
-[!] No project files found.
-
-
-🏷 Getting Resource Tags...
-[!] No resource tags were found.
-
-💾 Saving files to mock-folder/.datadog-ci...
-• Saved function config to ./function_config.json
+  FunctionName: 'some-function',
+  Runtime: 'nodejs18.x',
+  CodeSize: 2275,
+  Layers: [
+    {
+      Arn: 'arn:aws:lambda:us-east-1:464622532012:layer:Datadog-Extension:43',
+      CodeSize: 13145076
+    },
+    {
+      Arn: 'arn:aws:lambda:us-east-1:464622532012:layer:Datadog-Node18-x:91',
+      CodeSize: 3614995
+    }
+  ]
+}
+
+📁 Searching for project files in current directory...
+[!] No project files found.
+
+
+🏷 Getting Resource Tags...
+[!] No resource tags were found.
+
+💾 Saving files to mock-folder/.datadog-ci...
+• Saved function config to ./function_config.json
+• Saved insights file to ./INSIGHTS.md
 
 
 🚀 Sending to Datadog Support...
@@ -736,20 +711,33 @@
     }
   },
   FunctionArn: 'arn:aws:lambda:us-east-1:123456789012:function:some-function',
-  FunctionName: 'some-function'
-}
-
-📁 Searching for project files in current directory...
-[!] No project files found.
-
-
-Added 0 custom file(s):
-
-🏷 Getting Resource Tags...
-[!] No resource tags were found.
-
-💾 Saving files to mock-folder/.datadog-ci...
-• Saved function config to ./function_config.json
+  FunctionName: 'some-function',
+  Runtime: 'nodejs18.x',
+  CodeSize: 2275,
+  Layers: [
+    {
+      Arn: 'arn:aws:lambda:us-east-1:464622532012:layer:Datadog-Extension:43',
+      CodeSize: 13145076
+    },
+    {
+      Arn: 'arn:aws:lambda:us-east-1:464622532012:layer:Datadog-Node18-x:91',
+      CodeSize: 3614995
+    }
+  ]
+}
+
+📁 Searching for project files in current directory...
+[!] No project files found.
+
+
+Added 0 custom file(s):
+
+🏷 Getting Resource Tags...
+[!] No resource tags were found.
+
+💾 Saving files to mock-folder/.datadog-ci...
+• Saved function config to ./function_config.json
+• Saved insights file to ./INSIGHTS.md
 
 
 🚀 Sending to Datadog Support...
@@ -799,14 +787,9 @@
 🏷 Getting Resource Tags...
 [!] No resource tags were found.
 
-<<<<<<< HEAD
-💾 Saving files...
-• Saved function config to mock-folder/.datadog-ci/function_config.json
-• Saved insights file to mock-folder/.datadog-ci/INSIGHTS.md
-=======
-💾 Saving files to mock-folder/.datadog-ci...
-• Saved function config to ./function_config.json
->>>>>>> 648b866c
+💾 Saving files to mock-folder/.datadog-ci...
+• Saved function config to ./function_config.json
+• Saved insights file to ./INSIGHTS.md
 
 
 🚫 The flare files were not sent based on your selection.
@@ -856,14 +839,9 @@
 🏷 Getting Resource Tags...
 [!] No resource tags were found.
 
-<<<<<<< HEAD
-💾 Saving files...
-• Saved function config to mock-folder/.datadog-ci/function_config.json
-• Saved insights file to mock-folder/.datadog-ci/INSIGHTS.md
-=======
-💾 Saving files to mock-folder/.datadog-ci...
-• Saved function config to ./function_config.json
->>>>>>> 648b866c
+💾 Saving files to mock-folder/.datadog-ci...
+• Saved function config to ./function_config.json
+• Saved insights file to ./INSIGHTS.md
 
 
 🚀 Sending to Datadog Support...
@@ -915,14 +893,9 @@
 🏷 Getting Resource Tags...
 [!] No resource tags were found.
 
-<<<<<<< HEAD
-💾 Saving files...
-• Saved function config to mock-folder/.datadog-ci/function_config.json
-• Saved insights file to mock-folder/.datadog-ci/INSIGHTS.md
-=======
-💾 Saving files to mock-folder/.datadog-ci...
-• Saved function config to ./function_config.json
->>>>>>> 648b866c
+💾 Saving files to mock-folder/.datadog-ci...
+• Saved function config to ./function_config.json
+• Saved insights file to ./INSIGHTS.md
 
 🚫 The flare files were not sent as it was executed in dry run mode.
 ℹ️ Your output files are located at: mock-folder/.datadog-ci
@@ -973,14 +946,9 @@
 🏷 Getting Resource Tags...
 [!] No resource tags were found.
 
-<<<<<<< HEAD
-💾 Saving files...
-• Saved function config to mock-folder/.datadog-ci/function_config.json
-• Saved insights file to mock-folder/.datadog-ci/INSIGHTS.md
-=======
-💾 Saving files to mock-folder/.datadog-ci...
-• Saved function config to ./function_config.json
->>>>>>> 648b866c
+💾 Saving files to mock-folder/.datadog-ci...
+• Saved function config to ./function_config.json
+• Saved insights file to ./INSIGHTS.md
 
 
 🚀 Sending to Datadog Support...
@@ -1032,14 +1000,9 @@
 🏷 Getting Resource Tags...
 [!] No resource tags were found.
 
-<<<<<<< HEAD
-💾 Saving files...
-• Saved function config to mock-folder/.datadog-ci/function_config.json
-• Saved insights file to mock-folder/.datadog-ci/INSIGHTS.md
-=======
-💾 Saving files to mock-folder/.datadog-ci...
-• Saved function config to ./function_config.json
->>>>>>> 648b866c
+💾 Saving files to mock-folder/.datadog-ci...
+• Saved function config to ./function_config.json
+• Saved insights file to ./INSIGHTS.md
 
 
 🚀 Sending to Datadog Support...
@@ -1111,14 +1074,9 @@
 🏷 Getting Resource Tags...
 [!] No resource tags were found.
 
-<<<<<<< HEAD
-💾 Saving files...
-• Saved function config to mock-folder/.datadog-ci/function_config.json
-• Saved insights file to mock-folder/.datadog-ci/INSIGHTS.md
-=======
-💾 Saving files to mock-folder/.datadog-ci...
-• Saved function config to ./function_config.json
->>>>>>> 648b866c
+💾 Saving files to mock-folder/.datadog-ci...
+• Saved function config to ./function_config.json
+• Saved insights file to ./INSIGHTS.md
 
 
 🚀 Sending to Datadog Support...
@@ -1240,14 +1198,9 @@
 🏷 Getting Resource Tags...
 [!] No resource tags were found.
 
-<<<<<<< HEAD
-💾 Saving files...
-• Saved function config to mock-folder/.datadog-ci/function_config.json
-• Saved insights file to mock-folder/.datadog-ci/INSIGHTS.md
-=======
-💾 Saving files to mock-folder/.datadog-ci...
-• Saved function config to ./function_config.json
->>>>>>> 648b866c
+💾 Saving files to mock-folder/.datadog-ci...
+• Saved function config to ./function_config.json
+• Saved insights file to ./INSIGHTS.md
 
 🚫 The flare files were not sent as it was executed in dry run mode.
 ℹ️ Your output files are located at: mock-folder/.datadog-ci
@@ -1298,14 +1251,9 @@
 🏷 Getting Resource Tags...
 [!] No resource tags were found.
 
-<<<<<<< HEAD
-💾 Saving files...
-• Saved function config to mock-folder/.datadog-ci/function_config.json
-• Saved insights file to mock-folder/.datadog-ci/INSIGHTS.md
-=======
-💾 Saving files to mock-folder/.datadog-ci...
-• Saved function config to ./function_config.json
->>>>>>> 648b866c
+💾 Saving files to mock-folder/.datadog-ci...
+• Saved function config to ./function_config.json
+• Saved insights file to ./INSIGHTS.md
 
 
 🚀 Sending to Datadog Support...
@@ -1357,14 +1305,9 @@
 🏷 Getting Resource Tags...
 [!] No resource tags were found.
 
-<<<<<<< HEAD
-💾 Saving files...
-• Saved function config to mock-folder/.datadog-ci/function_config.json
-• Saved insights file to mock-folder/.datadog-ci/INSIGHTS.md
-=======
-💾 Saving files to mock-folder/.datadog-ci...
-• Saved function config to ./function_config.json
->>>>>>> 648b866c
+💾 Saving files to mock-folder/.datadog-ci...
+• Saved function config to ./function_config.json
+• Saved insights file to ./INSIGHTS.md
 
 
 🚀 Sending to Datadog Support...
@@ -1416,14 +1359,9 @@
 🏷 Getting Resource Tags...
 [!] No resource tags were found.
 
-<<<<<<< HEAD
-💾 Saving files...
-• Saved function config to mock-folder/.datadog-ci/function_config.json
-• Saved insights file to mock-folder/.datadog-ci/INSIGHTS.md
-=======
-💾 Saving files to mock-folder/.datadog-ci...
-• Saved function config to ./function_config.json
->>>>>>> 648b866c
+💾 Saving files to mock-folder/.datadog-ci...
+• Saved function config to ./function_config.json
+• Saved insights file to ./INSIGHTS.md
 
 
 🚀 Sending to Datadog Support...
@@ -1475,69 +1413,59 @@
 🏷 Getting Resource Tags...
 [!] No resource tags were found.
 
-<<<<<<< HEAD
-💾 Saving files...
-• Saved function config to mock-folder/.datadog-ci/function_config.json
-• Saved insights file to mock-folder/.datadog-ci/INSIGHTS.md
-=======
-💾 Saving files to mock-folder/.datadog-ci...
-• Saved function config to ./function_config.json
->>>>>>> 648b866c
-
-
-🚀 Sending to Datadog Support...
-
-✅ Successfully sent flare file to Datadog Support!
-
-🐶 Generating Lambda flare to send your configuration to Datadog...
-
-🔑 Getting AWS credentials...
-
-[!] No AWS credentials found, let's set them up! Or you can re-run the command and supply the AWS credentials in the same way when you invoke the AWS CLI.
-
-🔍 Fetching Lambda function configuration...
-
-{
-  Environment: {
-    Variables: {
-      DD_API_KEY: '02**********33bd',
-      DD_SITE: 'datadoghq.com',
-      DD_LOG_LEVEL: 'debug'
-    }
-  },
-  FunctionArn: 'arn:aws:lambda:us-east-1:123456789012:function:some-function',
-  FunctionName: 'some-function',
-  Runtime: 'nodejs18.x',
-  CodeSize: 2275,
-  Layers: [
-    {
-      Arn: 'arn:aws:lambda:us-east-1:464622532012:layer:Datadog-Extension:43',
-      CodeSize: 13145076
-    },
-    {
-      Arn: 'arn:aws:lambda:us-east-1:464622532012:layer:Datadog-Node18-x:91',
-      CodeSize: 3614995
-    }
-  ]
-}
-
-📁 Searching for project files in current directory...
-[!] No project files found.
-
-
-Added 0 custom file(s):
-
-🏷 Getting Resource Tags...
-[!] No resource tags were found.
-
-<<<<<<< HEAD
-💾 Saving files...
-• Saved function config to mock-folder/.datadog-ci/function_config.json
-• Saved insights file to mock-folder/.datadog-ci/INSIGHTS.md
-=======
-💾 Saving files to mock-folder/.datadog-ci...
-• Saved function config to ./function_config.json
->>>>>>> 648b866c
+💾 Saving files to mock-folder/.datadog-ci...
+• Saved function config to ./function_config.json
+• Saved insights file to ./INSIGHTS.md
+
+
+🚀 Sending to Datadog Support...
+
+✅ Successfully sent flare file to Datadog Support!
+
+🐶 Generating Lambda flare to send your configuration to Datadog...
+
+🔑 Getting AWS credentials...
+
+[!] No AWS credentials found, let's set them up! Or you can re-run the command and supply the AWS credentials in the same way when you invoke the AWS CLI.
+
+🔍 Fetching Lambda function configuration...
+
+{
+  Environment: {
+    Variables: {
+      DD_API_KEY: '02**********33bd',
+      DD_SITE: 'datadoghq.com',
+      DD_LOG_LEVEL: 'debug'
+    }
+  },
+  FunctionArn: 'arn:aws:lambda:us-east-1:123456789012:function:some-function',
+  FunctionName: 'some-function',
+  Runtime: 'nodejs18.x',
+  CodeSize: 2275,
+  Layers: [
+    {
+      Arn: 'arn:aws:lambda:us-east-1:464622532012:layer:Datadog-Extension:43',
+      CodeSize: 13145076
+    },
+    {
+      Arn: 'arn:aws:lambda:us-east-1:464622532012:layer:Datadog-Node18-x:91',
+      CodeSize: 3614995
+    }
+  ]
+}
+
+📁 Searching for project files in current directory...
+[!] No project files found.
+
+
+Added 0 custom file(s):
+
+🏷 Getting Resource Tags...
+[!] No resource tags were found.
+
+💾 Saving files to mock-folder/.datadog-ci...
+• Saved function config to ./function_config.json
+• Saved insights file to ./INSIGHTS.md
 
 
 🚀 Sending to Datadog Support...
@@ -1589,14 +1517,9 @@
 🏷 Getting Resource Tags...
 [!] No resource tags were found.
 
-<<<<<<< HEAD
-💾 Saving files...
-• Saved function config to mock-folder/.datadog-ci/function_config.json
-• Saved insights file to mock-folder/.datadog-ci/INSIGHTS.md
-=======
-💾 Saving files to mock-folder/.datadog-ci...
-• Saved function config to ./function_config.json
->>>>>>> 648b866c
+💾 Saving files to mock-folder/.datadog-ci...
+• Saved function config to ./function_config.json
+• Saved insights file to ./INSIGHTS.md
 
 
 🚀 Sending to Datadog Support...
