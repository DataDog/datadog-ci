// Jest Snapshot v1, https://goo.gl/fbAQLP

exports[`lambda flare AWS Lambda configuration prints config when running as a dry run 1`] = `
"
[Dry Run] 🐶 Generating Lambda flare to send your configuration to Datadog...

🔑 Getting AWS credentials...

[!] No AWS credentials found, let's set them up! Or you can re-run the command and supply the AWS credentials in the same way when you invoke the AWS CLI.

🔍 Fetching Lambda function configuration...

{
  Environment: {
    Variables: {
      DD_API_KEY: '02**********33bd',
      DD_SITE: 'datadoghq.com',
      DD_LOG_LEVEL: 'debug'
    }
  },
  FunctionArn: 'arn:aws:lambda:us-east-1:123456789012:function:some-function',
  FunctionName: 'some-function',
  Runtime: 'nodejs18.x',
  Handler: '/path/handler.handler'
}
(This is a summary of the configuration. The full configuration will be saved in \\"function_config.json\\".)

📁 Searching for project files in current directory...
[!] No project files found.


[!] No additional files specified.

🏷 Getting Resource Tags...
[!] No resource tags were found.

💾 Saving files to mock-folder/.datadog-ci...
• Saved function config to ./function_config.json
• Saved the insights file to ./INSIGHTS.md

🚫 The flare files were not sent because the command was executed in dry run mode.
ℹ️ Your output files are located at: mock-folder/.datadog-ci

"
`;

exports[`lambda flare AWS Lambda configuration stops and prints error when getLambdaFunctionConfig fails 1`] = `
"
🐶 Generating Lambda flare to send your configuration to Datadog...

🔑 Getting AWS credentials...

[!] No AWS credentials found, let's set them up! Or you can re-run the command and supply the AWS credentials in the same way when you invoke the AWS CLI.

🔍 Fetching Lambda function configuration...
[Error] Unable to get Lambda function configuration: MOCK ERROR: Some API error
"
`;

exports[`lambda flare AWS credentials continues when getAWSCredentials() returns valid credentials 1`] = `
"
🐶 Generating Lambda flare to send your configuration to Datadog...

🔑 Getting AWS credentials...

🔍 Fetching Lambda function configuration...

{
  Environment: {
    Variables: {
      DD_API_KEY: '02**********33bd',
      DD_SITE: 'datadoghq.com',
      DD_LOG_LEVEL: 'debug'
    }
  },
  FunctionArn: 'arn:aws:lambda:us-east-1:123456789012:function:some-function',
  FunctionName: 'some-function',
  Runtime: 'nodejs18.x',
  Handler: '/path/handler.handler'
}
(This is a summary of the configuration. The full configuration will be saved in \\"function_config.json\\".)

📁 Searching for project files in current directory...
[!] No project files found.


[!] No additional files specified.

🏷 Getting Resource Tags...
[!] No resource tags were found.

💾 Saving files to mock-folder/.datadog-ci...
• Saved function config to ./function_config.json
• Saved the insights file to ./INSIGHTS.md


🚀 Sending to Datadog Support...

✅ Successfully sent flare file to Datadog Support!
"
`;

exports[`lambda flare AWS credentials requests AWS credentials when none are found by getAWSCredentials() 1`] = `
"
🐶 Generating Lambda flare to send your configuration to Datadog...

🔑 Getting AWS credentials...

[!] No AWS credentials found, let's set them up! Or you can re-run the command and supply the AWS credentials in the same way when you invoke the AWS CLI.

🔍 Fetching Lambda function configuration...

{
  Environment: {
    Variables: {
      DD_API_KEY: '02**********33bd',
      DD_SITE: 'datadoghq.com',
      DD_LOG_LEVEL: 'debug'
    }
  },
  FunctionArn: 'arn:aws:lambda:us-east-1:123456789012:function:some-function',
  FunctionName: 'some-function',
  Runtime: 'nodejs18.x',
  Handler: '/path/handler.handler'
}
(This is a summary of the configuration. The full configuration will be saved in \\"function_config.json\\".)

📁 Searching for project files in current directory...
[!] No project files found.


[!] No additional files specified.

🏷 Getting Resource Tags...
[!] No resource tags were found.

💾 Saving files to mock-folder/.datadog-ci...
• Saved function config to ./function_config.json
• Saved the insights file to ./INSIGHTS.md


🚀 Sending to Datadog Support...

✅ Successfully sent flare file to Datadog Support!
"
`;

exports[`lambda flare AWS credentials stops and prints error when getAWSCredentials() fails 1`] = `
"
🐶 Generating Lambda flare to send your configuration to Datadog...

🔑 Getting AWS credentials...
[Error] MOCK ERROR: Error getting AWS credentials
"
`;

exports[`lambda flare AWS credentials stops and prints error when requestAWSCredentials() fails 1`] = `
"
🐶 Generating Lambda flare to send your configuration to Datadog...

🔑 Getting AWS credentials...

[!] No AWS credentials found, let's set them up! Or you can re-run the command and supply the AWS credentials in the same way when you invoke the AWS CLI.
[Error] MOCK ERROR: Error requesting AWS credentials
"
`;

exports[`lambda flare convertToCSV handles missing timestamp and message in log events 1`] = `
"timestamp,datetime,message
"",,"Log 1"
"456",1970-01-01 00:00:00.456,"""
`;

exports[`lambda flare convertToCSV returns a CSV string from an array of log events 1`] = `
"timestamp,datetime,message
"123",1970-01-01 00:00:00.123,"Log 1"
"456",1970-01-01 00:00:00.456,"Log 2""
`;

exports[`lambda flare convertToCSV returns a CSV string with only headers when given an empty array 1`] = `"timestamp,datetime,message"`;

exports[`lambda flare generateInsightsFile should call writeFile with correct content when isDryRun is false 1`] = `
"# Flare Insights

_Autogenerated file from \`lambda flare\`_  

## AWS Lambda Configuration
**Function Name**: \`some-function\`  
**Function ARN**: \`arn:aws:lambda:us-east-1:123456789012:function:some-function\`  
**Runtime**: \`nodejs18.x\`  
**Handler**: \`/path/handler.handler\`  
**Timeout**: \`6\`  
**Memory Size**: \`1024\`  
**Architecture**: \`x86_64\`  
**Environment Variables**:
- \`DD_API_KEY\`: \`02**********33bd\`
- \`DD_SITE\`: \`datadoghq.com\`
- \`DD_LOG_LEVEL\`: \`debug\`

**Layers**:
- \`Datadog-Extension:43\`
- \`Datadog-Node18-x:91\`

**Package Size**: \`15.99 MB\`

 ## CLI
**Run Location**: \`mock-folder\`  
**CLI Version**: \`1.0-mock-version\`  
**Timestamp**: \`2023-01-01 00:00:00.000 UTC\`  
**Framework**: \`Unknown\`"
`;

exports[`lambda flare generateInsightsFile should call writeFile with correct content when isDryRun is true 1`] = `
"# Flare Insights

_Autogenerated file from \`lambda flare\`_  
_This command was run in dry mode._

## AWS Lambda Configuration
**Function Name**: \`some-function\`  
**Function ARN**: \`arn:aws:lambda:us-east-1:123456789012:function:some-function\`  
**Runtime**: \`nodejs18.x\`  
**Handler**: \`/path/handler.handler\`  
**Timeout**: \`6\`  
**Memory Size**: \`1024\`  
**Architecture**: \`x86_64\`  
**Environment Variables**:
- \`DD_API_KEY\`: \`02**********33bd\`
- \`DD_SITE\`: \`datadoghq.com\`
- \`DD_LOG_LEVEL\`: \`debug\`

**Layers**:
- \`Datadog-Extension:43\`
- \`Datadog-Node18-x:91\`

**Package Size**: \`15.99 MB\`

 ## CLI
**Run Location**: \`mock-folder\`  
**CLI Version**: \`1.0-mock-version\`  
**Timestamp**: \`2023-01-01 00:00:00.000 UTC\`  
**Framework**: \`Unknown\`"
`;

exports[`lambda flare getAllLogs throws an error when unable to get log events 1`] = `[Error: Unable to get log events for stream streamName: Error getting log events]`;

exports[`lambda flare getAllLogs throws an error when unable to get log streams 1`] = `[Error: Unable to get log streams: Error getting log streams]`;

exports[`lambda flare getTags should return the tags when they exist 1`] = `
{
  "Key1": "Value1",
  "Key2": "Value2",
}
`;

exports[`lambda flare gets CloudWatch Logs does not get logs when --with-logs is not included 1`] = `
"
🐶 Generating Lambda flare to send your configuration to Datadog...

🔑 Getting AWS credentials...

[!] No AWS credentials found, let's set them up! Or you can re-run the command and supply the AWS credentials in the same way when you invoke the AWS CLI.

🔍 Fetching Lambda function configuration...

{
  Environment: {
    Variables: {
      DD_API_KEY: '02**********33bd',
      DD_SITE: 'datadoghq.com',
      DD_LOG_LEVEL: 'debug'
    }
  },
  FunctionArn: 'arn:aws:lambda:us-east-1:123456789012:function:some-function',
  FunctionName: 'some-function',
  Runtime: 'nodejs18.x',
  Handler: '/path/handler.handler'
}
(This is a summary of the configuration. The full configuration will be saved in \\"function_config.json\\".)

📁 Searching for project files in current directory...
[!] No project files found.


[!] No additional files specified.

🏷 Getting Resource Tags...
[!] No resource tags were found.

💾 Saving files to mock-folder/.datadog-ci...
• Saved function config to ./function_config.json
• Saved the insights file to ./INSIGHTS.md


🚀 Sending to Datadog Support...

✅ Successfully sent flare file to Datadog Support!
"
`;

exports[`lambda flare gets CloudWatch Logs gets logs, saves, and sends correctly when --with-logs is included 1`] = `
"
🐶 Generating Lambda flare to send your configuration to Datadog...

🔑 Getting AWS credentials...

[!] No AWS credentials found, let's set them up! Or you can re-run the command and supply the AWS credentials in the same way when you invoke the AWS CLI.

🔍 Fetching Lambda function configuration...

{
  Environment: {
    Variables: {
      DD_API_KEY: '02**********33bd',
      DD_SITE: 'datadoghq.com',
      DD_LOG_LEVEL: 'debug'
    }
  },
  FunctionArn: 'arn:aws:lambda:us-east-1:123456789012:function:some-function',
  FunctionName: 'some-function',
  Runtime: 'nodejs18.x',
  Handler: '/path/handler.handler'
}
(This is a summary of the configuration. The full configuration will be saved in \\"function_config.json\\".)

📁 Searching for project files in current directory...
[!] No project files found.


[!] No additional files specified.

🏷 Getting Resource Tags...
[!] No resource tags were found.

🌧 Getting CloudWatch logs...

✅ Found log streams:
• Stream1
• Stream2
• Stream3

💾 Saving files to mock-folder/.datadog-ci...
• Saved function config to ./function_config.json
• Saved logs to ./logs/Stream1
• Saved logs to ./logs/Stream2
• Saved logs to ./logs/Stream3
• Saved the insights file to ./INSIGHTS.md


🚀 Sending to Datadog Support...

✅ Successfully sent flare file to Datadog Support!
"
`;

exports[`lambda flare gets CloudWatch Logs prints error when getLogEvents throws error 1`] = `
"
🐶 Generating Lambda flare to send your configuration to Datadog...

🔑 Getting AWS credentials...

[!] No AWS credentials found, let's set them up! Or you can re-run the command and supply the AWS credentials in the same way when you invoke the AWS CLI.

🔍 Fetching Lambda function configuration...

{
  Environment: {
    Variables: {
      DD_API_KEY: '02**********33bd',
      DD_SITE: 'datadoghq.com',
      DD_LOG_LEVEL: 'debug'
    }
  },
  FunctionArn: 'arn:aws:lambda:us-east-1:123456789012:function:some-function',
  FunctionName: 'some-function',
  Runtime: 'nodejs18.x',
  Handler: '/path/handler.handler'
}
(This is a summary of the configuration. The full configuration will be saved in \\"function_config.json\\".)

📁 Searching for project files in current directory...
[!] No project files found.


[!] No additional files specified.

🏷 Getting Resource Tags...
[!] No resource tags were found.

🌧 Getting CloudWatch logs...
[Error] Unable to get log events for stream Stream1: MOCK ERROR: Unable to get log events
"
`;

exports[`lambda flare gets CloudWatch Logs prints error when getLogStreamNames throws error 1`] = `
"
🐶 Generating Lambda flare to send your configuration to Datadog...

🔑 Getting AWS credentials...

[!] No AWS credentials found, let's set them up! Or you can re-run the command and supply the AWS credentials in the same way when you invoke the AWS CLI.

🔍 Fetching Lambda function configuration...

{
  Environment: {
    Variables: {
      DD_API_KEY: '02**********33bd',
      DD_SITE: 'datadoghq.com',
      DD_LOG_LEVEL: 'debug'
    }
  },
  FunctionArn: 'arn:aws:lambda:us-east-1:123456789012:function:some-function',
  FunctionName: 'some-function',
  Runtime: 'nodejs18.x',
  Handler: '/path/handler.handler'
}
(This is a summary of the configuration. The full configuration will be saved in \\"function_config.json\\".)

📁 Searching for project files in current directory...
[!] No project files found.


[!] No additional files specified.

🏷 Getting Resource Tags...
[!] No resource tags were found.

🌧 Getting CloudWatch logs...
[Error] Unable to get log streams: MOCK ERROR: Unable to get log stream names
"
`;

exports[`lambda flare gets CloudWatch Logs warns and skips getting logs when getLogStreamNames returns [] 1`] = `
"
🐶 Generating Lambda flare to send your configuration to Datadog...

🔑 Getting AWS credentials...

[!] No AWS credentials found, let's set them up! Or you can re-run the command and supply the AWS credentials in the same way when you invoke the AWS CLI.

🔍 Fetching Lambda function configuration...

{
  Environment: {
    Variables: {
      DD_API_KEY: '02**********33bd',
      DD_SITE: 'datadoghq.com',
      DD_LOG_LEVEL: 'debug'
    }
  },
  FunctionArn: 'arn:aws:lambda:us-east-1:123456789012:function:some-function',
  FunctionName: 'some-function',
  Runtime: 'nodejs18.x',
  Handler: '/path/handler.handler'
}
(This is a summary of the configuration. The full configuration will be saved in \\"function_config.json\\".)

📁 Searching for project files in current directory...
[!] No project files found.


[!] No additional files specified.

🏷 Getting Resource Tags...
[!] No resource tags were found.

🌧 Getting CloudWatch logs...
[!] No CloudWatch log streams were found. Logs will not be retrieved or sent.

💾 Saving files to mock-folder/.datadog-ci...
• Saved function config to ./function_config.json
• Saved the insights file to ./INSIGHTS.md


🚀 Sending to Datadog Support...

✅ Successfully sent flare file to Datadog Support!
"
`;

exports[`lambda flare gets CloudWatch Logs warns and skips log when getLogEvents returns [] 1`] = `
"
🐶 Generating Lambda flare to send your configuration to Datadog...

🔑 Getting AWS credentials...

[!] No AWS credentials found, let's set them up! Or you can re-run the command and supply the AWS credentials in the same way when you invoke the AWS CLI.

🔍 Fetching Lambda function configuration...

{
  Environment: {
    Variables: {
      DD_API_KEY: '02**********33bd',
      DD_SITE: 'datadoghq.com',
      DD_LOG_LEVEL: 'debug'
    }
  },
  FunctionArn: 'arn:aws:lambda:us-east-1:123456789012:function:some-function',
  FunctionName: 'some-function',
  Runtime: 'nodejs18.x',
  Handler: '/path/handler.handler'
}
(This is a summary of the configuration. The full configuration will be saved in \\"function_config.json\\".)

📁 Searching for project files in current directory...
[!] No project files found.


[!] No additional files specified.

🏷 Getting Resource Tags...
[!] No resource tags were found.

🌧 Getting CloudWatch logs...

✅ Found log streams:
• Stream1 - [!] No log events found in this stream
• Stream2 - [!] No log events found in this stream
• Stream3 - [!] No log events found in this stream

💾 Saving files to mock-folder/.datadog-ci...
• Saved function config to ./function_config.json
• Saved the insights file to ./INSIGHTS.md


🚀 Sending to Datadog Support...

✅ Successfully sent flare file to Datadog Support!
"
`;

exports[`lambda flare prints correct headers prints dry-run header 1`] = `
"
[Dry Run] 🐶 Generating Lambda flare to send your configuration to Datadog...
[Error] No function name specified. [-f,--function]
"
`;

exports[`lambda flare prints correct headers prints non-dry-run header 1`] = `
"
🐶 Generating Lambda flare to send your configuration to Datadog...
[Error] No function name specified. [-f,--function]
"
`;

exports[`lambda flare prompts for additional files does not request additional files when user answers no 1`] = `
"
🐶 Generating Lambda flare to send your configuration to Datadog...

🔑 Getting AWS credentials...

🔍 Fetching Lambda function configuration...

{
  Environment: {
    Variables: {
      DD_API_KEY: '02**********33bd',
      DD_SITE: 'datadoghq.com',
      DD_LOG_LEVEL: 'debug'
    }
  },
  FunctionArn: 'arn:aws:lambda:us-east-1:123456789012:function:some-function',
  FunctionName: 'some-function',
  Runtime: 'nodejs18.x',
  Handler: '/path/handler.handler'
}
(This is a summary of the configuration. The full configuration will be saved in \\"function_config.json\\".)

📁 Searching for project files in current directory...
[!] No project files found.


🏷 Getting Resource Tags...
[!] No resource tags were found.

💾 Saving files to mock-folder/.datadog-ci...
• Saved function config to ./function_config.json
• Saved the insights file to ./INSIGHTS.md


🚀 Sending to Datadog Support...

✅ Successfully sent flare file to Datadog Support!
"
`;

exports[`lambda flare prompts for additional files requests additional files when user answers yes 1`] = `
"
🐶 Generating Lambda flare to send your configuration to Datadog...

🔑 Getting AWS credentials...

🔍 Fetching Lambda function configuration...

{
  Environment: {
    Variables: {
      DD_API_KEY: '02**********33bd',
      DD_SITE: 'datadoghq.com',
      DD_LOG_LEVEL: 'debug'
    }
  },
  FunctionArn: 'arn:aws:lambda:us-east-1:123456789012:function:some-function',
  FunctionName: 'some-function',
  Runtime: 'nodejs18.x',
  Handler: '/path/handler.handler'
}
(This is a summary of the configuration. The full configuration will be saved in \\"function_config.json\\".)

📁 Searching for project files in current directory...
[!] No project files found.


[!] No additional files specified.

🏷 Getting Resource Tags...
[!] No resource tags were found.

💾 Saving files to mock-folder/.datadog-ci...
• Saved function config to ./function_config.json
• Saved the insights file to ./INSIGHTS.md


🚀 Sending to Datadog Support...

✅ Successfully sent flare file to Datadog Support!
"
`;

exports[`lambda flare prompts for confirmation before sending does not send when user answers prompt with no 1`] = `
"
🐶 Generating Lambda flare to send your configuration to Datadog...

🔑 Getting AWS credentials...

🔍 Fetching Lambda function configuration...

{
  Environment: {
    Variables: {
      DD_API_KEY: '02**********33bd',
      DD_SITE: 'datadoghq.com',
      DD_LOG_LEVEL: 'debug'
    }
  },
  FunctionArn: 'arn:aws:lambda:us-east-1:123456789012:function:some-function',
  FunctionName: 'some-function',
  Runtime: 'nodejs18.x',
  Handler: '/path/handler.handler'
}
(This is a summary of the configuration. The full configuration will be saved in \\"function_config.json\\".)

📁 Searching for project files in current directory...
[!] No project files found.


[!] No additional files specified.

🏷 Getting Resource Tags...
[!] No resource tags were found.

💾 Saving files to mock-folder/.datadog-ci...
• Saved function config to ./function_config.json
• Saved the insights file to ./INSIGHTS.md


🚫 The flare files were not sent based on your selection.
ℹ️ Your output files are located at: mock-folder/.datadog-ci

"
`;

exports[`lambda flare prompts for confirmation before sending sends when user answers prompt with yes 1`] = `
"
🐶 Generating Lambda flare to send your configuration to Datadog...

🔑 Getting AWS credentials...

🔍 Fetching Lambda function configuration...

{
  Environment: {
    Variables: {
      DD_API_KEY: '02**********33bd',
      DD_SITE: 'datadoghq.com',
      DD_LOG_LEVEL: 'debug'
    }
  },
  FunctionArn: 'arn:aws:lambda:us-east-1:123456789012:function:some-function',
  FunctionName: 'some-function',
  Runtime: 'nodejs18.x',
  Handler: '/path/handler.handler'
}
(This is a summary of the configuration. The full configuration will be saved in \\"function_config.json\\".)

📁 Searching for project files in current directory...
[!] No project files found.


[!] No additional files specified.

🏷 Getting Resource Tags...
[!] No resource tags were found.

💾 Saving files to mock-folder/.datadog-ci...
• Saved function config to ./function_config.json
• Saved the insights file to ./INSIGHTS.md


🚀 Sending to Datadog Support...

✅ Successfully sent flare file to Datadog Support!
"
`;

<<<<<<< HEAD
exports[`lambda flare summarizeConfig 1`] = `
Object {
  "Environment": Object {
    "Variables": Object {
      "DD_API_KEY": "02aeb762fff59ac0d5ad1536cd9633bd",
      "DD_LOG_LEVEL": "debug",
      "DD_SITE": "datadoghq.com",
    },
  },
  "FunctionArn": "arn:aws:lambda:us-east-1:123456789012:function:some-function",
  "FunctionName": "some-function",
  "Handler": "/path/handler.handler",
  "Runtime": "nodejs18.x",
}
`;

exports[`lambda flare validateFilePath throws an error when the file does not exist 1`] = `
"[Error] File path '/not-exists' not found. Please try again.
"
`;

exports[`lambda flare validateFilePath throws an error when the file has already been added 1`] = `
"[!] File '/added' has already been added.
"
`;

=======
>>>>>>> 78b6f60e
exports[`lambda flare validateStartEndFlags throws error when end is invalid 1`] = `"End time must be a time in milliseconds since Unix Epoch. '234abc' is not a number."`;

exports[`lambda flare validateStartEndFlags throws error when end is specified but start is not specified 1`] = `"Start time is required when end time is specified. [--start]"`;

exports[`lambda flare validateStartEndFlags throws error when start is invalid 1`] = `"Start time must be a time in milliseconds since Unix Epoch. '123abc' is not a number."`;

exports[`lambda flare validateStartEndFlags throws error when start is not before the end time 1`] = `"Start time must be before end time."`;

exports[`lambda flare validateStartEndFlags throws error when start is specified but end is not specified 1`] = `"End time is required when start time is specified. [--end]"`;

exports[`lambda flare validates required flags extracts region from function name when given a function ARN 1`] = `
"
🐶 Generating Lambda flare to send your configuration to Datadog...

🔑 Getting AWS credentials...

[!] No AWS credentials found, let's set them up! Or you can re-run the command and supply the AWS credentials in the same way when you invoke the AWS CLI.

🔍 Fetching Lambda function configuration...

{
  Environment: {
    Variables: {
      DD_API_KEY: '02**********33bd',
      DD_SITE: 'datadoghq.com',
      DD_LOG_LEVEL: 'debug'
    }
  },
  FunctionArn: 'arn:aws:lambda:us-east-1:123456789012:function:some-function',
  FunctionName: 'some-function',
  Runtime: 'nodejs18.x',
  Handler: '/path/handler.handler'
}
(This is a summary of the configuration. The full configuration will be saved in \\"function_config.json\\".)

📁 Searching for project files in current directory...
[!] No project files found.


[!] No additional files specified.

🏷 Getting Resource Tags...
[!] No resource tags were found.

💾 Saving files to mock-folder/.datadog-ci...
• Saved function config to ./function_config.json
• Saved the insights file to ./INSIGHTS.md


🚀 Sending to Datadog Support...

✅ Successfully sent flare file to Datadog Support!
"
`;

exports[`lambda flare validates required flags prints error when end time is invalid 1`] = `
"
🐶 Generating Lambda flare to send your configuration to Datadog...
[Error] End time must be a time in milliseconds since Unix Epoch. '123abc' is not a number.
"
`;

exports[`lambda flare validates required flags prints error when end time is specified but start time is not 1`] = `
"
🐶 Generating Lambda flare to send your configuration to Datadog...
[Error] Start time is required when end time is specified. [--start]
"
`;

exports[`lambda flare validates required flags prints error when no API key in env variables 1`] = `
"
🐶 Generating Lambda flare to send your configuration to Datadog...
[Error] No Datadog API key specified. Set an API key with the DATADOG_API_KEY environment variable.
"
`;

exports[`lambda flare validates required flags prints error when no case ID specified 1`] = `
"
🐶 Generating Lambda flare to send your configuration to Datadog...
[Error] No case ID specified. [-c,--case-id]
"
`;

exports[`lambda flare validates required flags prints error when no email specified 1`] = `
"
🐶 Generating Lambda flare to send your configuration to Datadog...
[Error] No email specified. [-e,--email]
"
`;

exports[`lambda flare validates required flags prints error when no function specified 1`] = `
"
🐶 Generating Lambda flare to send your configuration to Datadog...
[Error] No function name specified. [-f,--function]
"
`;

exports[`lambda flare validates required flags prints error when no region specified 1`] = `
"
🐶 Generating Lambda flare to send your configuration to Datadog...
[Error] No default region specified. [-r,--region]
"
`;

exports[`lambda flare validates required flags prints error when start time is after end time 1`] = `
"
🐶 Generating Lambda flare to send your configuration to Datadog...
[Error] Start time must be before end time.
"
`;

exports[`lambda flare validates required flags prints error when start time is invalid 1`] = `
"
🐶 Generating Lambda flare to send your configuration to Datadog...
[Error] Start time must be a time in milliseconds since Unix Epoch. '123abc' is not a number.
"
`;

exports[`lambda flare validates required flags prints error when start time is specified but end time is not 1`] = `
"
🐶 Generating Lambda flare to send your configuration to Datadog...
[Error] End time is required when start time is specified. [--end]
"
`;

<<<<<<< HEAD
=======
exports[`lambda flare validates required flags runs successfully when dry run but no email or case ID is specified 1`] = `
"
[Dry Run] 🐶 Generating Lambda flare to send your configuration to Datadog...

🔑 Getting AWS credentials...

[!] No AWS credentials found, let's set them up! Or you can re-run the command and supply the AWS credentials in the same way when you invoke the AWS CLI.

🔍 Fetching Lambda function configuration...

{
  Environment: {
    Variables: {
      DD_API_KEY: '02**********33bd',
      DD_SITE: 'datadoghq.com',
      DD_LOG_LEVEL: 'debug'
    }
  },
  FunctionArn: 'arn:aws:lambda:us-east-1:123456789012:function:some-function',
  FunctionName: 'some-function',
  Runtime: 'nodejs18.x',
  CodeSize: 2275,
  Layers: [
    {
      Arn: 'arn:aws:lambda:us-east-1:464622532012:layer:Datadog-Extension:43',
      CodeSize: 13145076
    },
    {
      Arn: 'arn:aws:lambda:us-east-1:464622532012:layer:Datadog-Node18-x:91',
      CodeSize: 3614995
    }
  ],
  Handler: '/path/handler.handler',
  Timeout: 6,
  MemorySize: 1024,
  Architectures: [ 'x86_64' ]
}

📁 Searching for project files in current directory...
[!] No project files found.


[!] No additional files specified.

🏷 Getting Resource Tags...
[!] No resource tags were found.

💾 Saving files to mock-folder/.datadog-ci...
• Saved function config to ./function_config.json
• Saved insights file to ./INSIGHTS.md

🚫 The flare files were not sent as it was executed in dry run mode.
ℹ️ Your output files are located at: mock-folder/.datadog-ci

"
`;

>>>>>>> 78b6f60e
exports[`lambda flare validates required flags runs successfully when start and end times are valid 1`] = `
"
🐶 Generating Lambda flare to send your configuration to Datadog...

🔑 Getting AWS credentials...

[!] No AWS credentials found, let's set them up! Or you can re-run the command and supply the AWS credentials in the same way when you invoke the AWS CLI.

🔍 Fetching Lambda function configuration...

{
  Environment: {
    Variables: {
      DD_API_KEY: '02**********33bd',
      DD_SITE: 'datadoghq.com',
      DD_LOG_LEVEL: 'debug'
    }
  },
  FunctionArn: 'arn:aws:lambda:us-east-1:123456789012:function:some-function',
  FunctionName: 'some-function',
  Runtime: 'nodejs18.x',
  Handler: '/path/handler.handler'
}
(This is a summary of the configuration. The full configuration will be saved in \\"function_config.json\\".)

📁 Searching for project files in current directory...
[!] No project files found.


[!] No additional files specified.

🏷 Getting Resource Tags...
[!] No resource tags were found.

💾 Saving files to mock-folder/.datadog-ci...
• Saved function config to ./function_config.json
• Saved the insights file to ./INSIGHTS.md


🚀 Sending to Datadog Support...

✅ Successfully sent flare file to Datadog Support!
"
`;

exports[`lambda flare validates required flags runs successfully with all required options specified 1`] = `
"
🐶 Generating Lambda flare to send your configuration to Datadog...

🔑 Getting AWS credentials...

[!] No AWS credentials found, let's set them up! Or you can re-run the command and supply the AWS credentials in the same way when you invoke the AWS CLI.

🔍 Fetching Lambda function configuration...

{
  Environment: {
    Variables: {
      DD_API_KEY: '02**********33bd',
      DD_SITE: 'datadoghq.com',
      DD_LOG_LEVEL: 'debug'
    }
  },
  FunctionArn: 'arn:aws:lambda:us-east-1:123456789012:function:some-function',
  FunctionName: 'some-function',
  Runtime: 'nodejs18.x',
  Handler: '/path/handler.handler'
}
(This is a summary of the configuration. The full configuration will be saved in \\"function_config.json\\".)

📁 Searching for project files in current directory...
[!] No project files found.


[!] No additional files specified.

🏷 Getting Resource Tags...
[!] No resource tags were found.

💾 Saving files to mock-folder/.datadog-ci...
• Saved function config to ./function_config.json
• Saved the insights file to ./INSIGHTS.md


🚀 Sending to Datadog Support...

✅ Successfully sent flare file to Datadog Support!
"
`;

exports[`lambda flare validates required flags uses API key ENV variable and runs as expected 1`] = `
"
🐶 Generating Lambda flare to send your configuration to Datadog...

🔑 Getting AWS credentials...

[!] No AWS credentials found, let's set them up! Or you can re-run the command and supply the AWS credentials in the same way when you invoke the AWS CLI.

🔍 Fetching Lambda function configuration...

{
  Environment: {
    Variables: {
      DD_API_KEY: '02**********33bd',
      DD_SITE: 'datadoghq.com',
      DD_LOG_LEVEL: 'debug'
    }
  },
  FunctionArn: 'arn:aws:lambda:us-east-1:123456789012:function:some-function',
  FunctionName: 'some-function',
  Runtime: 'nodejs18.x',
  Handler: '/path/handler.handler'
}
(This is a summary of the configuration. The full configuration will be saved in \\"function_config.json\\".)

📁 Searching for project files in current directory...
[!] No project files found.


[!] No additional files specified.

🏷 Getting Resource Tags...
[!] No resource tags were found.

💾 Saving files to mock-folder/.datadog-ci...
• Saved function config to ./function_config.json
• Saved the insights file to ./INSIGHTS.md


🚀 Sending to Datadog Support...

✅ Successfully sent flare file to Datadog Support!
"
`;

exports[`lambda flare validates required flags uses API key ENV variable and runs as expected 2`] = `
"
🐶 Generating Lambda flare to send your configuration to Datadog...

🔑 Getting AWS credentials...

[!] No AWS credentials found, let's set them up! Or you can re-run the command and supply the AWS credentials in the same way when you invoke the AWS CLI.

🔍 Fetching Lambda function configuration...

{
  Environment: {
    Variables: {
      DD_API_KEY: '02**********33bd',
      DD_SITE: 'datadoghq.com',
      DD_LOG_LEVEL: 'debug'
    }
  },
  FunctionArn: 'arn:aws:lambda:us-east-1:123456789012:function:some-function',
  FunctionName: 'some-function',
  Runtime: 'nodejs18.x',
  Handler: '/path/handler.handler'
}
(This is a summary of the configuration. The full configuration will be saved in \\"function_config.json\\".)

📁 Searching for project files in current directory...
[!] No project files found.


[!] No additional files specified.

🏷 Getting Resource Tags...
[!] No resource tags were found.

💾 Saving files to mock-folder/.datadog-ci...
• Saved function config to ./function_config.json
• Saved the insights file to ./INSIGHTS.md


🚀 Sending to Datadog Support...

✅ Successfully sent flare file to Datadog Support!

🐶 Generating Lambda flare to send your configuration to Datadog...

🔑 Getting AWS credentials...

[!] No AWS credentials found, let's set them up! Or you can re-run the command and supply the AWS credentials in the same way when you invoke the AWS CLI.

🔍 Fetching Lambda function configuration...

{
  Environment: {
    Variables: {
      DD_API_KEY: '02**********33bd',
      DD_SITE: 'datadoghq.com',
      DD_LOG_LEVEL: 'debug'
    }
  },
  FunctionArn: 'arn:aws:lambda:us-east-1:123456789012:function:some-function',
  FunctionName: 'some-function',
  Runtime: 'nodejs18.x',
  Handler: '/path/handler.handler'
}
(This is a summary of the configuration. The full configuration will be saved in \\"function_config.json\\".)

📁 Searching for project files in current directory...
[!] No project files found.


[!] No additional files specified.

🏷 Getting Resource Tags...
[!] No resource tags were found.

💾 Saving files to mock-folder/.datadog-ci...
• Saved function config to ./function_config.json
• Saved the insights file to ./INSIGHTS.md


🚀 Sending to Datadog Support...

✅ Successfully sent flare file to Datadog Support!
"
`;

exports[`lambda flare validates required flags uses region ENV variable when no region specified 1`] = `
"
🐶 Generating Lambda flare to send your configuration to Datadog...

🔑 Getting AWS credentials...

[!] No AWS credentials found, let's set them up! Or you can re-run the command and supply the AWS credentials in the same way when you invoke the AWS CLI.

🔍 Fetching Lambda function configuration...

{
  Environment: {
    Variables: {
      DD_API_KEY: '02**********33bd',
      DD_SITE: 'datadoghq.com',
      DD_LOG_LEVEL: 'debug'
    }
  },
  FunctionArn: 'arn:aws:lambda:us-east-1:123456789012:function:some-function',
  FunctionName: 'some-function',
  Runtime: 'nodejs18.x',
  Handler: '/path/handler.handler'
}
(This is a summary of the configuration. The full configuration will be saved in \\"function_config.json\\".)

📁 Searching for project files in current directory...
[!] No project files found.


[!] No additional files specified.

🏷 Getting Resource Tags...
[!] No resource tags were found.

💾 Saving files to mock-folder/.datadog-ci...
• Saved function config to ./function_config.json
• Saved the insights file to ./INSIGHTS.md


🚀 Sending to Datadog Support...

✅ Successfully sent flare file to Datadog Support!
"
`;<|MERGE_RESOLUTION|>--- conflicted
+++ resolved
@@ -23,7 +23,7 @@
   Runtime: 'nodejs18.x',
   Handler: '/path/handler.handler'
 }
-(This is a summary of the configuration. The full configuration will be saved in \\"function_config.json\\".)
+(This is a summary of the configuration. The full configuration will be saved in "function_config.json".)
 
 📁 Searching for project files in current directory...
 [!] No project files found.
@@ -78,7 +78,7 @@
   Runtime: 'nodejs18.x',
   Handler: '/path/handler.handler'
 }
-(This is a summary of the configuration. The full configuration will be saved in \\"function_config.json\\".)
+(This is a summary of the configuration. The full configuration will be saved in "function_config.json".)
 
 📁 Searching for project files in current directory...
 [!] No project files found.
@@ -123,7 +123,7 @@
   Runtime: 'nodejs18.x',
   Handler: '/path/handler.handler'
 }
-(This is a summary of the configuration. The full configuration will be saved in \\"function_config.json\\".)
+(This is a summary of the configuration. The full configuration will be saved in "function_config.json".)
 
 📁 Searching for project files in current directory...
 [!] No project files found.
@@ -276,7 +276,7 @@
   Runtime: 'nodejs18.x',
   Handler: '/path/handler.handler'
 }
-(This is a summary of the configuration. The full configuration will be saved in \\"function_config.json\\".)
+(This is a summary of the configuration. The full configuration will be saved in "function_config.json".)
 
 📁 Searching for project files in current directory...
 [!] No project files found.
@@ -321,7 +321,7 @@
   Runtime: 'nodejs18.x',
   Handler: '/path/handler.handler'
 }
-(This is a summary of the configuration. The full configuration will be saved in \\"function_config.json\\".)
+(This is a summary of the configuration. The full configuration will be saved in "function_config.json".)
 
 📁 Searching for project files in current directory...
 [!] No project files found.
@@ -376,7 +376,7 @@
   Runtime: 'nodejs18.x',
   Handler: '/path/handler.handler'
 }
-(This is a summary of the configuration. The full configuration will be saved in \\"function_config.json\\".)
+(This is a summary of the configuration. The full configuration will be saved in "function_config.json".)
 
 📁 Searching for project files in current directory...
 [!] No project files found.
@@ -415,7 +415,7 @@
   Runtime: 'nodejs18.x',
   Handler: '/path/handler.handler'
 }
-(This is a summary of the configuration. The full configuration will be saved in \\"function_config.json\\".)
+(This is a summary of the configuration. The full configuration will be saved in "function_config.json".)
 
 📁 Searching for project files in current directory...
 [!] No project files found.
@@ -454,7 +454,7 @@
   Runtime: 'nodejs18.x',
   Handler: '/path/handler.handler'
 }
-(This is a summary of the configuration. The full configuration will be saved in \\"function_config.json\\".)
+(This is a summary of the configuration. The full configuration will be saved in "function_config.json".)
 
 📁 Searching for project files in current directory...
 [!] No project files found.
@@ -502,7 +502,7 @@
   Runtime: 'nodejs18.x',
   Handler: '/path/handler.handler'
 }
-(This is a summary of the configuration. The full configuration will be saved in \\"function_config.json\\".)
+(This is a summary of the configuration. The full configuration will be saved in "function_config.json".)
 
 📁 Searching for project files in current directory...
 [!] No project files found.
@@ -566,7 +566,7 @@
   Runtime: 'nodejs18.x',
   Handler: '/path/handler.handler'
 }
-(This is a summary of the configuration. The full configuration will be saved in \\"function_config.json\\".)
+(This is a summary of the configuration. The full configuration will be saved in "function_config.json".)
 
 📁 Searching for project files in current directory...
 [!] No project files found.
@@ -607,7 +607,7 @@
   Runtime: 'nodejs18.x',
   Handler: '/path/handler.handler'
 }
-(This is a summary of the configuration. The full configuration will be saved in \\"function_config.json\\".)
+(This is a summary of the configuration. The full configuration will be saved in "function_config.json".)
 
 📁 Searching for project files in current directory...
 [!] No project files found.
@@ -650,7 +650,7 @@
   Runtime: 'nodejs18.x',
   Handler: '/path/handler.handler'
 }
-(This is a summary of the configuration. The full configuration will be saved in \\"function_config.json\\".)
+(This is a summary of the configuration. The full configuration will be saved in "function_config.json".)
 
 📁 Searching for project files in current directory...
 [!] No project files found.
@@ -693,33 +693,32 @@
   Runtime: 'nodejs18.x',
   Handler: '/path/handler.handler'
 }
-(This is a summary of the configuration. The full configuration will be saved in \\"function_config.json\\".)
-
-📁 Searching for project files in current directory...
-[!] No project files found.
-
-
-[!] No additional files specified.
-
-🏷 Getting Resource Tags...
-[!] No resource tags were found.
-
-💾 Saving files to mock-folder/.datadog-ci...
-• Saved function config to ./function_config.json
-• Saved the insights file to ./INSIGHTS.md
-
-
-🚀 Sending to Datadog Support...
-
-✅ Successfully sent flare file to Datadog Support!
-"
-`;
-
-<<<<<<< HEAD
+(This is a summary of the configuration. The full configuration will be saved in "function_config.json".)
+
+📁 Searching for project files in current directory...
+[!] No project files found.
+
+
+[!] No additional files specified.
+
+🏷 Getting Resource Tags...
+[!] No resource tags were found.
+
+💾 Saving files to mock-folder/.datadog-ci...
+• Saved function config to ./function_config.json
+• Saved the insights file to ./INSIGHTS.md
+
+
+🚀 Sending to Datadog Support...
+
+✅ Successfully sent flare file to Datadog Support!
+"
+`;
+
 exports[`lambda flare summarizeConfig 1`] = `
-Object {
-  "Environment": Object {
-    "Variables": Object {
+{
+  "Environment": {
+    "Variables": {
       "DD_API_KEY": "02aeb762fff59ac0d5ad1536cd9633bd",
       "DD_LOG_LEVEL": "debug",
       "DD_SITE": "datadoghq.com",
@@ -732,18 +731,6 @@
 }
 `;
 
-exports[`lambda flare validateFilePath throws an error when the file does not exist 1`] = `
-"[Error] File path '/not-exists' not found. Please try again.
-"
-`;
-
-exports[`lambda flare validateFilePath throws an error when the file has already been added 1`] = `
-"[!] File '/added' has already been added.
-"
-`;
-
-=======
->>>>>>> 78b6f60e
 exports[`lambda flare validateStartEndFlags throws error when end is invalid 1`] = `"End time must be a time in milliseconds since Unix Epoch. '234abc' is not a number."`;
 
 exports[`lambda flare validateStartEndFlags throws error when end is specified but start is not specified 1`] = `"Start time is required when end time is specified. [--start]"`;
@@ -777,7 +764,7 @@
   Runtime: 'nodejs18.x',
   Handler: '/path/handler.handler'
 }
-(This is a summary of the configuration. The full configuration will be saved in \\"function_config.json\\".)
+(This is a summary of the configuration. The full configuration will be saved in "function_config.json".)
 
 📁 Searching for project files in current directory...
 [!] No project files found.
@@ -869,66 +856,6 @@
 "
 `;
 
-<<<<<<< HEAD
-=======
-exports[`lambda flare validates required flags runs successfully when dry run but no email or case ID is specified 1`] = `
-"
-[Dry Run] 🐶 Generating Lambda flare to send your configuration to Datadog...
-
-🔑 Getting AWS credentials...
-
-[!] No AWS credentials found, let's set them up! Or you can re-run the command and supply the AWS credentials in the same way when you invoke the AWS CLI.
-
-🔍 Fetching Lambda function configuration...
-
-{
-  Environment: {
-    Variables: {
-      DD_API_KEY: '02**********33bd',
-      DD_SITE: 'datadoghq.com',
-      DD_LOG_LEVEL: 'debug'
-    }
-  },
-  FunctionArn: 'arn:aws:lambda:us-east-1:123456789012:function:some-function',
-  FunctionName: 'some-function',
-  Runtime: 'nodejs18.x',
-  CodeSize: 2275,
-  Layers: [
-    {
-      Arn: 'arn:aws:lambda:us-east-1:464622532012:layer:Datadog-Extension:43',
-      CodeSize: 13145076
-    },
-    {
-      Arn: 'arn:aws:lambda:us-east-1:464622532012:layer:Datadog-Node18-x:91',
-      CodeSize: 3614995
-    }
-  ],
-  Handler: '/path/handler.handler',
-  Timeout: 6,
-  MemorySize: 1024,
-  Architectures: [ 'x86_64' ]
-}
-
-📁 Searching for project files in current directory...
-[!] No project files found.
-
-
-[!] No additional files specified.
-
-🏷 Getting Resource Tags...
-[!] No resource tags were found.
-
-💾 Saving files to mock-folder/.datadog-ci...
-• Saved function config to ./function_config.json
-• Saved insights file to ./INSIGHTS.md
-
-🚫 The flare files were not sent as it was executed in dry run mode.
-ℹ️ Your output files are located at: mock-folder/.datadog-ci
-
-"
-`;
-
->>>>>>> 78b6f60e
 exports[`lambda flare validates required flags runs successfully when start and end times are valid 1`] = `
 "
 🐶 Generating Lambda flare to send your configuration to Datadog...
@@ -952,7 +879,7 @@
   Runtime: 'nodejs18.x',
   Handler: '/path/handler.handler'
 }
-(This is a summary of the configuration. The full configuration will be saved in \\"function_config.json\\".)
+(This is a summary of the configuration. The full configuration will be saved in "function_config.json".)
 
 📁 Searching for project files in current directory...
 [!] No project files found.
@@ -997,7 +924,7 @@
   Runtime: 'nodejs18.x',
   Handler: '/path/handler.handler'
 }
-(This is a summary of the configuration. The full configuration will be saved in \\"function_config.json\\".)
+(This is a summary of the configuration. The full configuration will be saved in "function_config.json".)
 
 📁 Searching for project files in current directory...
 [!] No project files found.
@@ -1042,7 +969,7 @@
   Runtime: 'nodejs18.x',
   Handler: '/path/handler.handler'
 }
-(This is a summary of the configuration. The full configuration will be saved in \\"function_config.json\\".)
+(This is a summary of the configuration. The full configuration will be saved in "function_config.json".)
 
 📁 Searching for project files in current directory...
 [!] No project files found.
@@ -1087,48 +1014,48 @@
   Runtime: 'nodejs18.x',
   Handler: '/path/handler.handler'
 }
-(This is a summary of the configuration. The full configuration will be saved in \\"function_config.json\\".)
-
-📁 Searching for project files in current directory...
-[!] No project files found.
-
-
-[!] No additional files specified.
-
-🏷 Getting Resource Tags...
-[!] No resource tags were found.
-
-💾 Saving files to mock-folder/.datadog-ci...
-• Saved function config to ./function_config.json
-• Saved the insights file to ./INSIGHTS.md
-
-
-🚀 Sending to Datadog Support...
-
-✅ Successfully sent flare file to Datadog Support!
-
-🐶 Generating Lambda flare to send your configuration to Datadog...
-
-🔑 Getting AWS credentials...
-
-[!] No AWS credentials found, let's set them up! Or you can re-run the command and supply the AWS credentials in the same way when you invoke the AWS CLI.
-
-🔍 Fetching Lambda function configuration...
-
-{
-  Environment: {
-    Variables: {
-      DD_API_KEY: '02**********33bd',
-      DD_SITE: 'datadoghq.com',
-      DD_LOG_LEVEL: 'debug'
-    }
-  },
-  FunctionArn: 'arn:aws:lambda:us-east-1:123456789012:function:some-function',
-  FunctionName: 'some-function',
-  Runtime: 'nodejs18.x',
-  Handler: '/path/handler.handler'
-}
-(This is a summary of the configuration. The full configuration will be saved in \\"function_config.json\\".)
+(This is a summary of the configuration. The full configuration will be saved in "function_config.json".)
+
+📁 Searching for project files in current directory...
+[!] No project files found.
+
+
+[!] No additional files specified.
+
+🏷 Getting Resource Tags...
+[!] No resource tags were found.
+
+💾 Saving files to mock-folder/.datadog-ci...
+• Saved function config to ./function_config.json
+• Saved the insights file to ./INSIGHTS.md
+
+
+🚀 Sending to Datadog Support...
+
+✅ Successfully sent flare file to Datadog Support!
+
+🐶 Generating Lambda flare to send your configuration to Datadog...
+
+🔑 Getting AWS credentials...
+
+[!] No AWS credentials found, let's set them up! Or you can re-run the command and supply the AWS credentials in the same way when you invoke the AWS CLI.
+
+🔍 Fetching Lambda function configuration...
+
+{
+  Environment: {
+    Variables: {
+      DD_API_KEY: '02**********33bd',
+      DD_SITE: 'datadoghq.com',
+      DD_LOG_LEVEL: 'debug'
+    }
+  },
+  FunctionArn: 'arn:aws:lambda:us-east-1:123456789012:function:some-function',
+  FunctionName: 'some-function',
+  Runtime: 'nodejs18.x',
+  Handler: '/path/handler.handler'
+}
+(This is a summary of the configuration. The full configuration will be saved in "function_config.json".)
 
 📁 Searching for project files in current directory...
 [!] No project files found.
@@ -1173,7 +1100,7 @@
   Runtime: 'nodejs18.x',
   Handler: '/path/handler.handler'
 }
-(This is a summary of the configuration. The full configuration will be saved in \\"function_config.json\\".)
+(This is a summary of the configuration. The full configuration will be saved in "function_config.json".)
 
 📁 Searching for project files in current directory...
 [!] No project files found.
