--- conflicted
+++ resolved
@@ -618,9 +618,138 @@
 "
 `;
 
-<<<<<<< HEAD
-=======
-exports[`lambda flare send to Datadog does not send request to Datadog when a dry run 1`] = `
+exports[`lambda flare validateFilePath throws an error when the file does not exist 1`] = `
+"[Error] File path '/not-exists' not found. Please try again.
+"
+`;
+
+exports[`lambda flare validateFilePath throws an error when the file has already been added 1`] = `
+"[!] File '/added' has already been added.
+"
+`;
+
+exports[`lambda flare validateStartEndFlags throws error when end is invalid 1`] = `"End time must be a time in milliseconds since Unix Epoch. '234abc' is not a number."`;
+
+exports[`lambda flare validateStartEndFlags throws error when end is specified but start is not specified 1`] = `"Start time is required when end time is specified. [--start]"`;
+
+exports[`lambda flare validateStartEndFlags throws error when start is invalid 1`] = `"Start time must be a time in milliseconds since Unix Epoch. '123abc' is not a number."`;
+
+exports[`lambda flare validateStartEndFlags throws error when start is not before the end time 1`] = `"Start time must be before end time."`;
+
+exports[`lambda flare validateStartEndFlags throws error when start is specified but end is not specified 1`] = `"End time is required when start time is specified. [--end]"`;
+
+exports[`lambda flare validates required flags extracts region from function name when given a function ARN 1`] = `
+"
+🐶 Generating Lambda flare to send your configuration to Datadog...
+
+🔑 Getting AWS credentials...
+
+[!] No AWS credentials found, let's set them up! Or you can re-run the command and supply the AWS credentials in the same way when you invoke the AWS CLI.
+
+🔍 Fetching Lambda function configuration...
+
+{
+  Environment: {
+    Variables: {
+      DD_API_KEY: '02**********33bd',
+      DD_SITE: 'datadoghq.com',
+      DD_LOG_LEVEL: 'debug'
+    }
+  },
+  FunctionArn: 'arn:aws:lambda:us-east-1:123456789012:function:some-function',
+  FunctionName: 'some-function'
+}
+
+📁 Searching for project files in current directory...
+[!] No project files found.
+
+
+Added 0 custom file(s):
+
+🏷 Getting Resource Tags...
+[!] No resource tags were found.
+
+💾 Saving files to mock-folder/.datadog-ci...
+• Saved function config to ./function_config.json
+
+
+🚀 Sending to Datadog Support...
+
+✅ Successfully sent flare file to Datadog Support!
+"
+`;
+
+exports[`lambda flare validates required flags prints error when end time is invalid 1`] = `
+"
+🐶 Generating Lambda flare to send your configuration to Datadog...
+[Error] End time must be a time in milliseconds since Unix Epoch. '123abc' is not a number.
+"
+`;
+
+exports[`lambda flare validates required flags prints error when end time is specified but start time is not 1`] = `
+"
+🐶 Generating Lambda flare to send your configuration to Datadog...
+[Error] Start time is required when end time is specified. [--start]
+"
+`;
+
+exports[`lambda flare validates required flags prints error when no API key in env variables 1`] = `
+"
+🐶 Generating Lambda flare to send your configuration to Datadog...
+[Error] No Datadog API key specified. Set an API key with the DATADOG_API_KEY environment variable.
+"
+`;
+
+exports[`lambda flare validates required flags prints error when no case ID specified 1`] = `
+"
+🐶 Generating Lambda flare to send your configuration to Datadog...
+[Error] No case ID specified. [-c,--case-id]
+"
+`;
+
+exports[`lambda flare validates required flags prints error when no email specified 1`] = `
+"
+🐶 Generating Lambda flare to send your configuration to Datadog...
+[Error] No email specified. [-e,--email]
+"
+`;
+
+exports[`lambda flare validates required flags prints error when no function specified 1`] = `
+"
+🐶 Generating Lambda flare to send your configuration to Datadog...
+[Error] No function name specified. [-f,--function]
+"
+`;
+
+exports[`lambda flare validates required flags prints error when no region specified 1`] = `
+"
+🐶 Generating Lambda flare to send your configuration to Datadog...
+[Error] No default region specified. [-r,--region]
+"
+`;
+
+exports[`lambda flare validates required flags prints error when start time is after end time 1`] = `
+"
+🐶 Generating Lambda flare to send your configuration to Datadog...
+[Error] Start time must be before end time.
+"
+`;
+
+exports[`lambda flare validates required flags prints error when start time is invalid 1`] = `
+"
+🐶 Generating Lambda flare to send your configuration to Datadog...
+[Error] Start time must be a time in milliseconds since Unix Epoch. '123abc' is not a number.
+"
+`;
+
+exports[`lambda flare validates required flags prints error when start time is specified but end time is not 1`] = `
+"
+🐶 Generating Lambda flare to send your configuration to Datadog...
+[Error] End time is required when start time is specified. [--end]
+"
+`;
+
+exports[`lambda flare validates required flags runs successfully when dry run but no email or case ID is specified 1`] = `
 "
 [Dry Run] 🐶 Generating Lambda flare to send your configuration to Datadog...
 
@@ -660,260 +789,6 @@
 "
 `;
 
-exports[`lambda flare send to Datadog successfully adds zip file to FormData 1`] = `
-"
-🐶 Generating Lambda flare to send your configuration to Datadog...
-
-🔑 Getting AWS credentials...
-
-[!] No AWS credentials found, let's set them up! Or you can re-run the command and supply the AWS credentials in the same way when you invoke the AWS CLI.
-
-🔍 Fetching Lambda function configuration...
-
-{
-  Environment: {
-    Variables: {
-      DD_API_KEY: '02**********33bd',
-      DD_SITE: 'datadoghq.com',
-      DD_LOG_LEVEL: 'debug'
-    }
-  },
-  FunctionArn: 'arn:aws:lambda:us-east-1:123456789012:function:some-function',
-  FunctionName: 'some-function'
-}
-
-📁 Searching for project files in current directory...
-[!] No project files found.
-
-
-Added 0 custom file(s):
-
-🏷 Getting Resource Tags...
-[!] No resource tags were found.
-
-💾 Saving files to mock-folder/.datadog-ci...
-• Saved function config to ./function_config.json
-
-
-🚀 Sending to Datadog Support...
-
-✅ Successfully sent flare file to Datadog Support!
-"
-`;
-
-exports[`lambda flare send to Datadog successfully sends request to Datadog 1`] = `
-"
-🐶 Generating Lambda flare to send your configuration to Datadog...
-
-🔑 Getting AWS credentials...
-
-[!] No AWS credentials found, let's set them up! Or you can re-run the command and supply the AWS credentials in the same way when you invoke the AWS CLI.
-
-🔍 Fetching Lambda function configuration...
-
-{
-  Environment: {
-    Variables: {
-      DD_API_KEY: '02**********33bd',
-      DD_SITE: 'datadoghq.com',
-      DD_LOG_LEVEL: 'debug'
-    }
-  },
-  FunctionArn: 'arn:aws:lambda:us-east-1:123456789012:function:some-function',
-  FunctionName: 'some-function'
-}
-
-📁 Searching for project files in current directory...
-[!] No project files found.
-
-
-Added 0 custom file(s):
-
-🏷 Getting Resource Tags...
-[!] No resource tags were found.
-
-💾 Saving files to mock-folder/.datadog-ci...
-• Saved function config to ./function_config.json
-
-
-🚀 Sending to Datadog Support...
-
-✅ Successfully sent flare file to Datadog Support!
-"
-`;
-
-exports[`lambda flare validateFilePath throws an error when the file does not exist 1`] = `
-"[Error] File path '/not-exists' not found. Please try again.
-"
-`;
-
-exports[`lambda flare validateFilePath throws an error when the file has already been added 1`] = `
-"[!] File '/added' has already been added.
-"
-`;
-
->>>>>>> 940ae5ee
-exports[`lambda flare validateStartEndFlags throws error when end is invalid 1`] = `"End time must be a time in milliseconds since Unix Epoch. '234abc' is not a number."`;
-
-exports[`lambda flare validateStartEndFlags throws error when end is specified but start is not specified 1`] = `"Start time is required when end time is specified. [--start]"`;
-
-exports[`lambda flare validateStartEndFlags throws error when start is invalid 1`] = `"Start time must be a time in milliseconds since Unix Epoch. '123abc' is not a number."`;
-
-exports[`lambda flare validateStartEndFlags throws error when start is not before the end time 1`] = `"Start time must be before end time."`;
-
-exports[`lambda flare validateStartEndFlags throws error when start is specified but end is not specified 1`] = `"End time is required when start time is specified. [--end]"`;
-
-exports[`lambda flare validates required flags extracts region from function name when given a function ARN 1`] = `
-"
-🐶 Generating Lambda flare to send your configuration to Datadog...
-
-🔑 Getting AWS credentials...
-
-[!] No AWS credentials found, let's set them up! Or you can re-run the command and supply the AWS credentials in the same way when you invoke the AWS CLI.
-
-🔍 Fetching Lambda function configuration...
-
-{
-  Environment: {
-    Variables: {
-      DD_API_KEY: '02**********33bd',
-      DD_SITE: 'datadoghq.com',
-      DD_LOG_LEVEL: 'debug'
-    }
-  },
-  FunctionArn: 'arn:aws:lambda:us-east-1:123456789012:function:some-function',
-  FunctionName: 'some-function'
-}
-
-📁 Searching for project files in current directory...
-[!] No project files found.
-
-
-Added 0 custom file(s):
-
-🏷 Getting Resource Tags...
-[!] No resource tags were found.
-
-💾 Saving files to mock-folder/.datadog-ci...
-• Saved function config to ./function_config.json
-
-
-🚀 Sending to Datadog Support...
-
-✅ Successfully sent flare file to Datadog Support!
-"
-`;
-
-exports[`lambda flare validates required flags prints error when end time is invalid 1`] = `
-"
-🐶 Generating Lambda flare to send your configuration to Datadog...
-[Error] End time must be a time in milliseconds since Unix Epoch. '123abc' is not a number.
-"
-`;
-
-exports[`lambda flare validates required flags prints error when end time is specified but start time is not 1`] = `
-"
-🐶 Generating Lambda flare to send your configuration to Datadog...
-[Error] Start time is required when end time is specified. [--start]
-"
-`;
-
-exports[`lambda flare validates required flags prints error when no API key in env variables 1`] = `
-"
-🐶 Generating Lambda flare to send your configuration to Datadog...
-[Error] No Datadog API key specified. Set an API key with the DATADOG_API_KEY environment variable.
-"
-`;
-
-exports[`lambda flare validates required flags prints error when no case ID specified 1`] = `
-"
-🐶 Generating Lambda flare to send your configuration to Datadog...
-[Error] No case ID specified. [-c,--case-id]
-"
-`;
-
-exports[`lambda flare validates required flags prints error when no email specified 1`] = `
-"
-🐶 Generating Lambda flare to send your configuration to Datadog...
-[Error] No email specified. [-e,--email]
-"
-`;
-
-exports[`lambda flare validates required flags prints error when no function specified 1`] = `
-"
-🐶 Generating Lambda flare to send your configuration to Datadog...
-[Error] No function name specified. [-f,--function]
-"
-`;
-
-exports[`lambda flare validates required flags prints error when no region specified 1`] = `
-"
-🐶 Generating Lambda flare to send your configuration to Datadog...
-[Error] No default region specified. [-r,--region]
-"
-`;
-
-exports[`lambda flare validates required flags prints error when start time is after end time 1`] = `
-"
-🐶 Generating Lambda flare to send your configuration to Datadog...
-[Error] Start time must be before end time.
-"
-`;
-
-exports[`lambda flare validates required flags prints error when start time is invalid 1`] = `
-"
-🐶 Generating Lambda flare to send your configuration to Datadog...
-[Error] Start time must be a time in milliseconds since Unix Epoch. '123abc' is not a number.
-"
-`;
-
-exports[`lambda flare validates required flags prints error when start time is specified but end time is not 1`] = `
-"
-🐶 Generating Lambda flare to send your configuration to Datadog...
-[Error] End time is required when start time is specified. [--end]
-"
-`;
-
-exports[`lambda flare validates required flags runs successfully when dry run but no email or case ID is specified 1`] = `
-"
-[Dry Run] 🐶 Generating Lambda flare to send your configuration to Datadog...
-
-🔑 Getting AWS credentials...
-
-[!] No AWS credentials found, let's set them up! Or you can re-run the command and supply the AWS credentials in the same way when you invoke the AWS CLI.
-
-🔍 Fetching Lambda function configuration...
-
-{
-  Environment: {
-    Variables: {
-      DD_API_KEY: '02**********33bd',
-      DD_SITE: 'datadoghq.com',
-      DD_LOG_LEVEL: 'debug'
-    }
-  },
-  FunctionArn: 'arn:aws:lambda:us-east-1:123456789012:function:some-function',
-  FunctionName: 'some-function'
-}
-
-📁 Searching for project files in current directory...
-[!] No project files found.
-
-
-Added 0 custom file(s):
-
-🏷 Getting Resource Tags...
-[!] No resource tags were found.
-
-💾 Saving files to mock-folder/.datadog-ci...
-• Saved function config to ./function_config.json
-
-🚫 The flare files were not sent as it was executed in dry run mode.
-ℹ️ Your output files are located at: mock-folder/.datadog-ci
-
-"
-`;
-
 exports[`lambda flare validates required flags runs successfully when start and end times are valid 1`] = `
 "
 🐶 Generating Lambda flare to send your configuration to Datadog...
