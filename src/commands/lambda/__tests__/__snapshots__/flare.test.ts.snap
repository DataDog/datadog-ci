// Jest Snapshot v1, https://goo.gl/fbAQLP

exports[`lambda flare AWS Lambda configuration prints config when running as a dry run 1`] = `
"
[Dry Run] 🐶 Generating Lambda flare to send your configuration to Datadog...

🔑 Getting AWS credentials...

[!] No AWS credentials found, let's set them up! Or you can re-run the command and supply the AWS credentials in the same way when you invoke the AWS CLI.

🔍 Fetching Lambda function configuration...

{
  Environment: {
    Variables: {
      DD_API_KEY: '02**********33bd',
      DD_SITE: 'datadoghq.com',
      DD_LOG_LEVEL: 'debug'
    }
  },
  FunctionArn: 'arn:aws:lambda:us-east-1:123456789012:function:some-function',
  FunctionName: 'some-function',
  Runtime: 'nodejs18.x',
  CodeSize: 2275,
  Layers: [
    {
      Arn: 'arn:aws:lambda:us-east-1:464622532012:layer:Datadog-Extension:43',
      CodeSize: 13145076
    },
    {
      Arn: 'arn:aws:lambda:us-east-1:464622532012:layer:Datadog-Node18-x:91',
      CodeSize: 3614995
    }
  ],
  Handler: '/path/handler.handler',
  Timeout: 6,
  MemorySize: 1024,
  Architectures: [ 'x86_64' ]
}

📁 Searching for project files in current directory...
[!] No project files found.


Added 0 custom file(s):

🏷 Getting Resource Tags...
[!] No resource tags were found.

💾 Saving files to mock-folder/.datadog-ci...
• Saved function config to ./function_config.json
• Saved insights file to ./INSIGHTS.md

🚫 The flare files were not sent as it was executed in dry run mode.
ℹ️ Your output files are located at: mock-folder/.datadog-ci

"
`;

exports[`lambda flare AWS Lambda configuration stops and prints error when getLambdaFunctionConfig fails 1`] = `
"
🐶 Generating Lambda flare to send your configuration to Datadog...

🔑 Getting AWS credentials...

[!] No AWS credentials found, let's set them up! Or you can re-run the command and supply the AWS credentials in the same way when you invoke the AWS CLI.

🔍 Fetching Lambda function configuration...
[Error] Unable to get Lambda function configuration: MOCK ERROR: Some API error
"
`;

exports[`lambda flare AWS credentials continues when getAWSCredentials() returns valid credentials 1`] = `
"
🐶 Generating Lambda flare to send your configuration to Datadog...

🔑 Getting AWS credentials...

🔍 Fetching Lambda function configuration...

{
  Environment: {
    Variables: {
      DD_API_KEY: '02**********33bd',
      DD_SITE: 'datadoghq.com',
      DD_LOG_LEVEL: 'debug'
    }
  },
  FunctionArn: 'arn:aws:lambda:us-east-1:123456789012:function:some-function',
  FunctionName: 'some-function',
  Runtime: 'nodejs18.x',
  CodeSize: 2275,
  Layers: [
    {
      Arn: 'arn:aws:lambda:us-east-1:464622532012:layer:Datadog-Extension:43',
      CodeSize: 13145076
    },
    {
      Arn: 'arn:aws:lambda:us-east-1:464622532012:layer:Datadog-Node18-x:91',
      CodeSize: 3614995
    }
  ],
  Handler: '/path/handler.handler',
  Timeout: 6,
  MemorySize: 1024,
  Architectures: [ 'x86_64' ]
}

📁 Searching for project files in current directory...
[!] No project files found.


Added 0 custom file(s):

🏷 Getting Resource Tags...
[!] No resource tags were found.

💾 Saving files to mock-folder/.datadog-ci...
• Saved function config to ./function_config.json
• Saved insights file to ./INSIGHTS.md


🚀 Sending to Datadog Support...

✅ Successfully sent flare file to Datadog Support!
"
`;

exports[`lambda flare AWS credentials requests AWS credentials when none are found by getAWSCredentials() 1`] = `
"
🐶 Generating Lambda flare to send your configuration to Datadog...

🔑 Getting AWS credentials...

[!] No AWS credentials found, let's set them up! Or you can re-run the command and supply the AWS credentials in the same way when you invoke the AWS CLI.

🔍 Fetching Lambda function configuration...

{
  Environment: {
    Variables: {
      DD_API_KEY: '02**********33bd',
      DD_SITE: 'datadoghq.com',
      DD_LOG_LEVEL: 'debug'
    }
  },
  FunctionArn: 'arn:aws:lambda:us-east-1:123456789012:function:some-function',
  FunctionName: 'some-function',
  Runtime: 'nodejs18.x',
  CodeSize: 2275,
  Layers: [
    {
      Arn: 'arn:aws:lambda:us-east-1:464622532012:layer:Datadog-Extension:43',
      CodeSize: 13145076
    },
    {
      Arn: 'arn:aws:lambda:us-east-1:464622532012:layer:Datadog-Node18-x:91',
      CodeSize: 3614995
    }
  ],
  Handler: '/path/handler.handler',
  Timeout: 6,
  MemorySize: 1024,
  Architectures: [ 'x86_64' ]
}

📁 Searching for project files in current directory...
[!] No project files found.


Added 0 custom file(s):

🏷 Getting Resource Tags...
[!] No resource tags were found.

💾 Saving files to mock-folder/.datadog-ci...
• Saved function config to ./function_config.json
• Saved insights file to ./INSIGHTS.md


🚀 Sending to Datadog Support...

✅ Successfully sent flare file to Datadog Support!
"
`;

exports[`lambda flare AWS credentials stops and prints error when getAWSCredentials() fails 1`] = `
"
🐶 Generating Lambda flare to send your configuration to Datadog...

🔑 Getting AWS credentials...
[Error] MOCK ERROR: Error getting AWS credentials
"
`;

exports[`lambda flare AWS credentials stops and prints error when requestAWSCredentials() fails 1`] = `
"
🐶 Generating Lambda flare to send your configuration to Datadog...

🔑 Getting AWS credentials...

[!] No AWS credentials found, let's set them up! Or you can re-run the command and supply the AWS credentials in the same way when you invoke the AWS CLI.
[Error] MOCK ERROR: Error requesting AWS credentials
"
`;

exports[`lambda flare convertToCSV handles missing timestamp and message in log events 1`] = `
"timestamp,datetime,message
\\"\\",,\\"Log 1\\"
\\"456\\",1970-01-01 00:00:00.456,\\"\\""
`;

exports[`lambda flare convertToCSV returns a CSV string from an array of log events 1`] = `
"timestamp,datetime,message
\\"123\\",1970-01-01 00:00:00.123,\\"Log 1\\"
\\"456\\",1970-01-01 00:00:00.456,\\"Log 2\\""
`;

exports[`lambda flare convertToCSV returns a CSV string with only headers when given an empty array 1`] = `"timestamp,datetime,message"`;

<<<<<<< HEAD
=======
exports[`lambda flare createDirectories throws error when unable to create a folder 1`] = `"Unable to create directories: MOCK ERROR: Unable to create folder"`;

exports[`lambda flare deleteFolder throws error when unable to delete a folder 1`] = `"Failed to delete files located at mock-folder/.datadog-ci: MOCK ERROR: Unable to delete folder"`;

exports[`lambda flare generateInsightsFile should call writeFile with correct content when isDryRun is false 1`] = `
"# Flare Insights

_Autogenerated file from \`lambda flare\`_  

## AWS Lambda Configuration
**Function Name**: \`some-function\`  
**Function ARN**: \`arn:aws:lambda:us-east-1:123456789012:function:some-function\`  
**Runtime**: \`nodejs18.x\`  
**Handler**: \`/path/handler.handler\`  
**Timeout**: \`6\`  
**Memory Size**: \`1024\`  
**Architecture**: \`x86_64\`  
**Environment Variables**:
- \`DD_API_KEY\`: \`02**********33bd\`
- \`DD_SITE\`: \`datadoghq.com\`
- \`DD_LOG_LEVEL\`: \`debug\`

**Layers**:
- \`Datadog-Extension:43\`
- \`Datadog-Node18-x:91\`

**Package Size**: \`15.99 MB\`

 ## CLI
**Run Location**: \`mock-folder\`  
**CLI Version**: \`1.0-mock-version\`  
**Timestamp**: \`2023-01-01 00:00:00.000 UTC\`  
**Framework**: \`Unknown\`"
`;

exports[`lambda flare generateInsightsFile should call writeFile with correct content when isDryRun is true 1`] = `
"# Flare Insights

_Autogenerated file from \`lambda flare\`_  
_This command was run in dry mode._

## AWS Lambda Configuration
**Function Name**: \`some-function\`  
**Function ARN**: \`arn:aws:lambda:us-east-1:123456789012:function:some-function\`  
**Runtime**: \`nodejs18.x\`  
**Handler**: \`/path/handler.handler\`  
**Timeout**: \`6\`  
**Memory Size**: \`1024\`  
**Architecture**: \`x86_64\`  
**Environment Variables**:
- \`DD_API_KEY\`: \`02**********33bd\`
- \`DD_SITE\`: \`datadoghq.com\`
- \`DD_LOG_LEVEL\`: \`debug\`

**Layers**:
- \`Datadog-Extension:43\`
- \`Datadog-Node18-x:91\`

**Package Size**: \`15.99 MB\`

 ## CLI
**Run Location**: \`mock-folder\`  
**CLI Version**: \`1.0-mock-version\`  
**Timestamp**: \`2023-01-01 00:00:00.000 UTC\`  
**Framework**: \`Unknown\`"
`;

>>>>>>> 4d21e23a
exports[`lambda flare getAllLogs throws an error when unable to get log events 1`] = `[Error: Unable to get log events for stream streamName: Error getting log events]`;

exports[`lambda flare getAllLogs throws an error when unable to get log streams 1`] = `[Error: Unable to get log streams: Error getting log streams]`;

exports[`lambda flare getTags should return the tags when they exist 1`] = `
Object {
  "Key1": "Value1",
  "Key2": "Value2",
}
`;

exports[`lambda flare gets CloudWatch Logs does not get logs when --with-logs is not included 1`] = `
"
🐶 Generating Lambda flare to send your configuration to Datadog...

🔑 Getting AWS credentials...

[!] No AWS credentials found, let's set them up! Or you can re-run the command and supply the AWS credentials in the same way when you invoke the AWS CLI.

🔍 Fetching Lambda function configuration...

{
  Environment: {
    Variables: {
      DD_API_KEY: '02**********33bd',
      DD_SITE: 'datadoghq.com',
      DD_LOG_LEVEL: 'debug'
    }
  },
  FunctionArn: 'arn:aws:lambda:us-east-1:123456789012:function:some-function',
  FunctionName: 'some-function',
  Runtime: 'nodejs18.x',
  CodeSize: 2275,
  Layers: [
    {
      Arn: 'arn:aws:lambda:us-east-1:464622532012:layer:Datadog-Extension:43',
      CodeSize: 13145076
    },
    {
      Arn: 'arn:aws:lambda:us-east-1:464622532012:layer:Datadog-Node18-x:91',
      CodeSize: 3614995
    }
  ],
  Handler: '/path/handler.handler',
  Timeout: 6,
  MemorySize: 1024,
  Architectures: [ 'x86_64' ]
}

📁 Searching for project files in current directory...
[!] No project files found.


Added 0 custom file(s):

🏷 Getting Resource Tags...
[!] No resource tags were found.

💾 Saving files to mock-folder/.datadog-ci...
• Saved function config to ./function_config.json
• Saved insights file to ./INSIGHTS.md


🚀 Sending to Datadog Support...

✅ Successfully sent flare file to Datadog Support!
"
`;

exports[`lambda flare gets CloudWatch Logs gets logs, saves, and sends correctly when --with-logs is included 1`] = `
"
🐶 Generating Lambda flare to send your configuration to Datadog...

🔑 Getting AWS credentials...

[!] No AWS credentials found, let's set them up! Or you can re-run the command and supply the AWS credentials in the same way when you invoke the AWS CLI.

🔍 Fetching Lambda function configuration...

{
  Environment: {
    Variables: {
      DD_API_KEY: '02**********33bd',
      DD_SITE: 'datadoghq.com',
      DD_LOG_LEVEL: 'debug'
    }
  },
  FunctionArn: 'arn:aws:lambda:us-east-1:123456789012:function:some-function',
  FunctionName: 'some-function',
  Runtime: 'nodejs18.x',
  CodeSize: 2275,
  Layers: [
    {
      Arn: 'arn:aws:lambda:us-east-1:464622532012:layer:Datadog-Extension:43',
      CodeSize: 13145076
    },
    {
      Arn: 'arn:aws:lambda:us-east-1:464622532012:layer:Datadog-Node18-x:91',
      CodeSize: 3614995
    }
  ],
  Handler: '/path/handler.handler',
  Timeout: 6,
  MemorySize: 1024,
  Architectures: [ 'x86_64' ]
}

📁 Searching for project files in current directory...
[!] No project files found.


Added 0 custom file(s):

🏷 Getting Resource Tags...
[!] No resource tags were found.

🌧 Getting CloudWatch logs...

✅ Found log streams:
• Stream1
• Stream2
• Stream3

💾 Saving files to mock-folder/.datadog-ci...
• Saved function config to ./function_config.json
• Saved logs to ./logs/Stream1
• Saved logs to ./logs/Stream2
• Saved logs to ./logs/Stream3
• Saved insights file to ./INSIGHTS.md


🚀 Sending to Datadog Support...

✅ Successfully sent flare file to Datadog Support!
"
`;

exports[`lambda flare gets CloudWatch Logs prints error when getLogEvents throws error 1`] = `
"
🐶 Generating Lambda flare to send your configuration to Datadog...

🔑 Getting AWS credentials...

[!] No AWS credentials found, let's set them up! Or you can re-run the command and supply the AWS credentials in the same way when you invoke the AWS CLI.

🔍 Fetching Lambda function configuration...

{
  Environment: {
    Variables: {
      DD_API_KEY: '02**********33bd',
      DD_SITE: 'datadoghq.com',
      DD_LOG_LEVEL: 'debug'
    }
  },
  FunctionArn: 'arn:aws:lambda:us-east-1:123456789012:function:some-function',
  FunctionName: 'some-function',
  Runtime: 'nodejs18.x',
  CodeSize: 2275,
  Layers: [
    {
      Arn: 'arn:aws:lambda:us-east-1:464622532012:layer:Datadog-Extension:43',
      CodeSize: 13145076
    },
    {
      Arn: 'arn:aws:lambda:us-east-1:464622532012:layer:Datadog-Node18-x:91',
      CodeSize: 3614995
    }
  ],
  Handler: '/path/handler.handler',
  Timeout: 6,
  MemorySize: 1024,
  Architectures: [ 'x86_64' ]
}

📁 Searching for project files in current directory...
[!] No project files found.


Added 0 custom file(s):

🏷 Getting Resource Tags...
[!] No resource tags were found.

🌧 Getting CloudWatch logs...
[Error] Unable to get log events for stream Stream1: MOCK ERROR: Unable to get log events
"
`;

exports[`lambda flare gets CloudWatch Logs prints error when getLogStreamNames throws error 1`] = `
"
🐶 Generating Lambda flare to send your configuration to Datadog...

🔑 Getting AWS credentials...

[!] No AWS credentials found, let's set them up! Or you can re-run the command and supply the AWS credentials in the same way when you invoke the AWS CLI.

🔍 Fetching Lambda function configuration...

{
  Environment: {
    Variables: {
      DD_API_KEY: '02**********33bd',
      DD_SITE: 'datadoghq.com',
      DD_LOG_LEVEL: 'debug'
    }
  },
  FunctionArn: 'arn:aws:lambda:us-east-1:123456789012:function:some-function',
  FunctionName: 'some-function',
  Runtime: 'nodejs18.x',
  CodeSize: 2275,
  Layers: [
    {
      Arn: 'arn:aws:lambda:us-east-1:464622532012:layer:Datadog-Extension:43',
      CodeSize: 13145076
    },
    {
      Arn: 'arn:aws:lambda:us-east-1:464622532012:layer:Datadog-Node18-x:91',
      CodeSize: 3614995
    }
  ],
  Handler: '/path/handler.handler',
  Timeout: 6,
  MemorySize: 1024,
  Architectures: [ 'x86_64' ]
}

📁 Searching for project files in current directory...
[!] No project files found.


Added 0 custom file(s):

🏷 Getting Resource Tags...
[!] No resource tags were found.

🌧 Getting CloudWatch logs...
[Error] Unable to get log streams: MOCK ERROR: Unable to get log stream names
"
`;

exports[`lambda flare gets CloudWatch Logs warns and skips getting logs when getLogStreamNames returns [] 1`] = `
"
🐶 Generating Lambda flare to send your configuration to Datadog...

🔑 Getting AWS credentials...

[!] No AWS credentials found, let's set them up! Or you can re-run the command and supply the AWS credentials in the same way when you invoke the AWS CLI.

🔍 Fetching Lambda function configuration...

{
  Environment: {
    Variables: {
      DD_API_KEY: '02**********33bd',
      DD_SITE: 'datadoghq.com',
      DD_LOG_LEVEL: 'debug'
    }
  },
  FunctionArn: 'arn:aws:lambda:us-east-1:123456789012:function:some-function',
  FunctionName: 'some-function',
  Runtime: 'nodejs18.x',
  CodeSize: 2275,
  Layers: [
    {
      Arn: 'arn:aws:lambda:us-east-1:464622532012:layer:Datadog-Extension:43',
      CodeSize: 13145076
    },
    {
      Arn: 'arn:aws:lambda:us-east-1:464622532012:layer:Datadog-Node18-x:91',
      CodeSize: 3614995
    }
  ],
  Handler: '/path/handler.handler',
  Timeout: 6,
  MemorySize: 1024,
  Architectures: [ 'x86_64' ]
}

📁 Searching for project files in current directory...
[!] No project files found.


Added 0 custom file(s):

🏷 Getting Resource Tags...
[!] No resource tags were found.

🌧 Getting CloudWatch logs...
[!] No CloudWatch log streams were found. Logs will not be retrieved or sent.

💾 Saving files to mock-folder/.datadog-ci...
• Saved function config to ./function_config.json
• Saved insights file to ./INSIGHTS.md


🚀 Sending to Datadog Support...

✅ Successfully sent flare file to Datadog Support!
"
`;

exports[`lambda flare gets CloudWatch Logs warns and skips log when getLogEvents returns [] 1`] = `
"
🐶 Generating Lambda flare to send your configuration to Datadog...

🔑 Getting AWS credentials...

[!] No AWS credentials found, let's set them up! Or you can re-run the command and supply the AWS credentials in the same way when you invoke the AWS CLI.

🔍 Fetching Lambda function configuration...

{
  Environment: {
    Variables: {
      DD_API_KEY: '02**********33bd',
      DD_SITE: 'datadoghq.com',
      DD_LOG_LEVEL: 'debug'
    }
  },
  FunctionArn: 'arn:aws:lambda:us-east-1:123456789012:function:some-function',
  FunctionName: 'some-function',
  Runtime: 'nodejs18.x',
  CodeSize: 2275,
  Layers: [
    {
      Arn: 'arn:aws:lambda:us-east-1:464622532012:layer:Datadog-Extension:43',
      CodeSize: 13145076
    },
    {
      Arn: 'arn:aws:lambda:us-east-1:464622532012:layer:Datadog-Node18-x:91',
      CodeSize: 3614995
    }
  ],
  Handler: '/path/handler.handler',
  Timeout: 6,
  MemorySize: 1024,
  Architectures: [ 'x86_64' ]
}

📁 Searching for project files in current directory...
[!] No project files found.


Added 0 custom file(s):

🏷 Getting Resource Tags...
[!] No resource tags were found.

🌧 Getting CloudWatch logs...

✅ Found log streams:
• Stream1 - [!] No log events found in this stream
• Stream2 - [!] No log events found in this stream
• Stream3 - [!] No log events found in this stream

💾 Saving files to mock-folder/.datadog-ci...
• Saved function config to ./function_config.json
• Saved insights file to ./INSIGHTS.md


🚀 Sending to Datadog Support...

✅ Successfully sent flare file to Datadog Support!
"
`;

<<<<<<< HEAD
=======
exports[`lambda flare maskConfig should mask API key but not whitelisted environment variables 1`] = `
Object {
  "Architectures": Array [
    "x86_64",
  ],
  "CodeSize": 2275,
  "Environment": Object {
    "Variables": Object {
      "DD_API_KEY": "02**********33bd",
      "DD_LOG_LEVEL": "debug",
      "DD_SITE": "datadoghq.com",
    },
  },
  "FunctionArn": "arn:aws:lambda:us-east-1:123456789012:function:some-function",
  "FunctionName": "some-function",
  "Handler": "/path/handler.handler",
  "Layers": Array [
    Object {
      "Arn": "arn:aws:lambda:us-east-1:464622532012:layer:Datadog-Extension:43",
      "CodeSize": 13145076,
    },
    Object {
      "Arn": "arn:aws:lambda:us-east-1:464622532012:layer:Datadog-Node18-x:91",
      "CodeSize": 3614995,
    },
  ],
  "MemorySize": 1024,
  "Runtime": "nodejs18.x",
  "Timeout": 6,
}
`;

>>>>>>> 4d21e23a
exports[`lambda flare prints correct headers prints dry-run header 1`] = `
"
[Dry Run] 🐶 Generating Lambda flare to send your configuration to Datadog...
[Error] No function name specified. [-f,--function]
"
`;

exports[`lambda flare prints correct headers prints non-dry-run header 1`] = `
"
🐶 Generating Lambda flare to send your configuration to Datadog...
[Error] No function name specified. [-f,--function]
"
`;

exports[`lambda flare prompts for additional files does not request additional files when user answers no 1`] = `
"
🐶 Generating Lambda flare to send your configuration to Datadog...

🔑 Getting AWS credentials...

🔍 Fetching Lambda function configuration...

{
  Environment: {
    Variables: {
      DD_API_KEY: '02**********33bd',
      DD_SITE: 'datadoghq.com',
      DD_LOG_LEVEL: 'debug'
    }
  },
  FunctionArn: 'arn:aws:lambda:us-east-1:123456789012:function:some-function',
  FunctionName: 'some-function',
  Runtime: 'nodejs18.x',
  CodeSize: 2275,
  Layers: [
    {
      Arn: 'arn:aws:lambda:us-east-1:464622532012:layer:Datadog-Extension:43',
      CodeSize: 13145076
    },
    {
      Arn: 'arn:aws:lambda:us-east-1:464622532012:layer:Datadog-Node18-x:91',
      CodeSize: 3614995
    }
  ],
  Handler: '/path/handler.handler',
  Timeout: 6,
  MemorySize: 1024,
  Architectures: [ 'x86_64' ]
}

📁 Searching for project files in current directory...
[!] No project files found.


🏷 Getting Resource Tags...
[!] No resource tags were found.

💾 Saving files to mock-folder/.datadog-ci...
• Saved function config to ./function_config.json
• Saved insights file to ./INSIGHTS.md


🚀 Sending to Datadog Support...

✅ Successfully sent flare file to Datadog Support!
"
`;

exports[`lambda flare prompts for additional files requests additional files when user answers yes 1`] = `
"
🐶 Generating Lambda flare to send your configuration to Datadog...

🔑 Getting AWS credentials...

🔍 Fetching Lambda function configuration...

{
  Environment: {
    Variables: {
      DD_API_KEY: '02**********33bd',
      DD_SITE: 'datadoghq.com',
      DD_LOG_LEVEL: 'debug'
    }
  },
  FunctionArn: 'arn:aws:lambda:us-east-1:123456789012:function:some-function',
  FunctionName: 'some-function',
  Runtime: 'nodejs18.x',
  CodeSize: 2275,
  Layers: [
    {
      Arn: 'arn:aws:lambda:us-east-1:464622532012:layer:Datadog-Extension:43',
      CodeSize: 13145076
    },
    {
      Arn: 'arn:aws:lambda:us-east-1:464622532012:layer:Datadog-Node18-x:91',
      CodeSize: 3614995
    }
  ],
  Handler: '/path/handler.handler',
  Timeout: 6,
  MemorySize: 1024,
  Architectures: [ 'x86_64' ]
}

📁 Searching for project files in current directory...
[!] No project files found.


Added 0 custom file(s):

🏷 Getting Resource Tags...
[!] No resource tags were found.

💾 Saving files to mock-folder/.datadog-ci...
• Saved function config to ./function_config.json
• Saved insights file to ./INSIGHTS.md


🚀 Sending to Datadog Support...

✅ Successfully sent flare file to Datadog Support!
"
`;

exports[`lambda flare prompts for confirmation before sending does not send when user answers prompt with no 1`] = `
"
🐶 Generating Lambda flare to send your configuration to Datadog...

🔑 Getting AWS credentials...

🔍 Fetching Lambda function configuration...

{
  Environment: {
    Variables: {
      DD_API_KEY: '02**********33bd',
      DD_SITE: 'datadoghq.com',
      DD_LOG_LEVEL: 'debug'
    }
  },
  FunctionArn: 'arn:aws:lambda:us-east-1:123456789012:function:some-function',
  FunctionName: 'some-function',
  Runtime: 'nodejs18.x',
  CodeSize: 2275,
  Layers: [
    {
      Arn: 'arn:aws:lambda:us-east-1:464622532012:layer:Datadog-Extension:43',
      CodeSize: 13145076
    },
    {
      Arn: 'arn:aws:lambda:us-east-1:464622532012:layer:Datadog-Node18-x:91',
      CodeSize: 3614995
    }
  ],
  Handler: '/path/handler.handler',
  Timeout: 6,
  MemorySize: 1024,
  Architectures: [ 'x86_64' ]
}

📁 Searching for project files in current directory...
[!] No project files found.


Added 0 custom file(s):

🏷 Getting Resource Tags...
[!] No resource tags were found.

💾 Saving files to mock-folder/.datadog-ci...
• Saved function config to ./function_config.json
• Saved insights file to ./INSIGHTS.md


🚫 The flare files were not sent based on your selection.
ℹ️ Your output files are located at: mock-folder/.datadog-ci

"
`;

exports[`lambda flare prompts for confirmation before sending sends when user answers prompt with yes 1`] = `
"
🐶 Generating Lambda flare to send your configuration to Datadog...

🔑 Getting AWS credentials...

🔍 Fetching Lambda function configuration...

{
  Environment: {
    Variables: {
      DD_API_KEY: '02**********33bd',
      DD_SITE: 'datadoghq.com',
      DD_LOG_LEVEL: 'debug'
    }
  },
  FunctionArn: 'arn:aws:lambda:us-east-1:123456789012:function:some-function',
  FunctionName: 'some-function',
  Runtime: 'nodejs18.x',
  CodeSize: 2275,
  Layers: [
    {
      Arn: 'arn:aws:lambda:us-east-1:464622532012:layer:Datadog-Extension:43',
      CodeSize: 13145076
    },
    {
      Arn: 'arn:aws:lambda:us-east-1:464622532012:layer:Datadog-Node18-x:91',
      CodeSize: 3614995
    }
  ],
  Handler: '/path/handler.handler',
  Timeout: 6,
  MemorySize: 1024,
  Architectures: [ 'x86_64' ]
}

📁 Searching for project files in current directory...
[!] No project files found.


Added 0 custom file(s):

🏷 Getting Resource Tags...
[!] No resource tags were found.

💾 Saving files to mock-folder/.datadog-ci...
• Saved function config to ./function_config.json
• Saved insights file to ./INSIGHTS.md


🚀 Sending to Datadog Support...

✅ Successfully sent flare file to Datadog Support!
"
`;

<<<<<<< HEAD
=======
exports[`lambda flare send to Datadog does not send request to Datadog when a dry run 1`] = `
"
[Dry Run] 🐶 Generating Lambda flare to send your configuration to Datadog...

🔑 Getting AWS credentials...

[!] No AWS credentials found, let's set them up! Or you can re-run the command and supply the AWS credentials in the same way when you invoke the AWS CLI.

🔍 Fetching Lambda function configuration...

{
  Environment: {
    Variables: {
      DD_API_KEY: '02**********33bd',
      DD_SITE: 'datadoghq.com',
      DD_LOG_LEVEL: 'debug'
    }
  },
  FunctionArn: 'arn:aws:lambda:us-east-1:123456789012:function:some-function',
  FunctionName: 'some-function',
  Runtime: 'nodejs18.x',
  CodeSize: 2275,
  Layers: [
    {
      Arn: 'arn:aws:lambda:us-east-1:464622532012:layer:Datadog-Extension:43',
      CodeSize: 13145076
    },
    {
      Arn: 'arn:aws:lambda:us-east-1:464622532012:layer:Datadog-Node18-x:91',
      CodeSize: 3614995
    }
  ],
  Handler: '/path/handler.handler',
  Timeout: 6,
  MemorySize: 1024,
  Architectures: [ 'x86_64' ]
}

📁 Searching for project files in current directory...
[!] No project files found.


Added 0 custom file(s):

🏷 Getting Resource Tags...
[!] No resource tags were found.

💾 Saving files to mock-folder/.datadog-ci...
• Saved function config to ./function_config.json
• Saved insights file to ./INSIGHTS.md

🚫 The flare files were not sent as it was executed in dry run mode.
ℹ️ Your output files are located at: mock-folder/.datadog-ci

"
`;

exports[`lambda flare send to Datadog successfully adds zip file to FormData 1`] = `
"
🐶 Generating Lambda flare to send your configuration to Datadog...

🔑 Getting AWS credentials...

[!] No AWS credentials found, let's set them up! Or you can re-run the command and supply the AWS credentials in the same way when you invoke the AWS CLI.

🔍 Fetching Lambda function configuration...

{
  Environment: {
    Variables: {
      DD_API_KEY: '02**********33bd',
      DD_SITE: 'datadoghq.com',
      DD_LOG_LEVEL: 'debug'
    }
  },
  FunctionArn: 'arn:aws:lambda:us-east-1:123456789012:function:some-function',
  FunctionName: 'some-function',
  Runtime: 'nodejs18.x',
  CodeSize: 2275,
  Layers: [
    {
      Arn: 'arn:aws:lambda:us-east-1:464622532012:layer:Datadog-Extension:43',
      CodeSize: 13145076
    },
    {
      Arn: 'arn:aws:lambda:us-east-1:464622532012:layer:Datadog-Node18-x:91',
      CodeSize: 3614995
    }
  ],
  Handler: '/path/handler.handler',
  Timeout: 6,
  MemorySize: 1024,
  Architectures: [ 'x86_64' ]
}

📁 Searching for project files in current directory...
[!] No project files found.


Added 0 custom file(s):

🏷 Getting Resource Tags...
[!] No resource tags were found.

💾 Saving files to mock-folder/.datadog-ci...
• Saved function config to ./function_config.json
• Saved insights file to ./INSIGHTS.md


🚀 Sending to Datadog Support...

✅ Successfully sent flare file to Datadog Support!
"
`;

exports[`lambda flare send to Datadog successfully sends request to Datadog 1`] = `
"
🐶 Generating Lambda flare to send your configuration to Datadog...

🔑 Getting AWS credentials...

[!] No AWS credentials found, let's set them up! Or you can re-run the command and supply the AWS credentials in the same way when you invoke the AWS CLI.

🔍 Fetching Lambda function configuration...

{
  Environment: {
    Variables: {
      DD_API_KEY: '02**********33bd',
      DD_SITE: 'datadoghq.com',
      DD_LOG_LEVEL: 'debug'
    }
  },
  FunctionArn: 'arn:aws:lambda:us-east-1:123456789012:function:some-function',
  FunctionName: 'some-function',
  Runtime: 'nodejs18.x',
  CodeSize: 2275,
  Layers: [
    {
      Arn: 'arn:aws:lambda:us-east-1:464622532012:layer:Datadog-Extension:43',
      CodeSize: 13145076
    },
    {
      Arn: 'arn:aws:lambda:us-east-1:464622532012:layer:Datadog-Node18-x:91',
      CodeSize: 3614995
    }
  ],
  Handler: '/path/handler.handler',
  Timeout: 6,
  MemorySize: 1024,
  Architectures: [ 'x86_64' ]
}

📁 Searching for project files in current directory...
[!] No project files found.


Added 0 custom file(s):

🏷 Getting Resource Tags...
[!] No resource tags were found.

💾 Saving files to mock-folder/.datadog-ci...
• Saved function config to ./function_config.json
• Saved insights file to ./INSIGHTS.md


🚀 Sending to Datadog Support...

✅ Successfully sent flare file to Datadog Support!
"
`;

>>>>>>> 4d21e23a
exports[`lambda flare validateFilePath throws an error when the file does not exist 1`] = `
"[Error] File path '/not-exists' not found. Please try again.
"
`;

exports[`lambda flare validateFilePath throws an error when the file has already been added 1`] = `
"[!] File '/added' has already been added.
"
`;

exports[`lambda flare validateStartEndFlags throws error when end is invalid 1`] = `"End time must be a time in milliseconds since Unix Epoch. '234abc' is not a number."`;

exports[`lambda flare validateStartEndFlags throws error when end is specified but start is not specified 1`] = `"Start time is required when end time is specified. [--start]"`;

exports[`lambda flare validateStartEndFlags throws error when start is invalid 1`] = `"Start time must be a time in milliseconds since Unix Epoch. '123abc' is not a number."`;

exports[`lambda flare validateStartEndFlags throws error when start is not before the end time 1`] = `"Start time must be before end time."`;

exports[`lambda flare validateStartEndFlags throws error when start is specified but end is not specified 1`] = `"End time is required when start time is specified. [--end]"`;

exports[`lambda flare validates required flags extracts region from function name when given a function ARN 1`] = `
"
🐶 Generating Lambda flare to send your configuration to Datadog...

🔑 Getting AWS credentials...

[!] No AWS credentials found, let's set them up! Or you can re-run the command and supply the AWS credentials in the same way when you invoke the AWS CLI.

🔍 Fetching Lambda function configuration...

{
  Environment: {
    Variables: {
      DD_API_KEY: '02**********33bd',
      DD_SITE: 'datadoghq.com',
      DD_LOG_LEVEL: 'debug'
    }
  },
  FunctionArn: 'arn:aws:lambda:us-east-1:123456789012:function:some-function',
  FunctionName: 'some-function',
  Runtime: 'nodejs18.x',
  CodeSize: 2275,
  Layers: [
    {
      Arn: 'arn:aws:lambda:us-east-1:464622532012:layer:Datadog-Extension:43',
      CodeSize: 13145076
    },
    {
      Arn: 'arn:aws:lambda:us-east-1:464622532012:layer:Datadog-Node18-x:91',
      CodeSize: 3614995
    }
  ],
  Handler: '/path/handler.handler',
  Timeout: 6,
  MemorySize: 1024,
  Architectures: [ 'x86_64' ]
}

📁 Searching for project files in current directory...
[!] No project files found.


Added 0 custom file(s):

🏷 Getting Resource Tags...
[!] No resource tags were found.

💾 Saving files to mock-folder/.datadog-ci...
• Saved function config to ./function_config.json
• Saved insights file to ./INSIGHTS.md


🚀 Sending to Datadog Support...

✅ Successfully sent flare file to Datadog Support!
"
`;

exports[`lambda flare validates required flags prints error when end time is invalid 1`] = `
"
🐶 Generating Lambda flare to send your configuration to Datadog...
[Error] End time must be a time in milliseconds since Unix Epoch. '123abc' is not a number.
"
`;

exports[`lambda flare validates required flags prints error when end time is specified but start time is not 1`] = `
"
🐶 Generating Lambda flare to send your configuration to Datadog...
[Error] Start time is required when end time is specified. [--start]
"
`;

exports[`lambda flare validates required flags prints error when no API key in env variables 1`] = `
"
🐶 Generating Lambda flare to send your configuration to Datadog...
[Error] No Datadog API key specified. Set an API key with the DATADOG_API_KEY environment variable.
"
`;

exports[`lambda flare validates required flags prints error when no case ID specified 1`] = `
"
🐶 Generating Lambda flare to send your configuration to Datadog...
[Error] No case ID specified. [-c,--case-id]
"
`;

exports[`lambda flare validates required flags prints error when no email specified 1`] = `
"
🐶 Generating Lambda flare to send your configuration to Datadog...
[Error] No email specified. [-e,--email]
"
`;

exports[`lambda flare validates required flags prints error when no function specified 1`] = `
"
🐶 Generating Lambda flare to send your configuration to Datadog...
[Error] No function name specified. [-f,--function]
"
`;

exports[`lambda flare validates required flags prints error when no region specified 1`] = `
"
🐶 Generating Lambda flare to send your configuration to Datadog...
[Error] No default region specified. [-r,--region]
"
`;

exports[`lambda flare validates required flags prints error when start time is after end time 1`] = `
"
🐶 Generating Lambda flare to send your configuration to Datadog...
[Error] Start time must be before end time.
"
`;

exports[`lambda flare validates required flags prints error when start time is invalid 1`] = `
"
🐶 Generating Lambda flare to send your configuration to Datadog...
[Error] Start time must be a time in milliseconds since Unix Epoch. '123abc' is not a number.
"
`;

exports[`lambda flare validates required flags prints error when start time is specified but end time is not 1`] = `
"
🐶 Generating Lambda flare to send your configuration to Datadog...
[Error] End time is required when start time is specified. [--end]
"
`;

exports[`lambda flare validates required flags runs successfully when dry run but no email or case ID is specified 1`] = `
"
[Dry Run] 🐶 Generating Lambda flare to send your configuration to Datadog...

🔑 Getting AWS credentials...

[!] No AWS credentials found, let's set them up! Or you can re-run the command and supply the AWS credentials in the same way when you invoke the AWS CLI.

🔍 Fetching Lambda function configuration...

{
  Environment: {
    Variables: {
      DD_API_KEY: '02**********33bd',
      DD_SITE: 'datadoghq.com',
      DD_LOG_LEVEL: 'debug'
    }
  },
  FunctionArn: 'arn:aws:lambda:us-east-1:123456789012:function:some-function',
  FunctionName: 'some-function',
  Runtime: 'nodejs18.x',
  CodeSize: 2275,
  Layers: [
    {
      Arn: 'arn:aws:lambda:us-east-1:464622532012:layer:Datadog-Extension:43',
      CodeSize: 13145076
    },
    {
      Arn: 'arn:aws:lambda:us-east-1:464622532012:layer:Datadog-Node18-x:91',
      CodeSize: 3614995
    }
  ],
  Handler: '/path/handler.handler',
  Timeout: 6,
  MemorySize: 1024,
  Architectures: [ 'x86_64' ]
}

📁 Searching for project files in current directory...
[!] No project files found.


Added 0 custom file(s):

🏷 Getting Resource Tags...
[!] No resource tags were found.

💾 Saving files to mock-folder/.datadog-ci...
• Saved function config to ./function_config.json
• Saved insights file to ./INSIGHTS.md

🚫 The flare files were not sent as it was executed in dry run mode.
ℹ️ Your output files are located at: mock-folder/.datadog-ci

"
`;

exports[`lambda flare validates required flags runs successfully when start and end times are valid 1`] = `
"
🐶 Generating Lambda flare to send your configuration to Datadog...

🔑 Getting AWS credentials...

[!] No AWS credentials found, let's set them up! Or you can re-run the command and supply the AWS credentials in the same way when you invoke the AWS CLI.

🔍 Fetching Lambda function configuration...

{
  Environment: {
    Variables: {
      DD_API_KEY: '02**********33bd',
      DD_SITE: 'datadoghq.com',
      DD_LOG_LEVEL: 'debug'
    }
  },
  FunctionArn: 'arn:aws:lambda:us-east-1:123456789012:function:some-function',
  FunctionName: 'some-function',
  Runtime: 'nodejs18.x',
  CodeSize: 2275,
  Layers: [
    {
      Arn: 'arn:aws:lambda:us-east-1:464622532012:layer:Datadog-Extension:43',
      CodeSize: 13145076
    },
    {
      Arn: 'arn:aws:lambda:us-east-1:464622532012:layer:Datadog-Node18-x:91',
      CodeSize: 3614995
    }
  ],
  Handler: '/path/handler.handler',
  Timeout: 6,
  MemorySize: 1024,
  Architectures: [ 'x86_64' ]
}

📁 Searching for project files in current directory...
[!] No project files found.


Added 0 custom file(s):

🏷 Getting Resource Tags...
[!] No resource tags were found.

💾 Saving files to mock-folder/.datadog-ci...
• Saved function config to ./function_config.json
• Saved insights file to ./INSIGHTS.md


🚀 Sending to Datadog Support...

✅ Successfully sent flare file to Datadog Support!
"
`;

exports[`lambda flare validates required flags runs successfully with all required options specified 1`] = `
"
🐶 Generating Lambda flare to send your configuration to Datadog...

🔑 Getting AWS credentials...

[!] No AWS credentials found, let's set them up! Or you can re-run the command and supply the AWS credentials in the same way when you invoke the AWS CLI.

🔍 Fetching Lambda function configuration...

{
  Environment: {
    Variables: {
      DD_API_KEY: '02**********33bd',
      DD_SITE: 'datadoghq.com',
      DD_LOG_LEVEL: 'debug'
    }
  },
  FunctionArn: 'arn:aws:lambda:us-east-1:123456789012:function:some-function',
  FunctionName: 'some-function',
  Runtime: 'nodejs18.x',
  CodeSize: 2275,
  Layers: [
    {
      Arn: 'arn:aws:lambda:us-east-1:464622532012:layer:Datadog-Extension:43',
      CodeSize: 13145076
    },
    {
      Arn: 'arn:aws:lambda:us-east-1:464622532012:layer:Datadog-Node18-x:91',
      CodeSize: 3614995
    }
  ],
  Handler: '/path/handler.handler',
  Timeout: 6,
  MemorySize: 1024,
  Architectures: [ 'x86_64' ]
}

📁 Searching for project files in current directory...
[!] No project files found.


Added 0 custom file(s):

🏷 Getting Resource Tags...
[!] No resource tags were found.

💾 Saving files to mock-folder/.datadog-ci...
• Saved function config to ./function_config.json
• Saved insights file to ./INSIGHTS.md


🚀 Sending to Datadog Support...

✅ Successfully sent flare file to Datadog Support!
"
`;

exports[`lambda flare validates required flags uses API key ENV variable and runs as expected 1`] = `
"
🐶 Generating Lambda flare to send your configuration to Datadog...

🔑 Getting AWS credentials...

[!] No AWS credentials found, let's set them up! Or you can re-run the command and supply the AWS credentials in the same way when you invoke the AWS CLI.

🔍 Fetching Lambda function configuration...

{
  Environment: {
    Variables: {
      DD_API_KEY: '02**********33bd',
      DD_SITE: 'datadoghq.com',
      DD_LOG_LEVEL: 'debug'
    }
  },
  FunctionArn: 'arn:aws:lambda:us-east-1:123456789012:function:some-function',
  FunctionName: 'some-function',
  Runtime: 'nodejs18.x',
  CodeSize: 2275,
  Layers: [
    {
      Arn: 'arn:aws:lambda:us-east-1:464622532012:layer:Datadog-Extension:43',
      CodeSize: 13145076
    },
    {
      Arn: 'arn:aws:lambda:us-east-1:464622532012:layer:Datadog-Node18-x:91',
      CodeSize: 3614995
    }
  ],
  Handler: '/path/handler.handler',
  Timeout: 6,
  MemorySize: 1024,
  Architectures: [ 'x86_64' ]
}

📁 Searching for project files in current directory...
[!] No project files found.


Added 0 custom file(s):

🏷 Getting Resource Tags...
[!] No resource tags were found.

💾 Saving files to mock-folder/.datadog-ci...
• Saved function config to ./function_config.json
• Saved insights file to ./INSIGHTS.md


🚀 Sending to Datadog Support...

✅ Successfully sent flare file to Datadog Support!
"
`;

exports[`lambda flare validates required flags uses API key ENV variable and runs as expected 2`] = `
"
🐶 Generating Lambda flare to send your configuration to Datadog...

🔑 Getting AWS credentials...

[!] No AWS credentials found, let's set them up! Or you can re-run the command and supply the AWS credentials in the same way when you invoke the AWS CLI.

🔍 Fetching Lambda function configuration...

{
  Environment: {
    Variables: {
      DD_API_KEY: '02**********33bd',
      DD_SITE: 'datadoghq.com',
      DD_LOG_LEVEL: 'debug'
    }
  },
  FunctionArn: 'arn:aws:lambda:us-east-1:123456789012:function:some-function',
  FunctionName: 'some-function',
  Runtime: 'nodejs18.x',
  CodeSize: 2275,
  Layers: [
    {
      Arn: 'arn:aws:lambda:us-east-1:464622532012:layer:Datadog-Extension:43',
      CodeSize: 13145076
    },
    {
      Arn: 'arn:aws:lambda:us-east-1:464622532012:layer:Datadog-Node18-x:91',
      CodeSize: 3614995
    }
  ],
  Handler: '/path/handler.handler',
  Timeout: 6,
  MemorySize: 1024,
  Architectures: [ 'x86_64' ]
}

📁 Searching for project files in current directory...
[!] No project files found.


Added 0 custom file(s):

🏷 Getting Resource Tags...
[!] No resource tags were found.

💾 Saving files to mock-folder/.datadog-ci...
• Saved function config to ./function_config.json
• Saved insights file to ./INSIGHTS.md


🚀 Sending to Datadog Support...

✅ Successfully sent flare file to Datadog Support!

🐶 Generating Lambda flare to send your configuration to Datadog...

🔑 Getting AWS credentials...

[!] No AWS credentials found, let's set them up! Or you can re-run the command and supply the AWS credentials in the same way when you invoke the AWS CLI.

🔍 Fetching Lambda function configuration...

{
  Environment: {
    Variables: {
      DD_API_KEY: '02**********33bd',
      DD_SITE: 'datadoghq.com',
      DD_LOG_LEVEL: 'debug'
    }
  },
  FunctionArn: 'arn:aws:lambda:us-east-1:123456789012:function:some-function',
  FunctionName: 'some-function',
  Runtime: 'nodejs18.x',
  CodeSize: 2275,
  Layers: [
    {
      Arn: 'arn:aws:lambda:us-east-1:464622532012:layer:Datadog-Extension:43',
      CodeSize: 13145076
    },
    {
      Arn: 'arn:aws:lambda:us-east-1:464622532012:layer:Datadog-Node18-x:91',
      CodeSize: 3614995
    }
  ],
  Handler: '/path/handler.handler',
  Timeout: 6,
  MemorySize: 1024,
  Architectures: [ 'x86_64' ]
}

📁 Searching for project files in current directory...
[!] No project files found.


Added 0 custom file(s):

🏷 Getting Resource Tags...
[!] No resource tags were found.

💾 Saving files to mock-folder/.datadog-ci...
• Saved function config to ./function_config.json
• Saved insights file to ./INSIGHTS.md


🚀 Sending to Datadog Support...

✅ Successfully sent flare file to Datadog Support!
"
`;

exports[`lambda flare validates required flags uses region ENV variable when no region specified 1`] = `
"
🐶 Generating Lambda flare to send your configuration to Datadog...

🔑 Getting AWS credentials...

[!] No AWS credentials found, let's set them up! Or you can re-run the command and supply the AWS credentials in the same way when you invoke the AWS CLI.

🔍 Fetching Lambda function configuration...

{
  Environment: {
    Variables: {
      DD_API_KEY: '02**********33bd',
      DD_SITE: 'datadoghq.com',
      DD_LOG_LEVEL: 'debug'
    }
  },
  FunctionArn: 'arn:aws:lambda:us-east-1:123456789012:function:some-function',
  FunctionName: 'some-function',
  Runtime: 'nodejs18.x',
  CodeSize: 2275,
  Layers: [
    {
      Arn: 'arn:aws:lambda:us-east-1:464622532012:layer:Datadog-Extension:43',
      CodeSize: 13145076
    },
    {
      Arn: 'arn:aws:lambda:us-east-1:464622532012:layer:Datadog-Node18-x:91',
      CodeSize: 3614995
    }
  ],
  Handler: '/path/handler.handler',
  Timeout: 6,
  MemorySize: 1024,
  Architectures: [ 'x86_64' ]
}

📁 Searching for project files in current directory...
[!] No project files found.


Added 0 custom file(s):

🏷 Getting Resource Tags...
[!] No resource tags were found.

💾 Saving files to mock-folder/.datadog-ci...
• Saved function config to ./function_config.json
• Saved insights file to ./INSIGHTS.md


🚀 Sending to Datadog Support...

✅ Successfully sent flare file to Datadog Support!
"
<<<<<<< HEAD
`;
=======
`;

exports[`lambda flare writeFile throws error when unable to write data to a file 1`] = `"Unable to create file at function_config.json: MOCK ERROR: Unable to write file"`;

exports[`lambda flare zipContents throws error when path is not a directory 1`] = `[Error: Unable to zip the flare files: Path is not a directory: mock-folder/.datadog-ci]`;

exports[`lambda flare zipContents throws error when path is not found 1`] = `[Error: Unable to zip the flare files: Folder does not exist: mock-folder/.datadog-ci]`;

exports[`lambda flare zipContents throws error when unable to generate zip 1`] = `[Error: Unable to zip the flare files: MOCK ERROR: Unable to generate zip]`;

exports[`lambda flare zipContents throws error when unable to read file 1`] = `[Error: Unable to zip the flare files: MOCK ERROR: Unable to read file]`;

exports[`lambda flare zipContents throws error when unable to save zip 1`] = `[Error: Unable to zip the flare files: MOCK ERROR: Unable to save zip]`;

exports[`lambda flare zipContents throws error when unable to write file 1`] = `[Error: Unable to zip the flare files: MOCK ERROR: Unable to write file]`;
>>>>>>> 4d21e23a
<|MERGE_RESOLUTION|>--- conflicted
+++ resolved
@@ -217,12 +217,6 @@
 `;
 
 exports[`lambda flare convertToCSV returns a CSV string with only headers when given an empty array 1`] = `"timestamp,datetime,message"`;
-
-<<<<<<< HEAD
-=======
-exports[`lambda flare createDirectories throws error when unable to create a folder 1`] = `"Unable to create directories: MOCK ERROR: Unable to create folder"`;
-
-exports[`lambda flare deleteFolder throws error when unable to delete a folder 1`] = `"Failed to delete files located at mock-folder/.datadog-ci: MOCK ERROR: Unable to delete folder"`;
 
 exports[`lambda flare generateInsightsFile should call writeFile with correct content when isDryRun is false 1`] = `
 "# Flare Insights
@@ -287,7 +281,6 @@
 **Framework**: \`Unknown\`"
 `;
 
->>>>>>> 4d21e23a
 exports[`lambda flare getAllLogs throws an error when unable to get log events 1`] = `[Error: Unable to get log events for stream streamName: Error getting log events]`;
 
 exports[`lambda flare getAllLogs throws an error when unable to get log streams 1`] = `[Error: Unable to get log streams: Error getting log streams]`;
@@ -655,41 +648,6 @@
 "
 `;
 
-<<<<<<< HEAD
-=======
-exports[`lambda flare maskConfig should mask API key but not whitelisted environment variables 1`] = `
-Object {
-  "Architectures": Array [
-    "x86_64",
-  ],
-  "CodeSize": 2275,
-  "Environment": Object {
-    "Variables": Object {
-      "DD_API_KEY": "02**********33bd",
-      "DD_LOG_LEVEL": "debug",
-      "DD_SITE": "datadoghq.com",
-    },
-  },
-  "FunctionArn": "arn:aws:lambda:us-east-1:123456789012:function:some-function",
-  "FunctionName": "some-function",
-  "Handler": "/path/handler.handler",
-  "Layers": Array [
-    Object {
-      "Arn": "arn:aws:lambda:us-east-1:464622532012:layer:Datadog-Extension:43",
-      "CodeSize": 13145076,
-    },
-    Object {
-      "Arn": "arn:aws:lambda:us-east-1:464622532012:layer:Datadog-Node18-x:91",
-      "CodeSize": 3614995,
-    },
-  ],
-  "MemorySize": 1024,
-  "Runtime": "nodejs18.x",
-  "Timeout": 6,
-}
-`;
-
->>>>>>> 4d21e23a
 exports[`lambda flare prints correct headers prints dry-run header 1`] = `
 "
 [Dry Run] 🐶 Generating Lambda flare to send your configuration to Datadog...
@@ -926,9 +884,155 @@
 "
 `;
 
-<<<<<<< HEAD
-=======
-exports[`lambda flare send to Datadog does not send request to Datadog when a dry run 1`] = `
+exports[`lambda flare validateFilePath throws an error when the file does not exist 1`] = `
+"[Error] File path '/not-exists' not found. Please try again.
+"
+`;
+
+exports[`lambda flare validateFilePath throws an error when the file has already been added 1`] = `
+"[!] File '/added' has already been added.
+"
+`;
+
+exports[`lambda flare validateStartEndFlags throws error when end is invalid 1`] = `"End time must be a time in milliseconds since Unix Epoch. '234abc' is not a number."`;
+
+exports[`lambda flare validateStartEndFlags throws error when end is specified but start is not specified 1`] = `"Start time is required when end time is specified. [--start]"`;
+
+exports[`lambda flare validateStartEndFlags throws error when start is invalid 1`] = `"Start time must be a time in milliseconds since Unix Epoch. '123abc' is not a number."`;
+
+exports[`lambda flare validateStartEndFlags throws error when start is not before the end time 1`] = `"Start time must be before end time."`;
+
+exports[`lambda flare validateStartEndFlags throws error when start is specified but end is not specified 1`] = `"End time is required when start time is specified. [--end]"`;
+
+exports[`lambda flare validates required flags extracts region from function name when given a function ARN 1`] = `
+"
+🐶 Generating Lambda flare to send your configuration to Datadog...
+
+🔑 Getting AWS credentials...
+
+[!] No AWS credentials found, let's set them up! Or you can re-run the command and supply the AWS credentials in the same way when you invoke the AWS CLI.
+
+🔍 Fetching Lambda function configuration...
+
+{
+  Environment: {
+    Variables: {
+      DD_API_KEY: '02**********33bd',
+      DD_SITE: 'datadoghq.com',
+      DD_LOG_LEVEL: 'debug'
+    }
+  },
+  FunctionArn: 'arn:aws:lambda:us-east-1:123456789012:function:some-function',
+  FunctionName: 'some-function',
+  Runtime: 'nodejs18.x',
+  CodeSize: 2275,
+  Layers: [
+    {
+      Arn: 'arn:aws:lambda:us-east-1:464622532012:layer:Datadog-Extension:43',
+      CodeSize: 13145076
+    },
+    {
+      Arn: 'arn:aws:lambda:us-east-1:464622532012:layer:Datadog-Node18-x:91',
+      CodeSize: 3614995
+    }
+  ],
+  Handler: '/path/handler.handler',
+  Timeout: 6,
+  MemorySize: 1024,
+  Architectures: [ 'x86_64' ]
+}
+
+📁 Searching for project files in current directory...
+[!] No project files found.
+
+
+Added 0 custom file(s):
+
+🏷 Getting Resource Tags...
+[!] No resource tags were found.
+
+💾 Saving files to mock-folder/.datadog-ci...
+• Saved function config to ./function_config.json
+• Saved insights file to ./INSIGHTS.md
+
+
+🚀 Sending to Datadog Support...
+
+✅ Successfully sent flare file to Datadog Support!
+"
+`;
+
+exports[`lambda flare validates required flags prints error when end time is invalid 1`] = `
+"
+🐶 Generating Lambda flare to send your configuration to Datadog...
+[Error] End time must be a time in milliseconds since Unix Epoch. '123abc' is not a number.
+"
+`;
+
+exports[`lambda flare validates required flags prints error when end time is specified but start time is not 1`] = `
+"
+🐶 Generating Lambda flare to send your configuration to Datadog...
+[Error] Start time is required when end time is specified. [--start]
+"
+`;
+
+exports[`lambda flare validates required flags prints error when no API key in env variables 1`] = `
+"
+🐶 Generating Lambda flare to send your configuration to Datadog...
+[Error] No Datadog API key specified. Set an API key with the DATADOG_API_KEY environment variable.
+"
+`;
+
+exports[`lambda flare validates required flags prints error when no case ID specified 1`] = `
+"
+🐶 Generating Lambda flare to send your configuration to Datadog...
+[Error] No case ID specified. [-c,--case-id]
+"
+`;
+
+exports[`lambda flare validates required flags prints error when no email specified 1`] = `
+"
+🐶 Generating Lambda flare to send your configuration to Datadog...
+[Error] No email specified. [-e,--email]
+"
+`;
+
+exports[`lambda flare validates required flags prints error when no function specified 1`] = `
+"
+🐶 Generating Lambda flare to send your configuration to Datadog...
+[Error] No function name specified. [-f,--function]
+"
+`;
+
+exports[`lambda flare validates required flags prints error when no region specified 1`] = `
+"
+🐶 Generating Lambda flare to send your configuration to Datadog...
+[Error] No default region specified. [-r,--region]
+"
+`;
+
+exports[`lambda flare validates required flags prints error when start time is after end time 1`] = `
+"
+🐶 Generating Lambda flare to send your configuration to Datadog...
+[Error] Start time must be before end time.
+"
+`;
+
+exports[`lambda flare validates required flags prints error when start time is invalid 1`] = `
+"
+🐶 Generating Lambda flare to send your configuration to Datadog...
+[Error] Start time must be a time in milliseconds since Unix Epoch. '123abc' is not a number.
+"
+`;
+
+exports[`lambda flare validates required flags prints error when start time is specified but end time is not 1`] = `
+"
+🐶 Generating Lambda flare to send your configuration to Datadog...
+[Error] End time is required when start time is specified. [--end]
+"
+`;
+
+exports[`lambda flare validates required flags runs successfully when dry run but no email or case ID is specified 1`] = `
 "
 [Dry Run] 🐶 Generating Lambda flare to send your configuration to Datadog...
 
@@ -985,328 +1089,6 @@
 "
 `;
 
-exports[`lambda flare send to Datadog successfully adds zip file to FormData 1`] = `
-"
-🐶 Generating Lambda flare to send your configuration to Datadog...
-
-🔑 Getting AWS credentials...
-
-[!] No AWS credentials found, let's set them up! Or you can re-run the command and supply the AWS credentials in the same way when you invoke the AWS CLI.
-
-🔍 Fetching Lambda function configuration...
-
-{
-  Environment: {
-    Variables: {
-      DD_API_KEY: '02**********33bd',
-      DD_SITE: 'datadoghq.com',
-      DD_LOG_LEVEL: 'debug'
-    }
-  },
-  FunctionArn: 'arn:aws:lambda:us-east-1:123456789012:function:some-function',
-  FunctionName: 'some-function',
-  Runtime: 'nodejs18.x',
-  CodeSize: 2275,
-  Layers: [
-    {
-      Arn: 'arn:aws:lambda:us-east-1:464622532012:layer:Datadog-Extension:43',
-      CodeSize: 13145076
-    },
-    {
-      Arn: 'arn:aws:lambda:us-east-1:464622532012:layer:Datadog-Node18-x:91',
-      CodeSize: 3614995
-    }
-  ],
-  Handler: '/path/handler.handler',
-  Timeout: 6,
-  MemorySize: 1024,
-  Architectures: [ 'x86_64' ]
-}
-
-📁 Searching for project files in current directory...
-[!] No project files found.
-
-
-Added 0 custom file(s):
-
-🏷 Getting Resource Tags...
-[!] No resource tags were found.
-
-💾 Saving files to mock-folder/.datadog-ci...
-• Saved function config to ./function_config.json
-• Saved insights file to ./INSIGHTS.md
-
-
-🚀 Sending to Datadog Support...
-
-✅ Successfully sent flare file to Datadog Support!
-"
-`;
-
-exports[`lambda flare send to Datadog successfully sends request to Datadog 1`] = `
-"
-🐶 Generating Lambda flare to send your configuration to Datadog...
-
-🔑 Getting AWS credentials...
-
-[!] No AWS credentials found, let's set them up! Or you can re-run the command and supply the AWS credentials in the same way when you invoke the AWS CLI.
-
-🔍 Fetching Lambda function configuration...
-
-{
-  Environment: {
-    Variables: {
-      DD_API_KEY: '02**********33bd',
-      DD_SITE: 'datadoghq.com',
-      DD_LOG_LEVEL: 'debug'
-    }
-  },
-  FunctionArn: 'arn:aws:lambda:us-east-1:123456789012:function:some-function',
-  FunctionName: 'some-function',
-  Runtime: 'nodejs18.x',
-  CodeSize: 2275,
-  Layers: [
-    {
-      Arn: 'arn:aws:lambda:us-east-1:464622532012:layer:Datadog-Extension:43',
-      CodeSize: 13145076
-    },
-    {
-      Arn: 'arn:aws:lambda:us-east-1:464622532012:layer:Datadog-Node18-x:91',
-      CodeSize: 3614995
-    }
-  ],
-  Handler: '/path/handler.handler',
-  Timeout: 6,
-  MemorySize: 1024,
-  Architectures: [ 'x86_64' ]
-}
-
-📁 Searching for project files in current directory...
-[!] No project files found.
-
-
-Added 0 custom file(s):
-
-🏷 Getting Resource Tags...
-[!] No resource tags were found.
-
-💾 Saving files to mock-folder/.datadog-ci...
-• Saved function config to ./function_config.json
-• Saved insights file to ./INSIGHTS.md
-
-
-🚀 Sending to Datadog Support...
-
-✅ Successfully sent flare file to Datadog Support!
-"
-`;
-
->>>>>>> 4d21e23a
-exports[`lambda flare validateFilePath throws an error when the file does not exist 1`] = `
-"[Error] File path '/not-exists' not found. Please try again.
-"
-`;
-
-exports[`lambda flare validateFilePath throws an error when the file has already been added 1`] = `
-"[!] File '/added' has already been added.
-"
-`;
-
-exports[`lambda flare validateStartEndFlags throws error when end is invalid 1`] = `"End time must be a time in milliseconds since Unix Epoch. '234abc' is not a number."`;
-
-exports[`lambda flare validateStartEndFlags throws error when end is specified but start is not specified 1`] = `"Start time is required when end time is specified. [--start]"`;
-
-exports[`lambda flare validateStartEndFlags throws error when start is invalid 1`] = `"Start time must be a time in milliseconds since Unix Epoch. '123abc' is not a number."`;
-
-exports[`lambda flare validateStartEndFlags throws error when start is not before the end time 1`] = `"Start time must be before end time."`;
-
-exports[`lambda flare validateStartEndFlags throws error when start is specified but end is not specified 1`] = `"End time is required when start time is specified. [--end]"`;
-
-exports[`lambda flare validates required flags extracts region from function name when given a function ARN 1`] = `
-"
-🐶 Generating Lambda flare to send your configuration to Datadog...
-
-🔑 Getting AWS credentials...
-
-[!] No AWS credentials found, let's set them up! Or you can re-run the command and supply the AWS credentials in the same way when you invoke the AWS CLI.
-
-🔍 Fetching Lambda function configuration...
-
-{
-  Environment: {
-    Variables: {
-      DD_API_KEY: '02**********33bd',
-      DD_SITE: 'datadoghq.com',
-      DD_LOG_LEVEL: 'debug'
-    }
-  },
-  FunctionArn: 'arn:aws:lambda:us-east-1:123456789012:function:some-function',
-  FunctionName: 'some-function',
-  Runtime: 'nodejs18.x',
-  CodeSize: 2275,
-  Layers: [
-    {
-      Arn: 'arn:aws:lambda:us-east-1:464622532012:layer:Datadog-Extension:43',
-      CodeSize: 13145076
-    },
-    {
-      Arn: 'arn:aws:lambda:us-east-1:464622532012:layer:Datadog-Node18-x:91',
-      CodeSize: 3614995
-    }
-  ],
-  Handler: '/path/handler.handler',
-  Timeout: 6,
-  MemorySize: 1024,
-  Architectures: [ 'x86_64' ]
-}
-
-📁 Searching for project files in current directory...
-[!] No project files found.
-
-
-Added 0 custom file(s):
-
-🏷 Getting Resource Tags...
-[!] No resource tags were found.
-
-💾 Saving files to mock-folder/.datadog-ci...
-• Saved function config to ./function_config.json
-• Saved insights file to ./INSIGHTS.md
-
-
-🚀 Sending to Datadog Support...
-
-✅ Successfully sent flare file to Datadog Support!
-"
-`;
-
-exports[`lambda flare validates required flags prints error when end time is invalid 1`] = `
-"
-🐶 Generating Lambda flare to send your configuration to Datadog...
-[Error] End time must be a time in milliseconds since Unix Epoch. '123abc' is not a number.
-"
-`;
-
-exports[`lambda flare validates required flags prints error when end time is specified but start time is not 1`] = `
-"
-🐶 Generating Lambda flare to send your configuration to Datadog...
-[Error] Start time is required when end time is specified. [--start]
-"
-`;
-
-exports[`lambda flare validates required flags prints error when no API key in env variables 1`] = `
-"
-🐶 Generating Lambda flare to send your configuration to Datadog...
-[Error] No Datadog API key specified. Set an API key with the DATADOG_API_KEY environment variable.
-"
-`;
-
-exports[`lambda flare validates required flags prints error when no case ID specified 1`] = `
-"
-🐶 Generating Lambda flare to send your configuration to Datadog...
-[Error] No case ID specified. [-c,--case-id]
-"
-`;
-
-exports[`lambda flare validates required flags prints error when no email specified 1`] = `
-"
-🐶 Generating Lambda flare to send your configuration to Datadog...
-[Error] No email specified. [-e,--email]
-"
-`;
-
-exports[`lambda flare validates required flags prints error when no function specified 1`] = `
-"
-🐶 Generating Lambda flare to send your configuration to Datadog...
-[Error] No function name specified. [-f,--function]
-"
-`;
-
-exports[`lambda flare validates required flags prints error when no region specified 1`] = `
-"
-🐶 Generating Lambda flare to send your configuration to Datadog...
-[Error] No default region specified. [-r,--region]
-"
-`;
-
-exports[`lambda flare validates required flags prints error when start time is after end time 1`] = `
-"
-🐶 Generating Lambda flare to send your configuration to Datadog...
-[Error] Start time must be before end time.
-"
-`;
-
-exports[`lambda flare validates required flags prints error when start time is invalid 1`] = `
-"
-🐶 Generating Lambda flare to send your configuration to Datadog...
-[Error] Start time must be a time in milliseconds since Unix Epoch. '123abc' is not a number.
-"
-`;
-
-exports[`lambda flare validates required flags prints error when start time is specified but end time is not 1`] = `
-"
-🐶 Generating Lambda flare to send your configuration to Datadog...
-[Error] End time is required when start time is specified. [--end]
-"
-`;
-
-exports[`lambda flare validates required flags runs successfully when dry run but no email or case ID is specified 1`] = `
-"
-[Dry Run] 🐶 Generating Lambda flare to send your configuration to Datadog...
-
-🔑 Getting AWS credentials...
-
-[!] No AWS credentials found, let's set them up! Or you can re-run the command and supply the AWS credentials in the same way when you invoke the AWS CLI.
-
-🔍 Fetching Lambda function configuration...
-
-{
-  Environment: {
-    Variables: {
-      DD_API_KEY: '02**********33bd',
-      DD_SITE: 'datadoghq.com',
-      DD_LOG_LEVEL: 'debug'
-    }
-  },
-  FunctionArn: 'arn:aws:lambda:us-east-1:123456789012:function:some-function',
-  FunctionName: 'some-function',
-  Runtime: 'nodejs18.x',
-  CodeSize: 2275,
-  Layers: [
-    {
-      Arn: 'arn:aws:lambda:us-east-1:464622532012:layer:Datadog-Extension:43',
-      CodeSize: 13145076
-    },
-    {
-      Arn: 'arn:aws:lambda:us-east-1:464622532012:layer:Datadog-Node18-x:91',
-      CodeSize: 3614995
-    }
-  ],
-  Handler: '/path/handler.handler',
-  Timeout: 6,
-  MemorySize: 1024,
-  Architectures: [ 'x86_64' ]
-}
-
-📁 Searching for project files in current directory...
-[!] No project files found.
-
-
-Added 0 custom file(s):
-
-🏷 Getting Resource Tags...
-[!] No resource tags were found.
-
-💾 Saving files to mock-folder/.datadog-ci...
-• Saved function config to ./function_config.json
-• Saved insights file to ./INSIGHTS.md
-
-🚫 The flare files were not sent as it was executed in dry run mode.
-ℹ️ Your output files are located at: mock-folder/.datadog-ci
-
-"
-`;
-
 exports[`lambda flare validates required flags runs successfully when start and end times are valid 1`] = `
 "
 🐶 Generating Lambda flare to send your configuration to Datadog...
@@ -1649,22 +1431,4 @@
 
 ✅ Successfully sent flare file to Datadog Support!
 "
-<<<<<<< HEAD
-`;
-=======
-`;
-
-exports[`lambda flare writeFile throws error when unable to write data to a file 1`] = `"Unable to create file at function_config.json: MOCK ERROR: Unable to write file"`;
-
-exports[`lambda flare zipContents throws error when path is not a directory 1`] = `[Error: Unable to zip the flare files: Path is not a directory: mock-folder/.datadog-ci]`;
-
-exports[`lambda flare zipContents throws error when path is not found 1`] = `[Error: Unable to zip the flare files: Folder does not exist: mock-folder/.datadog-ci]`;
-
-exports[`lambda flare zipContents throws error when unable to generate zip 1`] = `[Error: Unable to zip the flare files: MOCK ERROR: Unable to generate zip]`;
-
-exports[`lambda flare zipContents throws error when unable to read file 1`] = `[Error: Unable to zip the flare files: MOCK ERROR: Unable to read file]`;
-
-exports[`lambda flare zipContents throws error when unable to save zip 1`] = `[Error: Unable to zip the flare files: MOCK ERROR: Unable to save zip]`;
-
-exports[`lambda flare zipContents throws error when unable to write file 1`] = `[Error: Unable to zip the flare files: MOCK ERROR: Unable to write file]`;
->>>>>>> 4d21e23a
+`;