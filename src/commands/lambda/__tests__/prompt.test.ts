--- conflicted
+++ resolved
@@ -53,7 +53,6 @@
       expect(question.name).toBe(CI_API_KEY_ENV_VAR)
     })
 
-<<<<<<< HEAD
     test('validates DATADOG_API_KEY correctly', () => {
       const datadogApiKeyType = {
         envVar: CI_API_KEY_ENV_VAR,
@@ -68,10 +67,7 @@
       expect(question.validate!('1234567890abcdef1200791a6a0de187')).toBe(true)
     })
 
-    test('returns correct message when user selects DATADOG_KMS_API_KEY', () => {
-=======
     test('returns correct message when user selects DATADOG_KMS_API_KEY', async () => {
->>>>>>> 94fb0938
       const datadogApiKeyType = {
         envVar: CI_KMS_API_KEY_ENV_VAR,
         message: 'KMS API Key:',
