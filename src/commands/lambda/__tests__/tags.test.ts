--- conflicted
+++ resolved
@@ -189,15 +189,9 @@
       expect(result).toMatchInlineSnapshot(`
         {
           "untagResourceCommandInput": {
-<<<<<<< HEAD
-            "Resource": "arn:aws:lambda:us-east-1:000000000000:function:autoinstrument",
-            "TagKeys": [
-              "dd_sls_ci",
-=======
             "Resource": "${functionArn}",
             "TagKeys": [
               "${TAG_VERSION_NAME}",
->>>>>>> 98b54ff7
             ],
           },
         }
