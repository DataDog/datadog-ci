--- conflicted
+++ resolved
@@ -16,17 +16,9 @@
 } from '../../constants'
 import {
   calculateUpdateRequest,
-<<<<<<< HEAD
-  getExtensionArn,
   getInstrumentedFunctionConfig,
   getInstrumentedFunctionConfigs,
   getInstrumentedFunctionConfigsFromRegEx,
-  getLayerArn,
-=======
-  getFunctionConfig,
-  getFunctionConfigs,
-  getLambdaConfigsFromRegEx,
->>>>>>> fc2756d0
 } from '../../functions/instrument'
 
 import * as loggroup from '../../loggroup'
