jest.mock('../../loggroup')

import {
  CI_API_KEY_ENV_VAR,
  CI_API_KEY_SECRET_ARN_ENV_VAR,
  CI_KMS_API_KEY_ENV_VAR,
  ENVIRONMENT_ENV_VAR,
  FLUSH_TO_LOG_ENV_VAR,
  LAMBDA_HANDLER_ENV_VAR,
  LOG_LEVEL_ENV_VAR,
  MERGE_XRAY_TRACES_ENV_VAR,
  SERVICE_ENV_VAR,
  SITE_ENV_VAR,
  TRACE_ENABLED_ENV_VAR,
  VERSION_ENV_VAR,
} from '../../constants'
import {
  calculateUpdateRequest,
  getFunctionConfig,
  getFunctionConfigs,
  getLambdaConfigsFromRegEx,
} from '../../functions/instrument'

import * as loggroup from '../../loggroup'
import {makeMockCloudWatchLogs, makeMockLambda, mockAwsAccount} from '../fixtures'

describe('instrument', () => {
  describe('calculateUpdateRequest', () => {
    const OLD_ENV = process.env
    beforeEach(() => {
      jest.resetModules()
      process.env = {}
    })
    afterAll(() => {
      process.env = OLD_ENV
    })

    test('calculates an update request with just lambda library layers', () => {
      const runtime = 'nodejs12.x'
      const config = {
        FunctionArn: 'arn:aws:lambda:us-east-1:123456789012:function:lambda-hello-world',
        Handler: 'index.handler',
        Layers: [],
        Runtime: runtime,
      }
      const settings = {
        flushMetricsToLogs: false,
        layerAWSAccount: mockAwsAccount,
        layerVersion: 5,
        mergeXrayTraces: false,
        tracingEnabled: false,
      }
      const region = 'sa-east-1'

      const updateRequest = calculateUpdateRequest(config, settings, region, runtime)
      expect(updateRequest).toMatchInlineSnapshot(`
        Object {
          "Environment": Object {
            "Variables": Object {
              "DD_FLUSH_TO_LOG": "false",
              "DD_LAMBDA_HANDLER": "index.handler",
              "DD_MERGE_XRAY_TRACES": "false",
              "DD_SITE": "datadoghq.com",
              "DD_TRACE_ENABLED": "false",
            },
          },
          "FunctionName": "arn:aws:lambda:us-east-1:123456789012:function:lambda-hello-world",
          "Handler": "/opt/nodejs/node_modules/datadog-lambda-js/handler.handler",
          "Layers": Array [
            "arn:aws:lambda:sa-east-1:123456789012:layer:Datadog-Node12-x:5",
          ],
        }
      `)
    })

    test('calculates an update request with just lambda library layers in arm architecture', () => {
      const runtime = 'python3.9'
      const config = {
        Architectures: ['arm64'],
        FunctionArn: 'arn:aws:lambda:us-east-1:123456789012:function:lambda-hello-world',
        Handler: 'handler.hello',
        Layers: [],
        Runtime: runtime,
      }
      const settings = {
        flushMetricsToLogs: false,
        layerAWSAccount: mockAwsAccount,
        layerVersion: 11,
        mergeXrayTraces: false,
        tracingEnabled: false,
      }
      const region = 'sa-east-1'

      const updateRequest = calculateUpdateRequest(config, settings, region, runtime)
      expect(updateRequest).toMatchInlineSnapshot(`
        Object {
          "Environment": Object {
            "Variables": Object {
              "DD_FLUSH_TO_LOG": "false",
              "DD_LAMBDA_HANDLER": "handler.hello",
              "DD_MERGE_XRAY_TRACES": "false",
              "DD_SITE": "datadoghq.com",
              "DD_TRACE_ENABLED": "false",
            },
          },
          "FunctionName": "arn:aws:lambda:us-east-1:123456789012:function:lambda-hello-world",
          "Handler": "datadog_lambda.handler.handler",
          "Layers": Array [
            "arn:aws:lambda:sa-east-1:123456789012:layer:Datadog-Python39-ARM:11",
          ],
        }
      `)
    })

    test('calculates an update request with a lambda library, extension, and DATADOG_API_KEY', () => {
<<<<<<< HEAD
      process.env[CI_API_KEY_ENV_VAR] = '1234'
=======
      process.env.DATADOG_API_KEY = '1234'
      const runtime = 'nodejs12.x'
>>>>>>> eb01d3d1
      const config = {
        FunctionArn: 'arn:aws:lambda:us-east-1:123456789012:function:lambda-hello-world',
        Handler: 'index.handler',
        Layers: [],
        Runtime: runtime,
      }
      const settings = {
        extensionVersion: 6,
        flushMetricsToLogs: false,
        layerAWSAccount: mockAwsAccount,
        layerVersion: 5,
        mergeXrayTraces: false,
        tracingEnabled: false,
      }
      const region = 'sa-east-1'

      const updateRequest = calculateUpdateRequest(config, settings, region, runtime)
      expect(updateRequest).toMatchInlineSnapshot(`
        Object {
          "Environment": Object {
            "Variables": Object {
              "DD_API_KEY": "1234",
              "DD_FLUSH_TO_LOG": "false",
              "DD_LAMBDA_HANDLER": "index.handler",
              "DD_MERGE_XRAY_TRACES": "false",
              "DD_SITE": "datadoghq.com",
              "DD_TRACE_ENABLED": "false",
            },
          },
          "FunctionName": "arn:aws:lambda:us-east-1:123456789012:function:lambda-hello-world",
          "Handler": "/opt/nodejs/node_modules/datadog-lambda-js/handler.handler",
          "Layers": Array [
            "arn:aws:lambda:sa-east-1:123456789012:layer:Datadog-Extension:6",
            "arn:aws:lambda:sa-east-1:123456789012:layer:Datadog-Node12-x:5",
          ],
        }
      `)
    })

    test('calculates an update request with a lambda library, extension, and DATADOG_API_KEY_SECRET_ARN', () => {
      process.env[CI_API_KEY_SECRET_ARN_ENV_VAR] = 'some-secret:arn:from:aws'
      const config = {
        FunctionArn: 'arn:aws:lambda:us-east-1:123456789012:function:lambda-hello-world',
        Handler: 'index.handler',
        Layers: [],
      }
      const settings = {
        extensionVersion: 11,
        flushMetricsToLogs: false,
        layerAWSAccount: mockAwsAccount,
        layerVersion: 49,
        mergeXrayTraces: false,
        tracingEnabled: false,
      }
      const lambdaLibraryLayerArn = `arn:aws:lambda:sa-east-1:${mockAwsAccount}:layer:Datadog-Python39`
      const lambdaExtensionLayerArn = `arn:aws:lambda:sa-east-1:${mockAwsAccount}:layer:Datadog-Extension`
      const runtime = 'python3.9'

      const updateRequest = calculateUpdateRequest(
        config,
        settings,
        lambdaLibraryLayerArn,
        lambdaExtensionLayerArn,
        runtime
      )
      expect(updateRequest).toMatchInlineSnapshot(`
        Object {
          "Environment": Object {
            "Variables": Object {
              "DD_API_KEY_SECRET_ARN": "some-secret:arn:from:aws",
              "DD_FLUSH_TO_LOG": "false",
              "DD_LAMBDA_HANDLER": "index.handler",
              "DD_MERGE_XRAY_TRACES": "false",
              "DD_SITE": "datadoghq.com",
              "DD_TRACE_ENABLED": "false",
            },
          },
          "FunctionName": "arn:aws:lambda:us-east-1:123456789012:function:lambda-hello-world",
          "Handler": "datadog_lambda.handler.handler",
          "Layers": Array [
            "arn:aws:lambda:sa-east-1:123456789012:layer:Datadog-Extension:11",
            "arn:aws:lambda:sa-east-1:123456789012:layer:Datadog-Python39:49",
          ],
        }
      `)
    })

    test('calculates an update request with a lambda library, extension, and DATADOG_KMS_API_KEY', () => {
<<<<<<< HEAD
      process.env[CI_KMS_API_KEY_ENV_VAR] = '5678'
=======
      process.env.DATADOG_KMS_API_KEY = '5678'
      const runtime = 'python3.6'
>>>>>>> eb01d3d1
      const config = {
        FunctionArn: 'arn:aws:lambda:us-east-1:123456789012:function:lambda-hello-world',
        Handler: 'index.handler',
        Layers: [],
        Runtime: runtime,
      }
      const settings = {
        extensionVersion: 6,
        flushMetricsToLogs: false,
        layerAWSAccount: mockAwsAccount,
        layerVersion: 5,
        mergeXrayTraces: false,
        tracingEnabled: false,
      }
      const region = 'sa-east-1'

      const updateRequest = calculateUpdateRequest(config, settings, region, runtime)
      expect(updateRequest).toMatchInlineSnapshot(`
        Object {
          "Environment": Object {
            "Variables": Object {
              "DD_FLUSH_TO_LOG": "false",
              "DD_KMS_API_KEY": "5678",
              "DD_LAMBDA_HANDLER": "index.handler",
              "DD_MERGE_XRAY_TRACES": "false",
              "DD_SITE": "datadoghq.com",
              "DD_TRACE_ENABLED": "false",
            },
          },
          "FunctionName": "arn:aws:lambda:us-east-1:123456789012:function:lambda-hello-world",
          "Handler": "datadog_lambda.handler.handler",
          "Layers": Array [
            "arn:aws:lambda:sa-east-1:123456789012:layer:Datadog-Extension:6",
            "arn:aws:lambda:sa-east-1:123456789012:layer:Datadog-Python36:5",
          ],
        }
      `)
    })

    test('prioritizes the KMS API KEY when all of them are exported', () => {
      process.env = {
        [CI_API_KEY_ENV_VAR]: '1234',
        [CI_API_KEY_SECRET_ARN_ENV_VAR]: '5678',
        [CI_KMS_API_KEY_ENV_VAR]: 'should-be-selected',
      }

      const config = {
        FunctionArn: 'arn:aws:lambda:us-east-1:123456789012:function:lambda-hello-world',
        Handler: 'index.handler',
        Layers: [],
      }
      const runtime = 'python3.9'

      const updateRequest = calculateUpdateRequest(config, {} as any, '', '', runtime)
      expect(updateRequest).toMatchInlineSnapshot(`
        Object {
          "Environment": Object {
            "Variables": Object {
              "DD_KMS_API_KEY": "should-be-selected",
              "DD_LAMBDA_HANDLER": "index.handler",
              "DD_SITE": "datadoghq.com",
            },
          },
          "FunctionName": "arn:aws:lambda:us-east-1:123456789012:function:lambda-hello-world",
          "Handler": "datadog_lambda.handler.handler",
        }
      `)
    })

    test('by default calculates an update request with DATADOG_SITE being set to datadoghq.com', () => {
      const runtime = 'python3.6'
      const config = {
        FunctionArn: 'arn:aws:lambda:us-east-1:123456789012:function:lambda-hello-world',
        Handler: 'index.handler',
        Layers: [],
        Runtime: runtime,
      }
      const settings = {
        flushMetricsToLogs: false,
        layerAWSAccount: mockAwsAccount,
        mergeXrayTraces: false,
        tracingEnabled: false,
      }
      const region = 'sa-east-1'

      const updateRequest = calculateUpdateRequest(config, settings, region, runtime)
      expect(updateRequest).toMatchInlineSnapshot(`
        Object {
          "Environment": Object {
            "Variables": Object {
              "DD_FLUSH_TO_LOG": "false",
              "DD_LAMBDA_HANDLER": "index.handler",
              "DD_MERGE_XRAY_TRACES": "false",
              "DD_SITE": "datadoghq.com",
              "DD_TRACE_ENABLED": "false",
            },
          },
          "FunctionName": "arn:aws:lambda:us-east-1:123456789012:function:lambda-hello-world",
          "Handler": "datadog_lambda.handler.handler",
        }
      `)
    })

    test('calculates an update request with DATADOG_SITE being set to datadoghq.eu', () => {
      process.env.DATADOG_SITE = 'datadoghq.eu'
      const config = {
        FunctionArn: 'arn:aws:lambda:us-east-1:123456789012:function:lambda-hello-world',
        Handler: 'index.handler',
        Layers: [],
      }
      const settings = {
        flushMetricsToLogs: false,
        layerAWSAccount: mockAwsAccount,
        mergeXrayTraces: false,
        tracingEnabled: false,
      }
      const region = 'sa-east-1'
      const runtime = 'python3.6'

      const updateRequest = calculateUpdateRequest(config, settings, region, runtime)
      expect(updateRequest).toMatchInlineSnapshot(`
        Object {
          "Environment": Object {
            "Variables": Object {
              "DD_FLUSH_TO_LOG": "false",
              "DD_LAMBDA_HANDLER": "index.handler",
              "DD_MERGE_XRAY_TRACES": "false",
              "DD_SITE": "datadoghq.eu",
              "DD_TRACE_ENABLED": "false",
            },
          },
          "FunctionName": "arn:aws:lambda:us-east-1:123456789012:function:lambda-hello-world",
          "Handler": "datadog_lambda.handler.handler",
        }
      `)
    })

    test('throws an error when an invalid DATADOG_SITE url is given', () => {
      process.env.DATADOG_SITE = 'datacathq.eu'
      const config = {
        FunctionArn: 'arn:aws:lambda:us-east-1:123456789012:function:lambda-hello-world',
        Handler: 'index.handler',
        Layers: [],
      }
      const settings = {
        flushMetricsToLogs: false,
        layerAWSAccount: mockAwsAccount,
        layerVersion: 5,
        mergeXrayTraces: false,
        tracingEnabled: false,
      }
      const region = 'us-east-1'
      const runtime = 'python3.6'

      expect(() => {
        calculateUpdateRequest(config, settings, region, runtime)
      }).toThrowError(
        'Warning: Invalid site URL. Must be either datadoghq.com, datadoghq.eu, us3.datadoghq.com, or ddog-gov.com.'
      )
    })

    test('throws an error when neither DATADOG_API_KEY nor DATADOG_KMS_API_KEY are given through the environment while using extensionVersion', () => {
      const config = {
        FunctionArn: 'arn:aws:lambda:us-east-1:123456789012:function:lambda-hello-world',
        Handler: 'index.handler',
        Layers: [],
      }
      const settings = {
        extensionVersion: 6,
        flushMetricsToLogs: false,
        layerAWSAccount: mockAwsAccount,
        layerVersion: 5,
        mergeXrayTraces: false,
        tracingEnabled: false,
      }
      const region = 'us-east-1'
      const runtime = 'python3.6'

      expect(() => {
<<<<<<< HEAD
        calculateUpdateRequest(config, settings, lambdaLibraryLayerArn, lambdaExtensionLayerArn, runtime)
      }).toThrowError(
        "When 'extensionLayer' is set, DATADOG_API_KEY, DATADOG_KMS_API_KEY, or DATADOG_API_KEY_SECRET_ARN must also be set"
      )
    })

    test('throws error when trying to add `DD_API_KEY_SECRET_ARN` while using sync metrics in a node runtime', () => {
      process.env[CI_API_KEY_SECRET_ARN_ENV_VAR] = 'some-secret:arn:from:aws'
      const runtime = 'nodejs14.x'
      const config = {
        FunctionArn: 'arn:aws:lambda:us-east-1:123456789012:function:lambda-hello-world',
        Handler: 'index.handler',
        Layers: [],
        Runtime: runtime,
      }
      const settings = {
        flushMetricsToLogs: false,
        layerAWSAccount: mockAwsAccount,
        layerVersion: 13,
        mergeXrayTraces: false,
        tracingEnabled: false,
      }
      const lambdaLibraryLayerArn = `arn:aws:lambda:sa-east-1:${mockAwsAccount}:layer:Datadog-Python36`
      const lambdaExtensionLayerArn = `arn:aws:lambda:sa-east-1:${mockAwsAccount}:layer:Datadog-Extension`

      expect(() => {
        calculateUpdateRequest(config, settings, lambdaLibraryLayerArn, lambdaExtensionLayerArn, runtime)
      }).toThrowError(
        '`apiKeySecretArn` is not supported for Node runtimes when using Synchronous Metrics. Use either `apiKey` or `apiKmsKey`.'
      )
=======
        calculateUpdateRequest(config, settings, region, runtime)
      }).toThrowError("When 'extensionLayer' is set, DATADOG_API_KEY or DATADOG_KMS_API_KEY must also be set")
>>>>>>> eb01d3d1
    })
  })
  describe('getFunctionConfig', () => {
    const OLD_ENV = process.env
    beforeEach(() => {
      jest.resetModules()
      process.env = {}
    })
    afterAll(() => {
      process.env = OLD_ENV
    })
    test('throws an error when it encounters an unsupported runtime', async () => {
      const lambda = makeMockLambda({
        'arn:aws:lambda:us-east-1:000000000000:function:autoinstrument': {
          FunctionArn: 'arn:aws:lambda:us-east-1:000000000000:function:autoinstrument',
          Runtime: 'go',
        },
      })
      const cloudWatch = makeMockCloudWatchLogs({})

      const settings = {
        flushMetricsToLogs: false,
        layerVersion: 23,
        mergeXrayTraces: false,
        tracingEnabled: false,
      }
      const config = (
        await lambda
          .getFunction({FunctionName: 'arn:aws:lambda:us-east-1:000000000000:function:autoinstrument'})
          .promise()
      ).Configuration
      await expect(getFunctionConfig(lambda as any, cloudWatch as any, config, 'us-east-1', settings)).rejects.toThrow()
    })

    test('replaces the layer arn when the version has changed', async () => {
      const lambda = makeMockLambda({
        'arn:aws:lambda:us-east-1:000000000000:function:autoinstrument': {
          FunctionArn: 'arn:aws:lambda:us-east-1:000000000000:function:autoinstrument',
          Layers: [
            {Arn: 'arn:aws:lambda:us-east-1:464622532012:layer:Datadog-Node12-x:22'},
            {Arn: 'arn:aws:lambda:us-east-1:464622532012:layer:AnotherLayer:10'},
          ],
          Runtime: 'nodejs12.x',
        },
      })
      const cloudWatch = makeMockCloudWatchLogs({})

      const settings = {
        flushMetricsToLogs: false,
        layerVersion: 23,
        mergeXrayTraces: false,
        tracingEnabled: false,
      }
      const config = (
        await lambda
          .getFunction({FunctionName: 'arn:aws:lambda:us-east-1:000000000000:function:autoinstrument'})
          .promise()
      ).Configuration

      const result = await getFunctionConfig(lambda as any, cloudWatch as any, config, 'us-east-1', settings)
      expect(result.updateRequest?.Layers).toMatchInlineSnapshot(`
                      Array [
                        "arn:aws:lambda:us-east-1:464622532012:layer:AnotherLayer:10",
                        "arn:aws:lambda:us-east-1:464622532012:layer:Datadog-Node12-x:23",
                      ]
                `)
    })

    test('returns configurations without updateRequest when no changes need to be made', async () => {
      const lambda = makeMockLambda({
        'arn:aws:lambda:us-east-1:000000000000:function:autoinstrument': {
          Environment: {
            Variables: {
              [FLUSH_TO_LOG_ENV_VAR]: 'false',
              [LAMBDA_HANDLER_ENV_VAR]: 'index.handler',
              [LOG_LEVEL_ENV_VAR]: 'debug',
              [MERGE_XRAY_TRACES_ENV_VAR]: 'false',
              [SITE_ENV_VAR]: 'datadoghq.com',
              [TRACE_ENABLED_ENV_VAR]: 'false',
            },
          },
          FunctionArn: 'arn:aws:lambda:us-east-1:000000000000:function:autoinstrument',
          Handler: '/opt/nodejs/node_modules/datadog-lambda-js/handler.handler',
          Layers: [{Arn: 'arn:aws:lambda:us-east-1:464622532012:layer:Datadog-Node12-x:22'}],
          Runtime: 'nodejs12.x',
        },
      })
      const cloudWatch = makeMockCloudWatchLogs({})

      const settings = {
        flushMetricsToLogs: false,
        layerVersion: 22,
        logLevel: 'debug',
        mergeXrayTraces: false,
        tracingEnabled: false,
      }
      const config = (
        await lambda
          .getFunction({FunctionName: 'arn:aws:lambda:us-east-1:000000000000:function:autoinstrument'})
          .promise()
      ).Configuration
      expect(
        (await getFunctionConfig(lambda as any, cloudWatch as any, config, 'us-east-1', settings)).updateRequest
      ).toBeUndefined()
    })

    test('uses the GovCloud lambda layer when a GovCloud region is detected', async () => {
      const lambda = makeMockLambda({
        'arn:aws-us-gov:lambda:us-gov-east-1:000000000000:function:autoinstrument': {
          FunctionArn: 'arn:aws-us-gov:lambda:us-gov-east-1:000000000000:function:autoinstrument',
          Runtime: 'nodejs12.x',
        },
      })
      const cloudWatch = makeMockCloudWatchLogs({})

      const settings = {
        flushMetricsToLogs: false,
        layerVersion: 30,
        mergeXrayTraces: false,
        tracingEnabled: false,
      }
      const config = (
        await lambda
          .getFunction({FunctionName: 'arn:aws-us-gov:lambda:us-gov-east-1:000000000000:function:autoinstrument'})
          .promise()
      ).Configuration
      const result = await getFunctionConfig(lambda as any, cloudWatch as any, config, 'us-gov-east-1', settings)
      expect(result.updateRequest?.Layers).toMatchInlineSnapshot(`
                      Array [
                        "arn:aws-us-gov:lambda:us-gov-east-1:002406178527:layer:Datadog-Node12-x:30",
                      ]
                `)
    })

    test('requests log group configuration when forwarderARN is set', async () => {
      ;(loggroup.calculateLogGroupUpdateRequest as any).mockImplementation(() => ({logGroupName: '/aws/lambda/group'}))

      const lambda = makeMockLambda({
        'arn:aws:lambda:us-east-1:000000000000:function:autoinstrument': {
          FunctionArn: 'arn:aws:lambda:us-east-1:000000000000:function:autoinstrument',
          Handler: 'index.handler',
          Runtime: 'nodejs12.x',
        },
      })
      const cloudWatch = makeMockCloudWatchLogs({})
      const settings = {
        flushMetricsToLogs: false,
        forwarderARN: 'my-forwarder',
        layerVersion: 22,
        mergeXrayTraces: false,
        tracingEnabled: false,
      }
      const config = (
        await lambda
          .getFunction({FunctionName: 'arn:aws:lambda:us-east-1:000000000000:function:autoinstrument'})
          .promise()
      ).Configuration
      const result = await getFunctionConfig(lambda as any, cloudWatch as any, config, 'us-east-1', settings)
      expect(result).toBeDefined()
      expect(result.logGroupConfiguration).toMatchInlineSnapshot(`
                Object {
                  "logGroupName": "/aws/lambda/group",
                }
            `)
    })
  })
  describe('getLambdaConfigs', () => {
    const OLD_ENV = process.env
    beforeEach(() => {
      jest.resetModules()
      process.env = {}
    })
    afterAll(() => {
      process.env = OLD_ENV
    })

    test('returns the update request for each function', async () => {
      const lambda = makeMockLambda({
        'arn:aws:lambda:us-east-1:000000000000:function:autoinstrument': {
          FunctionArn: 'arn:aws:lambda:us-east-1:000000000000:function:autoinstrument',
          Handler: 'index.handler',
          Runtime: 'nodejs12.x',
        },
      })
      const cloudWatch = makeMockCloudWatchLogs({})
      const settings = {
        environment: 'staging',
        flushMetricsToLogs: false,
        layerVersion: 22,
        logLevel: 'debug',
        mergeXrayTraces: false,
        service: 'middletier',
        tracingEnabled: false,
        version: '0.2',
      }
      const result = await getFunctionConfigs(
        lambda as any,
        cloudWatch as any,
        'us-east-1',
        ['arn:aws:lambda:us-east-1:000000000000:function:autoinstrument'],
        settings
      )
      expect(result.length).toEqual(1)
      expect(result[0].updateRequest).toMatchInlineSnapshot(`
        Object {
          "Environment": Object {
            "Variables": Object {
              "DD_ENV": "staging",
              "DD_FLUSH_TO_LOG": "false",
              "DD_LAMBDA_HANDLER": "index.handler",
              "DD_LOG_LEVEL": "debug",
              "DD_MERGE_XRAY_TRACES": "false",
              "DD_SERVICE": "middletier",
              "DD_SITE": "datadoghq.com",
              "DD_TRACE_ENABLED": "false",
              "DD_VERSION": "0.2",
            },
          },
          "FunctionName": "arn:aws:lambda:us-east-1:000000000000:function:autoinstrument",
          "Handler": "/opt/nodejs/node_modules/datadog-lambda-js/handler.handler",
          "Layers": Array [
            "arn:aws:lambda:us-east-1:464622532012:layer:Datadog-Node12-x:22",
          ],
        }
      `)
    })

    test('returns results for multiple functions', async () => {
      const lambda = makeMockLambda({
        'arn:aws:lambda:us-east-1:000000000000:function:another-func': {
          FunctionArn: 'arn:aws:lambda:us-east-1:000000000000:function:another-func',
          Runtime: 'nodejs12.x',
        },
        'arn:aws:lambda:us-east-1:000000000000:function:autoinstrument': {
          Environment: {
            Variables: {
              [FLUSH_TO_LOG_ENV_VAR]: 'false',
              [LAMBDA_HANDLER_ENV_VAR]: 'index.handler',
              [LOG_LEVEL_ENV_VAR]: 'debug',
              [MERGE_XRAY_TRACES_ENV_VAR]: 'false',
              [SITE_ENV_VAR]: 'datadoghq.com',
              [TRACE_ENABLED_ENV_VAR]: 'false',
              [SERVICE_ENV_VAR]: 'middletier',
              [ENVIRONMENT_ENV_VAR]: 'staging',
              [VERSION_ENV_VAR]: '0.2',
            },
          },
          FunctionArn: 'arn:aws:lambda:us-east-1:000000000000:function:autoinstrument',
          Runtime: 'nodejs12.x',
        },
      })
      const cloudWatch = makeMockCloudWatchLogs({})

      const settings = {
        environment: 'staging',
        flushMetricsToLogs: false,
        layerVersion: 23,
        mergeXrayTraces: false,
        service: 'middletier',
        tracingEnabled: false,
        version: '0.2',
      }
      const result = await getFunctionConfigs(
        lambda as any,
        cloudWatch as any,
        'us-east-1',
        [
          'arn:aws:lambda:us-east-1:000000000000:function:autoinstrument',
          'arn:aws:lambda:us-east-1:000000000000:function:another-func',
        ],
        settings
      )
      expect(result.length).toEqual(2)
    })
  })
  describe('getLambdaConfigsFromRegEx', () => {
    const OLD_ENV = process.env
    beforeEach(() => {
      jest.resetModules()
      process.env = {}
    })
    afterAll(() => {
      process.env = OLD_ENV
    })
    test('returns the update request for each function that matches the pattern', async () => {
      const lambda = makeMockLambda({
        'arn:aws:lambda:us-east-1:000000000000:function:autoinstrument-scooby': {
          FunctionArn: 'arn:aws:lambda:us-east-1:000000000000:function:autoinstrument-scooby',
          FunctionName: 'autoinstrument-scooby',
          Handler: 'index.handler',
          Runtime: 'nodejs12.x',
        },
        'arn:aws:lambda:us-east-1:000000000000:function:autoinstrument-scr.': {
          FunctionArn: 'arn:aws:lambda:us-east-1:000000000000:function:autoinstrument-scr.',
          FunctionName: 'autoinstrument-scr.',
          Handler: 'index.handler',
          Runtime: 'nodejs12.x',
        },
      })
      const cloudWatch = makeMockCloudWatchLogs({})
      const settings = {
        flushMetricsToLogs: false,
        layerVersion: 22,
        logLevel: 'debug',
        mergeXrayTraces: false,
        tracingEnabled: false,
      }
      const result = await getLambdaConfigsFromRegEx(
        lambda as any,
        cloudWatch as any,
        'us-east-1',
        'autoinstrument-scr.',
        settings
      )
      expect(result.length).toEqual(1)
      expect(result[0].updateRequest).toMatchInlineSnapshot(`
        Object {
          "Environment": Object {
            "Variables": Object {
              "DD_FLUSH_TO_LOG": "false",
              "DD_LAMBDA_HANDLER": "index.handler",
              "DD_LOG_LEVEL": "debug",
              "DD_MERGE_XRAY_TRACES": "false",
              "DD_SITE": "datadoghq.com",
              "DD_TRACE_ENABLED": "false",
            },
          },
          "FunctionName": "arn:aws:lambda:us-east-1:000000000000:function:autoinstrument-scr.",
          "Handler": "/opt/nodejs/node_modules/datadog-lambda-js/handler.handler",
          "Layers": Array [
            "arn:aws:lambda:us-east-1:464622532012:layer:Datadog-Node12-x:22",
          ],
        }
      `)
    })
    test('fails when retry count is exceeded', async () => {
      const makeMockLambdaListFunctionsError = () => ({
        listFunctions: jest.fn().mockImplementation((args) => ({
          promise: () => Promise.reject(),
        })),
      })
      const lambda = makeMockLambdaListFunctionsError()
      const cloudWatch = makeMockCloudWatchLogs({})
      const settings = {
        flushMetricsToLogs: false,
        layerVersion: 22,
        logLevel: 'debug',
        mergeXrayTraces: false,
        tracingEnabled: false,
      }

      await expect(
        getLambdaConfigsFromRegEx(lambda as any, cloudWatch as any, 'us-east-1', 'fake-pattern', settings)
      ).rejects.toStrictEqual(new Error('Max retry count exceeded.'))
    })
  })
})<|MERGE_RESOLUTION|>--- conflicted
+++ resolved
@@ -113,12 +113,8 @@
     })
 
     test('calculates an update request with a lambda library, extension, and DATADOG_API_KEY', () => {
-<<<<<<< HEAD
       process.env[CI_API_KEY_ENV_VAR] = '1234'
-=======
-      process.env.DATADOG_API_KEY = '1234'
       const runtime = 'nodejs12.x'
->>>>>>> eb01d3d1
       const config = {
         FunctionArn: 'arn:aws:lambda:us-east-1:123456789012:function:lambda-hello-world',
         Handler: 'index.handler',
@@ -160,10 +156,12 @@
 
     test('calculates an update request with a lambda library, extension, and DATADOG_API_KEY_SECRET_ARN', () => {
       process.env[CI_API_KEY_SECRET_ARN_ENV_VAR] = 'some-secret:arn:from:aws'
-      const config = {
-        FunctionArn: 'arn:aws:lambda:us-east-1:123456789012:function:lambda-hello-world',
-        Handler: 'index.handler',
-        Layers: [],
+      const runtime = 'python3.9'
+      const config = {
+        FunctionArn: 'arn:aws:lambda:sa-east-1:123456789012:function:lambda-hello-world',
+        Handler: 'index.handler',
+        Layers: [],
+        Runtime: runtime,
       }
       const settings = {
         extensionVersion: 11,
@@ -173,17 +171,8 @@
         mergeXrayTraces: false,
         tracingEnabled: false,
       }
-      const lambdaLibraryLayerArn = `arn:aws:lambda:sa-east-1:${mockAwsAccount}:layer:Datadog-Python39`
-      const lambdaExtensionLayerArn = `arn:aws:lambda:sa-east-1:${mockAwsAccount}:layer:Datadog-Extension`
-      const runtime = 'python3.9'
-
-      const updateRequest = calculateUpdateRequest(
-        config,
-        settings,
-        lambdaLibraryLayerArn,
-        lambdaExtensionLayerArn,
-        runtime
-      )
+      const region = 'sa-east-1'
+      const updateRequest = calculateUpdateRequest(config, settings, region, runtime)
       expect(updateRequest).toMatchInlineSnapshot(`
         Object {
           "Environment": Object {
@@ -196,7 +185,7 @@
               "DD_TRACE_ENABLED": "false",
             },
           },
-          "FunctionName": "arn:aws:lambda:us-east-1:123456789012:function:lambda-hello-world",
+          "FunctionName": "arn:aws:lambda:sa-east-1:123456789012:function:lambda-hello-world",
           "Handler": "datadog_lambda.handler.handler",
           "Layers": Array [
             "arn:aws:lambda:sa-east-1:123456789012:layer:Datadog-Extension:11",
@@ -207,12 +196,8 @@
     })
 
     test('calculates an update request with a lambda library, extension, and DATADOG_KMS_API_KEY', () => {
-<<<<<<< HEAD
       process.env[CI_KMS_API_KEY_ENV_VAR] = '5678'
-=======
-      process.env.DATADOG_KMS_API_KEY = '5678'
       const runtime = 'python3.6'
->>>>>>> eb01d3d1
       const config = {
         FunctionArn: 'arn:aws:lambda:us-east-1:123456789012:function:lambda-hello-world',
         Handler: 'index.handler',
@@ -260,13 +245,13 @@
       }
 
       const config = {
-        FunctionArn: 'arn:aws:lambda:us-east-1:123456789012:function:lambda-hello-world',
+        FunctionArn: 'arn:aws:lambda:sa-east-1:123456789012:function:lambda-hello-world',
         Handler: 'index.handler',
         Layers: [],
       }
       const runtime = 'python3.9'
-
-      const updateRequest = calculateUpdateRequest(config, {} as any, '', '', runtime)
+      const region = 'sa-east-1'
+      const updateRequest = calculateUpdateRequest(config, {} as any, region, runtime)
       expect(updateRequest).toMatchInlineSnapshot(`
         Object {
           "Environment": Object {
@@ -276,7 +261,7 @@
               "DD_SITE": "datadoghq.com",
             },
           },
-          "FunctionName": "arn:aws:lambda:us-east-1:123456789012:function:lambda-hello-world",
+          "FunctionName": "arn:aws:lambda:sa-east-1:123456789012:function:lambda-hello-world",
           "Handler": "datadog_lambda.handler.handler",
         }
       `)
@@ -392,8 +377,7 @@
       const runtime = 'python3.6'
 
       expect(() => {
-<<<<<<< HEAD
-        calculateUpdateRequest(config, settings, lambdaLibraryLayerArn, lambdaExtensionLayerArn, runtime)
+        calculateUpdateRequest(config, settings, region, runtime)
       }).toThrowError(
         "When 'extensionLayer' is set, DATADOG_API_KEY, DATADOG_KMS_API_KEY, or DATADOG_API_KEY_SECRET_ARN must also be set"
       )
@@ -402,6 +386,7 @@
     test('throws error when trying to add `DD_API_KEY_SECRET_ARN` while using sync metrics in a node runtime', () => {
       process.env[CI_API_KEY_SECRET_ARN_ENV_VAR] = 'some-secret:arn:from:aws'
       const runtime = 'nodejs14.x'
+      const region = 'us-east-1'
       const config = {
         FunctionArn: 'arn:aws:lambda:us-east-1:123456789012:function:lambda-hello-world',
         Handler: 'index.handler',
@@ -415,18 +400,12 @@
         mergeXrayTraces: false,
         tracingEnabled: false,
       }
-      const lambdaLibraryLayerArn = `arn:aws:lambda:sa-east-1:${mockAwsAccount}:layer:Datadog-Python36`
-      const lambdaExtensionLayerArn = `arn:aws:lambda:sa-east-1:${mockAwsAccount}:layer:Datadog-Extension`
 
       expect(() => {
-        calculateUpdateRequest(config, settings, lambdaLibraryLayerArn, lambdaExtensionLayerArn, runtime)
+        calculateUpdateRequest(config, settings, region, runtime)
       }).toThrowError(
         '`apiKeySecretArn` is not supported for Node runtimes when using Synchronous Metrics. Use either `apiKey` or `apiKmsKey`.'
       )
-=======
-        calculateUpdateRequest(config, settings, region, runtime)
-      }).toThrowError("When 'extensionLayer' is set, DATADOG_API_KEY or DATADOG_KMS_API_KEY must also be set")
->>>>>>> eb01d3d1
     })
   })
   describe('getFunctionConfig', () => {
