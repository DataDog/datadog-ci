jest.mock('../../loggroup')
import {
<<<<<<< HEAD
  API_KEY_ENV_VAR,
=======
  API_KEY_SECRET_ARN_ENV_VAR,
>>>>>>> fc2756d0
  ENVIRONMENT_ENV_VAR,
  FLUSH_TO_LOG_ENV_VAR,
  LAMBDA_HANDLER_ENV_VAR,
  LOG_LEVEL_ENV_VAR,
  MERGE_XRAY_TRACES_ENV_VAR,
  SERVICE_ENV_VAR,
  SITE_ENV_VAR,
  SUBSCRIPTION_FILTER_NAME,
  TRACE_ENABLED_ENV_VAR,
  VERSION_ENV_VAR,
} from '../../constants'
import {getLambdaFunctionConfig} from '../../functions/commons'
import {
  calculateUpdateRequest,
  getUninstrumentedFunctionConfig,
  getUninstrumentedFunctionConfigs,
  getUninstrumentedFunctionConfigsFromRegEx,
} from '../../functions/uninstrument'
import {makeMockCloudWatchLogs, makeMockLambda} from '../fixtures'

import * as loggroup from '../../loggroup'

describe('uninstrument', () => {
  describe('calculateUpdateRequest', () => {
    const OLD_ENV = process.env
    beforeEach(() => {
      jest.resetModules()
      process.env = {}
    })
    afterAll(() => {
      process.env = OLD_ENV
    })

    test('calculates an update request removing all variables set by the CI', async () => {
      const lambda = makeMockLambda({
        'arn:aws:lambda:us-east-1:000000000000:function:uninstrument': {
          Environment: {
            Variables: {
              [API_KEY_SECRET_ARN_ENV_VAR]: 'some-secret:arn:from:aws',
              [ENVIRONMENT_ENV_VAR]: 'staging',
              [FLUSH_TO_LOG_ENV_VAR]: 'true',
              [LAMBDA_HANDLER_ENV_VAR]: 'lambda_function.lambda_handler',
              [LOG_LEVEL_ENV_VAR]: 'debug',
              [MERGE_XRAY_TRACES_ENV_VAR]: 'false',
              [SERVICE_ENV_VAR]: 'middletier',
              [SITE_ENV_VAR]: 'datadoghq.com',
              [TRACE_ENABLED_ENV_VAR]: 'true',
              [VERSION_ENV_VAR]: '0.2',
              USER_VARIABLE: 'shouldnt be deleted by uninstrumentation',
            },
          },
          FunctionArn: 'arn:aws:lambda:us-east-1:000000000000:function:uninstrument',
          Handler: 'datadog_lambda.handler.handler',
          Runtime: 'python3.8',
        },
      })
      const config = await getLambdaFunctionConfig(
        lambda as any,
        'arn:aws:lambda:us-east-1:000000000000:function:uninstrument'
      )
      const updateRequest = await calculateUpdateRequest(config, config!.Runtime as any)
      expect(updateRequest).toMatchInlineSnapshot(`
        Object {
          "Environment": Object {
            "Variables": Object {
              "USER_VARIABLE": "shouldnt be deleted by uninstrumentation",
            },
          },
          "FunctionName": "arn:aws:lambda:us-east-1:000000000000:function:uninstrument",
          "Handler": "lambda_function.lambda_handler",
        }
      `)
    })

    test('calculates an update request setting the previous handler', async () => {
      const lambda = makeMockLambda({
        'arn:aws:lambda:us-east-1:000000000000:function:uninstrument': {
          Environment: {
            Variables: {
              [LAMBDA_HANDLER_ENV_VAR]: 'lambda_function.lambda_handler',
            },
          },
          FunctionArn: 'arn:aws:lambda:us-east-1:000000000000:function:uninstrument',
          Handler: 'datadog_lambda.handler.handler',
          Runtime: 'python3.8',
        },
      })
      const config = await getLambdaFunctionConfig(
        lambda as any,
        'arn:aws:lambda:us-east-1:000000000000:function:uninstrument'
      )
      const updateRequest = await calculateUpdateRequest(config, config!.Runtime as any)
      expect(updateRequest).toMatchInlineSnapshot(`
        Object {
          "Environment": Object {
            "Variables": Object {},
          },
          "FunctionName": "arn:aws:lambda:us-east-1:000000000000:function:uninstrument",
          "Handler": "lambda_function.lambda_handler",
        }
      `)
    })

    test('calculates an update request removing lambda layers set by the CI', async () => {
      const lambda = makeMockLambda({
        'arn:aws:lambda:us-east-1:000000000000:function:uninstrument': {
          Environment: {
            Variables: {
              [LAMBDA_HANDLER_ENV_VAR]: 'lambda_function.lambda_handler',
            },
          },
          FunctionArn: 'arn:aws:lambda:us-east-1:000000000000:function:uninstrument',
          Handler: 'datadog_lambda.handler.handler',
          Layers: [
            {
              Arn: 'arn:aws:lambda:sa-east-1:000000000000:layer:Datadog-Extension:11',
              CodeSize: 0,
              SigningJobArn: 'some-signing-job-arn',
              SigningProfileVersionArn: 'some-signing-profile',
            },
            {
              Arn: 'arn:aws:lambda:sa-east-1:000000000000:layer:Datadog-Python38:49',
              CodeSize: 0,
              SigningJobArn: 'some-signing-job-arn',
              SigningProfileVersionArn: 'some-signing-profile',
            },
          ],
          Runtime: 'python3.8',
        },
      })
      const config = await getLambdaFunctionConfig(
        lambda as any,
        'arn:aws:lambda:us-east-1:000000000000:function:uninstrument'
      )
      const updateRequest = await calculateUpdateRequest(config, config!.Runtime as any)
      expect(updateRequest).toMatchInlineSnapshot(`
        Object {
          "Environment": Object {
            "Variables": Object {},
          },
          "FunctionName": "arn:aws:lambda:us-east-1:000000000000:function:uninstrument",
          "Handler": "lambda_function.lambda_handler",
          "Layers": Array [],
        }
      `)
    })
  })
  describe('getUninstrumentedFunctionConfigs', () => {
    const OLD_ENV = process.env
    beforeEach(() => {
      jest.resetModules()
      process.env = {}
    })
    afterAll(() => {
      process.env = OLD_ENV
    })

    test('returns the update request for each function', async () => {
      const lambda = makeMockLambda({
        'arn:aws:lambda:us-east-1:000000000000:function:uninstrument': {
          Environment: {
            Variables: {
              [ENVIRONMENT_ENV_VAR]: 'staging',
              [FLUSH_TO_LOG_ENV_VAR]: 'true',
              [LAMBDA_HANDLER_ENV_VAR]: 'lambda_function.lambda_handler',
              [LOG_LEVEL_ENV_VAR]: 'debug',
              [MERGE_XRAY_TRACES_ENV_VAR]: 'false',
              [SERVICE_ENV_VAR]: 'middletier',
              [SITE_ENV_VAR]: 'datadoghq.com',
              [TRACE_ENABLED_ENV_VAR]: 'true',
              [VERSION_ENV_VAR]: '0.2',
              USER_VARIABLE: 'shouldnt be deleted by uninstrumentation',
            },
          },
          FunctionArn: 'arn:aws:lambda:us-east-1:000000000000:function:uninstrument',
          Handler: 'datadog_lambda.handler.handler',
          Runtime: 'python3.8',
        },
      })
      const cloudWatch = makeMockCloudWatchLogs({})
      const result = await getUninstrumentedFunctionConfigs(
        lambda as any,
        cloudWatch as any,
        ['arn:aws:lambda:us-east-1:000000000000:function:uninstrument'],
        undefined
      )
      expect(result.length).toEqual(1)
      expect(result[0].updateRequest).toMatchInlineSnapshot(`
        Object {
          "Environment": Object {
            "Variables": Object {
              "USER_VARIABLE": "shouldnt be deleted by uninstrumentation",
            },
          },
          "FunctionName": "arn:aws:lambda:us-east-1:000000000000:function:uninstrument",
          "Handler": "lambda_function.lambda_handler",
        }
      `)
    })

    test('returns results for multiple functions', async () => {
      const lambda = makeMockLambda({
        'arn:aws:lambda:us-east-1:000000000000:function:another-func': {
          FunctionArn: 'arn:aws:lambda:us-east-1:000000000000:function:another-func',
          Runtime: 'nodejs12.x',
        },
        'arn:aws:lambda:us-east-1:000000000000:function:uninstrument': {
          Environment: {
            Variables: {
              [FLUSH_TO_LOG_ENV_VAR]: 'false',
              [LAMBDA_HANDLER_ENV_VAR]: 'index.handler',
              [LOG_LEVEL_ENV_VAR]: 'debug',
              [MERGE_XRAY_TRACES_ENV_VAR]: 'false',
              [SITE_ENV_VAR]: 'datadoghq.com',
              [TRACE_ENABLED_ENV_VAR]: 'false',
              [SERVICE_ENV_VAR]: 'middletier',
              [ENVIRONMENT_ENV_VAR]: 'staging',
              [VERSION_ENV_VAR]: '0.2',
            },
          },
          FunctionArn: 'arn:aws:lambda:us-east-1:000000000000:function:uninstrument',
          Handler: '/opt/nodejs/node_modules/datadog-lambda-js/handler.handler',
          Runtime: 'nodejs12.x',
        },
      })
      const cloudWatch = makeMockCloudWatchLogs({})

      const result = await getUninstrumentedFunctionConfigs(
        lambda as any,
        cloudWatch as any,
        [
          'arn:aws:lambda:us-east-1:000000000000:function:another-func',
          'arn:aws:lambda:us-east-1:000000000000:function:uninstrument',
        ],
        undefined
      )

      expect(result.length).toEqual(2)
      expect(result[0].updateRequest).toBeUndefined()
      expect(result[1].updateRequest).toMatchInlineSnapshot(`
        Object {
          "Environment": Object {
            "Variables": Object {},
          },
          "FunctionName": "arn:aws:lambda:us-east-1:000000000000:function:uninstrument",
          "Handler": "index.handler",
        }
      `)
    })
  })
  describe('getUninstrumentedFunctionConfig', () => {
    const OLD_ENV = process.env
    beforeEach(() => {
      jest.resetModules()
      process.env = {}
    })
    afterAll(() => {
      process.env = OLD_ENV
    })
    test('throws an error when it encounters an unsupported runtime', async () => {
      const lambda = makeMockLambda({
        'arn:aws:lambda:us-east-1:000000000000:function:uninstrument': {
          FunctionArn: 'arn:aws:lambda:us-east-1:000000000000:function:uninstrument',
          Runtime: 'go',
        },
      })
      const cloudWatch = makeMockCloudWatchLogs({})
      const config = await getLambdaFunctionConfig(
        lambda as any,
        'arn:aws:lambda:us-east-1:000000000000:function:uninstrument'
      )
      await expect(
        getUninstrumentedFunctionConfig(lambda as any, cloudWatch as any, config, undefined)
      ).rejects.toThrow()
    })

    test('returns configurations without updateRequest when no changes need to be made', async () => {
      const lambda = makeMockLambda({
        'arn:aws:lambda:us-east-1:000000000000:function:uninstrument': {
          Environment: {
            Variables: {},
          },
          FunctionArn: 'arn:aws:lambda:us-east-1:000000000000:function:uninstrument',
          Handler: 'index.handler',
          Runtime: 'nodejs12.x',
        },
      })
      const cloudWatch = makeMockCloudWatchLogs({})

      const config = await getLambdaFunctionConfig(
        lambda as any,
        'arn:aws:lambda:us-east-1:000000000000:function:uninstrument'
      )
      expect(
        (await getUninstrumentedFunctionConfig(lambda as any, cloudWatch as any, config, undefined)).updateRequest
      ).toBeUndefined()
    })

    test('returns log group configuration subscription delete request when forwarderARN is set', async () => {
      const logGroupName = '/aws/lambda/group'
      ;(loggroup.calculateLogGroupRemoveRequest as any).mockImplementation(() => ({
        filterName: SUBSCRIPTION_FILTER_NAME,
        logGroupName,
      }))

      const lambda = makeMockLambda({
        'arn:aws:lambda:us-east-1:000000000000:function:uninstrument': {
          FunctionArn: 'arn:aws:lambda:us-east-1:000000000000:function:uninstrument',
          Handler: 'index.handler',
          Runtime: 'nodejs12.x',
        },
      })
      const cloudWatch = makeMockCloudWatchLogs({})
      const config = await getLambdaFunctionConfig(
        lambda as any,
        'arn:aws:lambda:us-east-1:000000000000:function:uninstrument'
      )
      const result = await getUninstrumentedFunctionConfig(
        lambda as any,
        cloudWatch as any,
        config,
        'valid-forwarder-arn'
      )
      expect(result).toBeDefined()
      expect(result.logGroupConfiguration).toMatchInlineSnapshot(`
        Object {
          "filterName": "${SUBSCRIPTION_FILTER_NAME}",
          "logGroupName": "${logGroupName}",
        }
      `)
    })
  })

  describe('getUninstrumentedFunctionConfigsFromRegEx', () => {
    const OLD_ENV = process.env
    beforeEach(() => {
      jest.resetModules()
      process.env = {}
    })
    afterAll(() => {
      process.env = OLD_ENV
    })
    test('returns the update request for each function that matches the pattern', async () => {
      const lambda = makeMockLambda({
        'autoinstrument-scooby': {
          Environment: {
            Variables: {
              [ENVIRONMENT_ENV_VAR]: 'staging',
              [FLUSH_TO_LOG_ENV_VAR]: 'true',
              [LAMBDA_HANDLER_ENV_VAR]: 'index.handler',
              [LOG_LEVEL_ENV_VAR]: 'debug',
              [MERGE_XRAY_TRACES_ENV_VAR]: 'false',
              [SERVICE_ENV_VAR]: 'middletier',
              [SITE_ENV_VAR]: 'datadoghq.com',
              [TRACE_ENABLED_ENV_VAR]: 'true',
              [VERSION_ENV_VAR]: '0.2',
              USER_VARIABLE: 'shouldnt be deleted by uninstrumentation',
            },
          },
          FunctionArn: 'arn:aws:lambda:us-east-1:000000000000:function:autoinstrument-scooby',
          FunctionName: 'autoinstrument-scooby',
          Handler: '/opt/nodejs/node_modules/datadog-lambda-js/handler.handler',
          Runtime: 'nodejs12.x',
        },
        'autoinstrument-scrapy': {
          Environment: {
            Variables: {
              [API_KEY_ENV_VAR]: '1234',
              [ENVIRONMENT_ENV_VAR]: 'staging',
              [FLUSH_TO_LOG_ENV_VAR]: 'true',
              [LAMBDA_HANDLER_ENV_VAR]: 'index.handler',
              [LOG_LEVEL_ENV_VAR]: 'debug',
              [MERGE_XRAY_TRACES_ENV_VAR]: 'false',
            },
          },
          FunctionArn: 'arn:aws:lambda:us-east-1:000000000000:function:autoinstrument-scrapy',
          FunctionName: 'autoinstrument-scrapy',
          Handler: '/opt/nodejs/node_modules/datadog-lambda-js/handler.handler',
          Runtime: 'nodejs12.x',
        },
      })
      const cloudWatch = makeMockCloudWatchLogs({})
      const result = await getUninstrumentedFunctionConfigsFromRegEx(
        lambda as any,
        cloudWatch as any,
        'autoinstrument-scr.',
        undefined
      )
      expect(result.length).toEqual(1)
      expect(result[0].updateRequest).toMatchInlineSnapshot(`
        Object {
          "Environment": Object {
            "Variables": Object {},
          },
          "FunctionName": "arn:aws:lambda:us-east-1:000000000000:function:autoinstrument-scrapy",
          "Handler": "index.handler",
        }
      `)
    })
    test('fails when retry count is exceeded', async () => {
      const makeMockLambdaListFunctionsError = () => ({
        listFunctions: jest.fn().mockImplementation((args) => ({
          promise: () => Promise.reject(),
        })),
      })
      const lambda = makeMockLambdaListFunctionsError()
      const cloudWatch = makeMockCloudWatchLogs({})

      await expect(
        getUninstrumentedFunctionConfigsFromRegEx(lambda as any, cloudWatch as any, 'fake-pattern', undefined)
      ).rejects.toStrictEqual(new Error('Max retry count exceeded.'))
    })
  })
})<|MERGE_RESOLUTION|>--- conflicted
+++ resolved
@@ -1,10 +1,7 @@
 jest.mock('../../loggroup')
 import {
-<<<<<<< HEAD
   API_KEY_ENV_VAR,
-=======
   API_KEY_SECRET_ARN_ENV_VAR,
->>>>>>> fc2756d0
   ENVIRONMENT_ENV_VAR,
   FLUSH_TO_LOG_ENV_VAR,
   LAMBDA_HANDLER_ENV_VAR,
