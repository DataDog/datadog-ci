--- conflicted
+++ resolved
@@ -1,13 +1,9 @@
 jest.mock('fs')
 jest.mock('aws-sdk')
 jest.mock('../prompt')
-<<<<<<< HEAD
+import * as fs from 'fs'
+
 import {Lambda, SharedIniFileCredentials} from 'aws-sdk'
-=======
->>>>>>> c0ac0f0d
-import * as fs from 'fs'
-
-import {Lambda} from 'aws-sdk'
 
 import {
   AWS_ACCESS_KEY_ID_ENV_VAR,
