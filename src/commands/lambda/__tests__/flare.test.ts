--- conflicted
+++ resolved
@@ -37,11 +37,8 @@
   getProjectFiles,
   getTags,
   maskConfig,
-<<<<<<< HEAD
   validateFilePath,
-=======
   validateStartEndFlags,
->>>>>>> a9d565cf
   writeFile,
   zipContents,
 } from '../flare'
