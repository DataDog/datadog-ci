import fs from 'fs'
import process from 'process'
import stream from 'stream'

import {
  CloudWatchLogsClient,
  DescribeLogStreamsCommand,
  GetLogEventsCommand,
  LogStream,
  OutputLogEvent,
} from '@aws-sdk/client-cloudwatch-logs'
import {LambdaClient, ListTagsCommand} from '@aws-sdk/client-lambda'
import {mockClient} from 'aws-sdk-client-mock'
import JSZip from 'jszip'

import {API_KEY_ENV_VAR, CI_API_KEY_ENV_VAR} from '../../../constants'
import {
  createMockContext,
  MOCK_CWD,
  MOCK_DATADOG_API_KEY,
  MOCK_FLARE_FOLDER_PATH,
} from '../../../helpers/__tests__/fixtures'
import * as fsModule from '../../../helpers/fs'
import * as helpersPromptModule from '../../../helpers/prompt'

import {AWS_DEFAULT_REGION_ENV_VAR, DeploymentFrameworks, PROJECT_FILES} from '../constants'
import {
  convertToCSV,
  generateInsightsFile,
  getAllLogs,
  getFramework,
  getLogEvents,
  getLogStreamNames,
  getProjectFiles,
  getTags,
  getUniqueFileNames,
  summarizeConfig,
  validateFilePath,
  validateStartEndFlags,
} from '../flare'
import * as flareModule from '../flare'
import {getAWSCredentials, getLambdaFunctionConfig, maskConfig} from '../functions/commons'
import * as lambdaPromptModule from '../prompt'
import {requestAWSCredentials} from '../prompt'

import {
  makeCli,
  MOCK_LAMBDA_CONFIG,
  mockAwsCredentials,
  mockCloudWatchLogEvents,
  mockCloudWatchLogsClientCommands,
  mockCloudWatchLogStreams,
  mockResourceTags,
} from './fixtures'

// Constants
const MOCK_REGION = 'us-east-1'
const MOCK_REQUIRED_FLAGS = ['lambda', 'flare', '-f', 'func', '-r', MOCK_REGION, '-c', '123', '-e', 'test@test.com']
const MOCK_LOG_GROUP = 'mockLogGroup'
const MOCK_TAGS: any = {Tags: {}}
const MOCK_READ_STREAM = new stream.Readable({
  read() {
    this.push(JSON.stringify(MOCK_LAMBDA_CONFIG, undefined, 2))
    this.push(undefined)
  },
})
const cloudWatchLogsClientMock = mockClient(CloudWatchLogsClient)
const lambdaClientMock = mockClient(LambdaClient)

// Commons mocks
jest.mock('../functions/commons', () => ({
  ...jest.requireActual('../functions/commons'),
  getAWSCredentials: jest.fn(),
  getLambdaFunctionConfig: jest.fn().mockImplementation(() => Promise.resolve(MOCK_LAMBDA_CONFIG)),
}))

// Prompt mocks
jest.mock('../prompt')
jest.spyOn(lambdaPromptModule, 'requestFilePath').mockResolvedValue('')
jest.spyOn(helpersPromptModule, 'requestConfirmation').mockResolvedValue(true)
jest.spyOn(flareModule, 'getProjectFiles').mockResolvedValue(new Set())

// File system mocks
process.cwd = jest.fn().mockReturnValue(MOCK_CWD)
jest.mock('fs')
fs.writeFileSync = jest.fn().mockImplementation(() => {})
fs.readFileSync = jest.fn().mockReturnValue(JSON.stringify(MOCK_LAMBDA_CONFIG, undefined, 2))
fs.existsSync = jest.fn().mockReturnValue(true)
fs.createReadStream = jest.fn().mockReturnValue(MOCK_READ_STREAM)
fs.readdirSync = jest.fn().mockReturnValue([])
;(fs.statSync as jest.Mock).mockImplementation((file_path: string) => ({
  isDirectory: () => file_path === MOCK_FLARE_FOLDER_PATH || file_path === MOCK_CWD,
}))

// Zip mocks
jest.mock('jszip')
const mockJSZip = {
  file: jest.fn(),
  generateAsync: jest.fn().mockResolvedValue('zip content'),
}
;(JSZip as any).mockImplementation(() => mockJSZip)

// Date
jest.useFakeTimers({now: new Date(Date.UTC(2023, 0))})
jest.spyOn(flareModule, 'sleep').mockResolvedValue()

// Misc
jest.mock('util')
jest.mock('../../../../package.json', () => ({
  version: '1.0-mock-version',
}))

describe('lambda flare', () => {
  beforeAll(() => {
    mockResourceTags(lambdaClientMock, MOCK_TAGS)
  })

  describe('prints correct headers', () => {
    it('prints non-dry-run header', async () => {
      const cli = makeCli()
      const context = createMockContext()
      const code = await cli.run(['lambda', 'flare'], context)
      const output = context.stdout.toString()
      expect(code).toBe(1)
      expect(output).toMatchSnapshot()
    })

    it('prints dry-run header', async () => {
      const cli = makeCli()
      const context = createMockContext()
      const code = await cli.run(['lambda', 'flare', '-d'], context)
      const output = context.stdout.toString()
      expect(code).toBe(1)
      expect(output).toMatchSnapshot()
    })
  })

  describe('validates required flags', () => {
    beforeEach(() => {
      process.env = {[CI_API_KEY_ENV_VAR]: MOCK_DATADOG_API_KEY}
    })

    it('prints error when no function specified', async () => {
      const cli = makeCli()
      const context = createMockContext()
      const code = await cli.run(['lambda', 'flare', '-r', MOCK_REGION, '-c', '123', '-e', 'test@test.com'], context)
      expect(code).toBe(1)
      const output = context.stdout.toString()
      expect(output).toMatchSnapshot()
    })

    it('prints error when no region specified', async () => {
      const cli = makeCli()
      const context = createMockContext()
      const code = await cli.run(['lambda', 'flare', '-f', 'func', '-c', '123', '-e', 'test@test.com'], context)
      expect(code).toBe(1)
      const output = context.stdout.toString()
      expect(output).toMatchSnapshot()
    })

    it('extracts region from function name when given a function ARN', async () => {
      const cli = makeCli()
      const context = createMockContext()
      const code = await cli.run(
        [
          'lambda',
          'flare',
          '-f',
          'arn:aws:lambda:us-east-1:123456789012:function:my-function',
          '-c',
          '123',
          '-e',
          'test@test.com',
        ],
        context
      )
      expect(code).toBe(0)
      const output = context.stdout.toString()
      expect(output).toMatchSnapshot()
    })

    it('uses region ENV variable when no region specified', async () => {
      process.env[AWS_DEFAULT_REGION_ENV_VAR] = 'test-region'
      const cli = makeCli()
      const context = createMockContext()
      const code = await cli.run(['lambda', 'flare', '-f', 'func', '-c', '123', '-e', 'test@test.com'], context)
      expect(code).toBe(0)
      const output = context.stdout.toString()
      expect(output).toMatchSnapshot()
    })

    it('prints error when no API key in env variables', async () => {
      process.env = {}
      const cli = makeCli()
      const context = createMockContext()
      const code = await cli.run(
        ['lambda', 'flare', '-f', 'func', '-r', MOCK_REGION, '-c', '123', '-e', 'test@test.com'],
        context
      )
      expect(code).toBe(1)
      const output = context.stdout.toString()
      expect(output).toMatchSnapshot()
    })

    it('uses API key ENV variable and runs as expected', async () => {
      process.env = {}
      process.env[CI_API_KEY_ENV_VAR] = MOCK_DATADOG_API_KEY
      process.env[API_KEY_ENV_VAR] = undefined
      const cli = makeCli()
      const context = createMockContext()
      let code = await cli.run(
        ['lambda', 'flare', '-f', 'func', '-r', MOCK_REGION, '-c', '123', '-e', 'test@test.com'],
        context
      )
      expect(code).toBe(0)
      let output = context.stdout.toString()
      expect(output).toMatchSnapshot()

      process.env[CI_API_KEY_ENV_VAR] = undefined
      process.env[API_KEY_ENV_VAR] = MOCK_DATADOG_API_KEY
      code = await cli.run(
        ['lambda', 'flare', '-f', 'func', '-r', MOCK_REGION, '-c', '123', '-e', 'test@test.com'],
        context
      )
      expect(code).toBe(0)
      output = context.stdout.toString()
      expect(output).toMatchSnapshot()
    })

    it('prints error when no case ID specified', async () => {
      const cli = makeCli()
      const context = createMockContext()
      const code = await cli.run(['lambda', 'flare', '-f', 'func', '-r', MOCK_REGION, '-e', 'test@test.com'], context)
      expect(code).toBe(1)
      const output = context.stdout.toString()
      expect(output).toMatchSnapshot()
    })

    it('prints error when no email specified', async () => {
      const cli = makeCli()
      const context = createMockContext()
      const code = await cli.run(['lambda', 'flare', '-f', 'func', '-r', MOCK_REGION, '-c', '123'], context)
      expect(code).toBe(1)
      const output = context.stdout.toString()
      expect(output).toMatchSnapshot()
    })

<<<<<<< HEAD
=======
    it('runs successfully when dry run but no email or case ID is specified', async () => {
      const cli = makeCli()
      const context = createMockContext()
      const code = await cli.run(['lambda', 'flare', '-f', 'func', '-r', MOCK_REGION, '-d'], context)
      expect(code).toBe(0)
      const output = context.stdout.toString()
      expect(output).toMatchSnapshot()
    })

>>>>>>> 12fca9ee
    it('runs successfully with all required options specified', async () => {
      const cli = makeCli()
      const context = createMockContext()
      const code = await cli.run(MOCK_REQUIRED_FLAGS, context)
      expect(code).toBe(0)
      const output = context.stdout.toString()
      expect(output).toMatchSnapshot()
    })

    it('prints error when start time is specified but end time is not', async () => {
      const cli = makeCli()
      const context = createMockContext()
      const code = await cli.run([...MOCK_REQUIRED_FLAGS, '--start', '100'], context)
      expect(code).toBe(1)
      const output = context.stdout.toString()
      expect(output).toMatchSnapshot()
    })

    it('prints error when end time is specified but start time is not', async () => {
      const cli = makeCli()
      const context = createMockContext()
      const code = await cli.run([...MOCK_REQUIRED_FLAGS, '--end', '100'], context)
      expect(code).toBe(1)
      const output = context.stdout.toString()
      expect(output).toMatchSnapshot()
    })

    it('prints error when start time is invalid', async () => {
      const cli = makeCli()
      const context = createMockContext()
      const code = await cli.run([...MOCK_REQUIRED_FLAGS, '--start', '123abc', '--end', '200'], context)
      expect(code).toBe(1)
      const output = context.stdout.toString()
      expect(output).toMatchSnapshot()
    })

    it('prints error when end time is invalid', async () => {
      const cli = makeCli()
      const context = createMockContext()
      const code = await cli.run([...MOCK_REQUIRED_FLAGS, '--start', '100', '--end', '123abc'], context)
      expect(code).toBe(1)
      const output = context.stdout.toString()
      expect(output).toMatchSnapshot()
    })

    it('prints error when start time is after end time', async () => {
      const cli = makeCli()
      const context = createMockContext()
      const code = await cli.run([...MOCK_REQUIRED_FLAGS, '--start', '200', '--end', '100'], context)
      expect(code).toBe(1)
      const output = context.stdout.toString()
      expect(output).toMatchSnapshot()
    })

    it('runs successfully when start and end times are valid', async () => {
      const cli = makeCli()
      const context = createMockContext()
      const code = await cli.run([...MOCK_REQUIRED_FLAGS, '--start', '100', '--end', '200'], context)
      expect(code).toBe(0)
      const output = context.stdout.toString()
      expect(output).toMatchSnapshot()
    })
  })

  describe('validateStartEndFlags', () => {
    it('returns [undefined, undefined] when start and end flags are not specified', () => {
      const errorMessages: string[] = []
      const res = validateStartEndFlags(undefined, undefined)
      expect(res).toEqual([undefined, undefined])
      expect(errorMessages).toEqual([])
    })

    it('throws error when start is specified but end is not specified', () => {
      expect(() => validateStartEndFlags('123', undefined)).toThrowErrorMatchingSnapshot()
    })

    it('throws error when end is specified but start is not specified', () => {
      expect(() => validateStartEndFlags(undefined, '123')).toThrowErrorMatchingSnapshot()
    })

    it('throws error when start is invalid', () => {
      expect(() => validateStartEndFlags('123abc', '200')).toThrowErrorMatchingSnapshot()
    })

    it('throws error when end is invalid', () => {
      expect(() => validateStartEndFlags('100', '234abc')).toThrowErrorMatchingSnapshot()
    })

    it('throws error when start is not before the end time', () => {
      expect(() => validateStartEndFlags('200', '100')).toThrowErrorMatchingSnapshot()
    })

    it('sets end time to current time if end time is too large', () => {
      const now = Date.now()
      const res = validateStartEndFlags('0', '9999999999999')
      expect(res).not.toBeUndefined()
      const [start, end] = res
      expect(start).toBe(0)
      expect(end).toEqual(now)
    })
  })

  describe('validateFilePath', () => {
    const projectFilePaths = new Set<string>()
    const additionalFilePaths = new Set<string>()

    it('returns the correct path when the file exists', () => {
      const filePath = '/exists'

      ;(fs.existsSync as jest.Mock).mockReturnValueOnce(true)
      const result = validateFilePath(filePath, projectFilePaths, additionalFilePaths)

      expect(result).toBe(filePath)
      expect(fs.existsSync).toHaveBeenCalledWith(filePath)
    })

    it('returns the correct path when the file exists relative to the cwd', () => {
      const filePath = 'relative'

      ;(fs.existsSync as jest.Mock).mockReturnValueOnce(false).mockReturnValueOnce(true)

      const result = validateFilePath(filePath, projectFilePaths, additionalFilePaths)

      expect(result).toContain(filePath)
      expect(fs.existsSync).toHaveBeenNthCalledWith(1, filePath)
      expect(fs.existsSync).toHaveBeenCalledTimes(2)
    })

    it('throws an error when the file does not exist', async () => {
      const filePath = '/not-exists'

      ;(fs.existsSync as jest.Mock).mockReturnValue(false)

      expect(() => validateFilePath(filePath, projectFilePaths, additionalFilePaths)).toThrowErrorMatchingSnapshot()
      expect(fs.existsSync).toHaveBeenCalledWith(filePath)
    })

    it('throws an error when the file has already been added', async () => {
      const filePath = '/added'

      ;(fs.existsSync as jest.Mock).mockReturnValue(true)
      projectFilePaths.add(filePath)

      expect(() => validateFilePath(filePath, projectFilePaths, additionalFilePaths)).toThrowErrorMatchingSnapshot()
      expect(fs.existsSync).toHaveBeenCalledWith(filePath)
    })
  })

  describe('getLogStreamNames', () => {
    beforeEach(() => {
      cloudWatchLogsClientMock.reset()
      mockCloudWatchLogsClientCommands(cloudWatchLogsClientMock)
    })

    it('returns the 3 latest log stream names sorted by last event time', async () => {
      const mockStreams: LogStream[] = [
        {logStreamName: 'Stream3'},
        {logStreamName: 'Stream2'},
        {logStreamName: 'Stream1'},
      ]
      mockCloudWatchLogStreams(cloudWatchLogsClientMock, mockStreams)

      const expectedLogStreams = ['Stream1', 'Stream2', 'Stream3']
      const logStreams = await getLogStreamNames(new CloudWatchLogsClient({}), MOCK_LOG_GROUP, undefined, undefined)

      expect(logStreams).toEqual(expectedLogStreams)
    })

    it('returns empty array when no log streams are found', async () => {
      mockCloudWatchLogStreams(cloudWatchLogsClientMock, [])

      const logStreams = await getLogStreamNames(new CloudWatchLogsClient({}), MOCK_LOG_GROUP, undefined, undefined)

      expect(logStreams).toEqual([])
    })

    it('throws error when log streams cannot be retrieved', async () => {
      cloudWatchLogsClientMock.on(DescribeLogStreamsCommand).rejects('Cannot retrieve log streams')

      await expect(
        getLogStreamNames(
          (cloudWatchLogsClientMock as unknown) as CloudWatchLogsClient,
          MOCK_LOG_GROUP,
          undefined,
          undefined
        )
      ).rejects.toThrow('Cannot retrieve log streams')
    })

    it('returns log streams within the specified time range', async () => {
      const mockStreams: LogStream[] = [
        {logStreamName: 'Stream1', firstEventTimestamp: 100, lastEventTimestamp: 200},
        {logStreamName: 'Stream2', firstEventTimestamp: 200, lastEventTimestamp: 300},
        {logStreamName: 'Stream3', firstEventTimestamp: 300, lastEventTimestamp: 400},
        {logStreamName: 'Stream4', firstEventTimestamp: 400, lastEventTimestamp: 500},
      ]
      mockCloudWatchLogStreams(cloudWatchLogsClientMock, mockStreams)

      const expectedLogStreams = ['Stream2', 'Stream1']
      const logStreams = await getLogStreamNames(new CloudWatchLogsClient({}), MOCK_LOG_GROUP, 0, 250)

      expect(logStreams).toEqual(expectedLogStreams)
    })
  })

  describe('getLogEvents', () => {
    beforeEach(() => {
      cloudWatchLogsClientMock.reset()
      mockCloudWatchLogsClientCommands(cloudWatchLogsClientMock)
    })

    const MOCK_LOG_STREAM = 'mockLogStream'
    it('returns the log events for a log stream', async () => {
      mockCloudWatchLogEvents(cloudWatchLogsClientMock, [
        {timestamp: 123, message: 'Log1'},
        {timestamp: 456, message: 'Log2'},
      ])

      const expectedEvents = [
        {timestamp: 123, message: 'Log1'},
        {timestamp: 456, message: 'Log2'},
      ]

      const logEvents = await getLogEvents(
        (cloudWatchLogsClientMock as unknown) as CloudWatchLogsClient,
        MOCK_LOG_GROUP,
        MOCK_LOG_STREAM,
        undefined,
        undefined
      )

      expect(logEvents).toEqual(expectedEvents)
    })

    it('returns empty array when no log events are found', async () => {
      mockCloudWatchLogEvents(cloudWatchLogsClientMock, [])

      const logEvents = await getLogEvents(
        (cloudWatchLogsClientMock as unknown) as CloudWatchLogsClient,
        MOCK_LOG_GROUP,
        MOCK_LOG_STREAM,
        undefined,
        undefined
      )

      expect(logEvents).toEqual([])
    })

    it('throws error when log events cannot be retrieved', async () => {
      cloudWatchLogsClientMock.on(GetLogEventsCommand).rejects('Cannot retrieve log events')
      await expect(
        getLogEvents(
          (cloudWatchLogsClientMock as unknown) as CloudWatchLogsClient,
          MOCK_LOG_GROUP,
          MOCK_LOG_STREAM,
          undefined,
          undefined
        )
      ).rejects.toThrow('Cannot retrieve log events')
    })

    it('sets start and end time when provided', async () => {
      const mockStartTime = 100
      const mockEndTime = 200

      const logEvents = [
        {timestamp: 125, message: 'Log1'},
        {timestamp: 150, message: 'Log2'},
        {timestamp: 175, message: 'Log3'},
      ]

      const sendMock: any = jest.fn().mockResolvedValue({events: logEvents})
      cloudWatchLogsClientMock.send = sendMock

      const logEventsResult = await getLogEvents(
        (cloudWatchLogsClientMock as unknown) as CloudWatchLogsClient,
        MOCK_LOG_GROUP,
        MOCK_LOG_STREAM,
        mockStartTime,
        mockEndTime
      )

      expect(sendMock).toHaveBeenCalledWith(
        expect.objectContaining({
          input: expect.objectContaining({
            logGroupName: MOCK_LOG_GROUP,
            logStreamName: MOCK_LOG_STREAM,
            limit: 1000,
            startTime: mockStartTime,
            endTime: mockEndTime,
          }),
        })
      )

      expect(logEventsResult).toEqual(logEvents)
    })
  })

  describe('getAllLogs', () => {
    const functionName = 'testFunction'
    const mockStreamName = 'streamName'

    it('returns a map of log streams and their events', async () => {
      const mockLogs = [
        {timestamp: 123, message: 'log message 1'},
        {timestamp: 124, message: 'log message 2'},
      ] as OutputLogEvent[]

      jest.spyOn(flareModule, 'getLogStreamNames').mockResolvedValue([mockStreamName])
      jest.spyOn(flareModule, 'getLogEvents').mockResolvedValue(mockLogs)

      const result = await getAllLogs(MOCK_REGION, functionName, undefined, undefined)
      expect(result.get(mockStreamName)).toEqual(mockLogs)
    })

    it('throws an error when unable to get log streams', async () => {
      jest.spyOn(flareModule, 'getLogStreamNames').mockRejectedValueOnce(new Error('Error getting log streams'))

      await expect(getAllLogs(MOCK_REGION, functionName, undefined, undefined)).rejects.toMatchSnapshot()
    })

    it('throws an error when unable to get log events', async () => {
      jest.spyOn(flareModule, 'getLogStreamNames').mockResolvedValueOnce([mockStreamName])
      jest.spyOn(flareModule, 'getLogEvents').mockRejectedValueOnce(new Error('Error getting log events'))

      await expect(getAllLogs(MOCK_REGION, functionName, undefined, undefined)).rejects.toMatchSnapshot()
    })
  })

  describe('gets CloudWatch Logs', () => {
    process.env = {[CI_API_KEY_ENV_VAR]: MOCK_DATADOG_API_KEY}
    const FLAGS_WITH_LOGS = [...MOCK_REQUIRED_FLAGS, '--with-logs']

    const mockLogStreamNames = ['Stream1', 'Stream2', 'Stream3']
    const mockLogEvents = [
      {timestamp: 123, message: 'Log1'},
      {timestamp: 456, message: 'Log2'},
    ]

    beforeEach(() => {
      jest.spyOn(flareModule, 'getLogStreamNames').mockResolvedValue(mockLogStreamNames)
      jest.spyOn(flareModule, 'getLogEvents').mockResolvedValue(mockLogEvents)
    })

    it('gets logs, saves, and sends correctly when --with-logs is included', async () => {
      const cli = makeCli()
      const context = createMockContext()
      const code = await cli.run(FLAGS_WITH_LOGS, context)
      expect(code).toBe(0)
      const output = context.stdout.toString()
      expect(output).toMatchSnapshot()
    })

    it('does not get logs when --with-logs is not included', async () => {
      const cli = makeCli()
      const context = createMockContext()
      const code = await cli.run(MOCK_REQUIRED_FLAGS, context)
      expect(code).toBe(0)
      const output = context.stdout.toString()
      expect(output).toMatchSnapshot()
    })

    it('prints error when getLogStreamNames throws error', async () => {
      jest.spyOn(flareModule, 'getLogStreamNames').mockImplementation(() => {
        throw new Error('MOCK ERROR: Unable to get log stream names')
      })
      const cli = makeCli()
      const context = createMockContext()
      const code = await cli.run(FLAGS_WITH_LOGS, context)
      expect(code).toBe(1)
      const output = context.stdout.toString()
      expect(output).toMatchSnapshot()
    })

    it('warns and skips getting logs when getLogStreamNames returns []', async () => {
      jest.spyOn(flareModule, 'getLogStreamNames').mockResolvedValue([])
      const cli = makeCli()
      const context = createMockContext()
      const code = await cli.run(FLAGS_WITH_LOGS, context)
      expect(code).toBe(0)
      const output = context.stdout.toString()
      expect(output).toMatchSnapshot()
    })

    it('prints error when getLogEvents throws error', async () => {
      jest.spyOn(flareModule, 'getLogEvents').mockImplementation(() => {
        throw new Error('MOCK ERROR: Unable to get log events')
      })
      const cli = makeCli()
      const context = createMockContext()
      const code = await cli.run(FLAGS_WITH_LOGS, context)
      expect(code).toBe(1)
      const output = context.stdout.toString()
      expect(output).toMatchSnapshot()
    })

    it('warns and skips log when getLogEvents returns []', async () => {
      jest.spyOn(flareModule, 'getLogEvents').mockResolvedValue([])
      const cli = makeCli()
      const context = createMockContext()
      const code = await cli.run(FLAGS_WITH_LOGS, context)
      expect(code).toBe(0)
      const output = context.stdout.toString()
      expect(output).toMatchSnapshot()
    })
  })

  describe('getTags', () => {
    const MOCK_ARN = 'arn:aws:lambda:us-east-1:123456789012:function:my-function'

    afterAll(() => {
      mockResourceTags(lambdaClientMock, MOCK_TAGS)
    })

    it('should return the tags when they exist', async () => {
      const mockTags: any = {Tags: {Key1: 'Value1', Key2: 'Value2'}}

      mockResourceTags(lambdaClientMock, mockTags)

      const tags = await getTags(lambdaClientMock as any, MOCK_REGION, MOCK_ARN)
      expect(tags).toMatchSnapshot()
    })

    it('should return an empty object when there are no tags', async () => {
      const mockTags: any = {Tags: {}}
      mockResourceTags(lambdaClientMock, mockTags)

      const tags = await getTags(lambdaClientMock as any, MOCK_REGION, MOCK_ARN)
      expect(tags).toEqual({})
    })

    it('should throw an error when the command fails', async () => {
      const errorMessage = 'Unable to get resource tags: Test Error'
      lambdaClientMock.on(ListTagsCommand).rejects(new Error('Test Error'))

      await expect(getTags(lambdaClientMock as any, MOCK_REGION, MOCK_ARN)).rejects.toThrow(errorMessage)
    })
  })

  describe('convertToCSV', () => {
    it('returns a CSV string from an array of log events', () => {
      const mockLogEvents: OutputLogEvent[] = [
        {timestamp: 123, message: 'Log 1'},
        {timestamp: 456, message: 'Log 2'},
      ]

      expect(convertToCSV(mockLogEvents)).toMatchSnapshot()
    })

    it('handles missing timestamp and message in log events', () => {
      const mockLogEvents: OutputLogEvent[] = [
        {timestamp: undefined, message: 'Log 1'},
        {timestamp: 456, message: undefined},
      ]

      expect(convertToCSV(mockLogEvents)).toMatchSnapshot()
    })

    it('returns a CSV string with only headers when given an empty array', () => {
      const mockLogEvents: OutputLogEvent[] = []
      expect(convertToCSV(mockLogEvents)).toMatchSnapshot()
    })
  })

  describe('getFramework', () => {
    it('returns Serverless Framework when serverless.yml exists', () => {
      ;(fs.readdirSync as jest.Mock).mockReturnValueOnce(['serverless.yml', 'test.js'])
      expect(getFramework()).toBe(DeploymentFrameworks.ServerlessFramework)
    })

    it('returns AWS CDK when cdk.json exists', () => {
      ;(fs.readdirSync as jest.Mock).mockReturnValueOnce(['abc.md', 'Dockerfile', 'cdk.json'])
      expect(getFramework()).toBe(DeploymentFrameworks.AwsCdk)
    })

    it('returns AWS CloudFormation when template.yaml exists', () => {
      ;(fs.readdirSync as jest.Mock).mockReturnValueOnce(['abc.md', 'template.yaml', 'Dockerfile'])
      expect(getFramework()).toBe(DeploymentFrameworks.AwsCloudFormation)
    })

    it('returns Unknown when no framework files exist', () => {
      ;(fs.readdirSync as jest.Mock).mockReturnValueOnce(['abc.md', 'Dockerfile', 'test.js', 'README.md'])
      expect(getFramework()).toBe(DeploymentFrameworks.Unknown)
    })

    it('returns multiple frameworks when multiple are found', () => {
      ;(fs.readdirSync as jest.Mock).mockReturnValueOnce(['serverless.yml', 'cdk.json', 'Dockerfile'])
      expect(getFramework()).toBe(`${DeploymentFrameworks.ServerlessFramework}, ${DeploymentFrameworks.AwsCdk}`)
    })
  })

  describe('generateInsightsFile', () => {
    const insightsFilePath = 'mock/INSIGHTS.md'
    const writeFileSpy = jest.spyOn(fsModule, 'writeFile')

    it('should call writeFile with correct content when isDryRun is false', () => {
      generateInsightsFile(insightsFilePath, false, maskConfig(MOCK_LAMBDA_CONFIG))

      expect(writeFileSpy).toHaveBeenCalledTimes(1)

      const receivedContent = writeFileSpy.mock.calls[0][1]
      expect(receivedContent).toMatchSnapshot()
    })

    it('should call writeFile with correct content when isDryRun is true', () => {
      generateInsightsFile(insightsFilePath, true, maskConfig(MOCK_LAMBDA_CONFIG))

      expect(writeFileSpy).toHaveBeenCalledTimes(1)

      const receivedContent = writeFileSpy.mock.calls[0][1]
      expect(receivedContent).toMatchSnapshot()
    })
  })

  describe('AWS Lambda configuration', () => {
    it('stops and prints error when getLambdaFunctionConfig fails', async () => {
      ;(getLambdaFunctionConfig as any).mockImplementation(() => {
        throw new Error('MOCK ERROR: Some API error')
      })
      const cli = makeCli()
      const context = createMockContext()
      const code = await cli.run(MOCK_REQUIRED_FLAGS, context)
      expect(code).toBe(1)
      const output = context.stdout.toString()
      expect(output).toMatchSnapshot()
    })

    it('prints config when running as a dry run', async () => {
      ;(getLambdaFunctionConfig as any).mockImplementation(() => Promise.resolve(MOCK_LAMBDA_CONFIG))
      const cli = makeCli()
      const context = createMockContext()
      const code = await cli.run([...MOCK_REQUIRED_FLAGS, '-d'], context)
      expect(code).toBe(0)
      const output = context.stdout.toString()
      expect(output).toMatchSnapshot()
    })
  })

  describe('AWS credentials', () => {
    it('continues when getAWSCredentials() returns valid credentials', async () => {
      ;(getAWSCredentials as any).mockResolvedValue(mockAwsCredentials)
      const cli = makeCli()
      const context = createMockContext()
      const code = await cli.run(MOCK_REQUIRED_FLAGS, context)
      expect(code).toBe(0)
      const output = context.stdout.toString()
      expect(output).toMatchSnapshot()
      expect(requestAWSCredentials).not.toHaveBeenCalled()
    })

    it('requests AWS credentials when none are found by getAWSCredentials()', async () => {
      ;(getAWSCredentials as any).mockResolvedValue(undefined)
      const cli = makeCli()
      const context = createMockContext()
      const code = await cli.run(MOCK_REQUIRED_FLAGS, context)
      expect(code).toBe(0)
      const output = context.stdout.toString()
      expect(output).toMatchSnapshot()
      expect(requestAWSCredentials).toHaveBeenCalled()
    })

    it('stops and prints error when getAWSCredentials() fails', async () => {
      ;(getAWSCredentials as any).mockImplementation(() => {
        throw new Error('MOCK ERROR: Error getting AWS credentials')
      })
      const cli = makeCli()
      const context = createMockContext()
      const code = await cli.run(MOCK_REQUIRED_FLAGS, context)
      expect(code).toBe(1)
      const output = context.stdout.toString()
      expect(output).toMatchSnapshot()
    })

    it('stops and prints error when requestAWSCredentials() fails', async () => {
      ;(getAWSCredentials as any).mockResolvedValue(undefined)
      ;(requestAWSCredentials as any).mockImplementation(() => {
        throw new Error('MOCK ERROR: Error requesting AWS credentials')
      })
      const cli = makeCli()
      const context = createMockContext()
      const code = await cli.run(MOCK_REQUIRED_FLAGS, context)
      expect(requestAWSCredentials).toHaveBeenCalled()
      expect(code).toBe(1)
      const output = context.stdout.toString()
      expect(output).toMatchSnapshot()
    })
  })

  describe('prompts for confirmation before sending', () => {
    beforeEach(() => {
      ;(getAWSCredentials as any).mockResolvedValue(mockAwsCredentials)
    })

    it('sends when user answers prompt with yes', async () => {
      // The first prompt is for additional files, the second is for confirmation before sending
      jest.spyOn(helpersPromptModule, 'requestConfirmation').mockResolvedValueOnce(true).mockResolvedValueOnce(true)
      const cli = makeCli()
      const context = createMockContext()
      const code = await cli.run(MOCK_REQUIRED_FLAGS, context)
      expect(code).toBe(0)
      const output = context.stdout.toString()
      expect(output).toMatchSnapshot()
      expect(output).toContain('✅ Successfully sent flare file to Datadog Support!')
    })

    it('does not send when user answers prompt with no', async () => {
      // The first prompt is for additional files, the second is for confirmation before sending
      jest.spyOn(helpersPromptModule, 'requestConfirmation').mockResolvedValueOnce(true).mockResolvedValueOnce(false)
      const cli = makeCli()
      const context = createMockContext()
      const code = await cli.run(MOCK_REQUIRED_FLAGS, context)
      expect(code).toBe(0)
      const output = context.stdout.toString()
      expect(output).toMatchSnapshot()
      expect(output).toContain('🚫 The flare files were not sent based on your selection.')
    })
  })

  describe('prompts for additional files', () => {
    beforeEach(() => {
      ;(getAWSCredentials as any).mockResolvedValue(mockAwsCredentials)
    })

    it('requests additional files when user answers yes', async () => {
      // The first prompt is for additional files, the second is for confirmation before sending
      jest.spyOn(helpersPromptModule, 'requestConfirmation').mockResolvedValueOnce(true).mockResolvedValueOnce(true)
      const cli = makeCli()
      const context = createMockContext()
      const code = await cli.run(MOCK_REQUIRED_FLAGS, context)
      expect(code).toBe(0)
      const output = context.stdout.toString()
      expect(output).toMatchSnapshot()
      expect(output).toContain('Added 0 custom file(s)')
    })

    it('does not request additional files when user answers no', async () => {
      // The first prompt is for additional files, the second is for confirmation before sending
      jest.spyOn(helpersPromptModule, 'requestConfirmation').mockResolvedValueOnce(false).mockResolvedValueOnce(true)
      const cli = makeCli()
      const context = createMockContext()
      const code = await cli.run(MOCK_REQUIRED_FLAGS, context)
      expect(code).toBe(0)
      const output = context.stdout.toString()
      expect(output).toMatchSnapshot()
      expect(output).not.toContain('Added 0 custom file(s)')
    })
  })

  describe('getProjectFiles', () => {
    beforeAll(() => {
      ;(flareModule.getProjectFiles as jest.Mock).mockRestore()
      ;(process.cwd as jest.Mock).mockReturnValue('')
    })

    it('should return a map of existing project files', async () => {
      const mockProjectFiles = ['serverless.yml', 'package.json']
      ;(fs.existsSync as jest.Mock).mockImplementation((filePath: string) => mockProjectFiles.includes(filePath))

      const result = await getProjectFiles()
      expect(Array.from(result.keys())).toEqual(mockProjectFiles)
      expect(fs.existsSync).toHaveBeenCalledTimes(PROJECT_FILES.length)
    })

    it('should return an empty map when no files exist', async () => {
      ;(fs.existsSync as jest.Mock).mockReturnValue(false)

      const result = await getProjectFiles()
      expect(result).toEqual(new Set())
      expect(fs.existsSync).toHaveBeenCalledTimes(PROJECT_FILES.length)
    })
  })

  describe('getUniqueFilesNames', () => {
    it('should return file names when all are unique', () => {
      const mockFilePaths = new Set<string>(['src/serverless.yml', 'src/package.json'])
      const expectedFiles = new Map([
        ['src/serverless.yml', 'serverless.yml'],
        ['src/package.json', 'package.json'],
      ])
      const result = getUniqueFileNames(mockFilePaths)
      expect(result).toEqual(expectedFiles)
    })

    it('returns unique file names when there are duplicates', () => {
      const mockFilePaths = new Set<string>([
        'src/func1/serverless.yml',
        'src/func2/serverless.yml',
        'src/func1/package.json',
        'src/func2/package.json',
        'src/Dockerfile',
        'src/README.md',
      ])

      const expectedFiles = new Map([
        ['src/func1/serverless.yml', 'src-func1-serverless.yml'],
        ['src/func2/serverless.yml', 'src-func2-serverless.yml'],
        ['src/func1/package.json', 'src-func1-package.json'],
        ['src/func2/package.json', 'src-func2-package.json'],
        ['src/Dockerfile', 'Dockerfile'],
        ['src/README.md', 'README.md'],
      ])

      const result = getUniqueFileNames(mockFilePaths)
      expect(result).toEqual(expectedFiles)
    })

    it('returns unique file names when there are duplicates with different prefixes', () => {
      const mockFilePaths = new Set<string>([
        'project1/src/func1/serverless.yml',
        'project1/src/func2/serverless.yml',
        'project2/src/func1/serverless.yml',
        'project2/src/func2/serverless.yml',
        'project2/src/func3/serverless.yml',
        'project3/src/cool_function/serverless.yml',
        'src/Dockerfile',
        'src/README.md',
      ])

      const expectedFiles = new Map([
        ['project1/src/func1/serverless.yml', 'project1-src-func1-serverless.yml'],
        ['project1/src/func2/serverless.yml', 'project1-src-func2-serverless.yml'],
        ['project2/src/func1/serverless.yml', 'project2-src-func1-serverless.yml'],
        ['project2/src/func2/serverless.yml', 'project2-src-func2-serverless.yml'],
        ['project2/src/func3/serverless.yml', 'project2-src-func3-serverless.yml'],
        ['project3/src/cool_function/serverless.yml', 'project3-src-cool_function-serverless.yml'],
        ['src/Dockerfile', 'Dockerfile'],
        ['src/README.md', 'README.md'],
      ])

      const result = getUniqueFileNames(mockFilePaths)
      expect(result).toEqual(expectedFiles)
    })
  })

  test('summarizeConfig', () => {
    expect(summarizeConfig(MOCK_LAMBDA_CONFIG)).toMatchSnapshot()
  })
})<|MERGE_RESOLUTION|>--- conflicted
+++ resolved
@@ -245,18 +245,6 @@
       expect(output).toMatchSnapshot()
     })
 
-<<<<<<< HEAD
-=======
-    it('runs successfully when dry run but no email or case ID is specified', async () => {
-      const cli = makeCli()
-      const context = createMockContext()
-      const code = await cli.run(['lambda', 'flare', '-f', 'func', '-r', MOCK_REGION, '-d'], context)
-      expect(code).toBe(0)
-      const output = context.stdout.toString()
-      expect(output).toMatchSnapshot()
-    })
-
->>>>>>> 12fca9ee
     it('runs successfully with all required options specified', async () => {
       const cli = makeCli()
       const context = createMockContext()
