import type {AxiosResponse} from 'axios'

import chalk from 'chalk'
import {Command, Option} from 'clipanion'
import {v4 as uuidv4} from 'uuid'

import {getCISpanTags} from '../../helpers/ci'
import {getGitMetadata} from '../../helpers/git/format-git-span-data'
import {SpanTags} from '../../helpers/interfaces'
import {retryRequest} from '../../helpers/retry'
import {parseTags} from '../../helpers/tags'
import {getUserGitSpanTags} from '../../helpers/user-provided-git'

import {apiConstructor} from './api'
import {APIHelper, EvaluationResponse, EvaluationResponsePayload, Payload} from './interfaces'
import {
  renderEvaluationResponse,
  renderGateEvaluationInput,
  renderGateEvaluationError,
  renderEvaluationRetry,
  renderWaiting,
} from './renderer'
import {getBaseIntakeUrl, is4xxError, is5xxError, parseScope} from './utils'

export class GateEvaluateCommand extends Command {
  public static paths = [['gate', 'evaluate']]

  public static usage = Command.Usage({
    description: 'Evaluate Quality Gates rules in Datadog.',
    details: `
      This command will evaluate the matching quality gate rules in Datadog.\n
      See README for details.
    `,
    examples: [
      ['Evaluate matching quality gate rules in Datadog', 'datadog-ci gate evaluate'],
      [
        'Evaluate matching quality gate rules in Datadog, failing if no rules were found',
        'datadog-ci gate evaluate --fail-on-empty',
      ],
      [
        'Evaluate matching quality gate rules in Datadog, failing if Datadog is not available',
        'datadog-ci gate evaluate --fail-if-unavailable',
      ],
      [
        'Evaluate matching quality gate rules in Datadog and add extra scope',
        'datadog-ci gate evaluate --scope team:backend',
      ],
      [
        'Evaluate matching quality gate rules in Datadog and add extra tags',
        'datadog-ci gate evaluate --tags team:frontend',
      ],
      [
        'Evaluate matching quality gate rules in Datadog from the datadoghq.eu site',
        'DATADOG_SITE=datadoghq.eu datadog-ci gate evaluate',
      ],
      ['Evaluate matching quality gate rules in Datadog without waiting', 'datadog-ci gate evaluate --no-wait'],
    ],
  })

  private dryRun = Option.Boolean('--dry-run', false)
  private failOnEmpty = Option.Boolean('--fail-on-empty', false)
  private failIfUnavailable = Option.Boolean('--fail-if-unavailable', false)
  private noWait = Option.Boolean('--no-wait', false)
  private userScope = Option.Array('--scope')
  private tags = Option.Array('--tags')

  private config = {
    apiKey: process.env.DATADOG_API_KEY || process.env.DD_API_KEY,
    appKey: process.env.DATADOG_APP_KEY,
    envVarTags: process.env.DD_TAGS,
  }

<<<<<<< HEAD
  private initialRetryMs = 1000
  private maxRetries = 5

  private dryRun = false
  private failOnEmpty = false
  private failIfUnavailable = false
  private noWait = false
  private userScope?: string[]
  private tags?: string[]
=======
  private waitingTime = 30000 // 30 seconds
>>>>>>> 262dbbf9

  public async execute() {
    const api = this.getApiHelper()
    const spanTags = await this.getSpanTags()
    const userScope = this.userScope ? parseScope(this.userScope) : {}

    const startTimeMs = new Date().getTime()
    const payload = {
      requestId: uuidv4(),
      spanTags,
      userScope,
      startTimeMs,
      options: {
        dryRun: this.dryRun,
        noWait: this.noWait,
      },
    }

    return this.evaluateRules(api, payload)
  }

  private getApiHelper(): APIHelper {
    if (!this.config.apiKey) {
      this.context.stdout.write(
        `Neither ${chalk.red.bold('DATADOG_API_KEY')} nor ${chalk.red.bold('DD_API_KEY')} is in your environment.\n`
      )
      throw new Error('API key is missing')
    }

    if (!this.config.appKey) {
      this.context.stdout.write(`Missing ${chalk.red.bold('DATADOG_APP_KEY')} in your environment.\n`)
      throw new Error('APP key is missing')
    }

    return apiConstructor(getBaseIntakeUrl(), this.config.apiKey, this.config.appKey)
  }

  private async getSpanTags(): Promise<SpanTags> {
    const ciSpanTags = getCISpanTags()
    const gitSpanTags = await getGitMetadata()
    const userGitSpanTags = getUserGitSpanTags()

    const envVarTags = this.config.envVarTags ? parseTags(this.config.envVarTags.split(',')) : {}
    const cliTags = this.tags ? parseTags(this.tags) : {}

    return {
      ...gitSpanTags,
      ...ciSpanTags,
      ...userGitSpanTags,
      ...cliTags,
      ...envVarTags,
    }
  }

  private async evaluateRules(api: APIHelper, evaluateRequest: Payload): Promise<number> {
    this.context.stdout.write(renderGateEvaluationInput(evaluateRequest))

    /**
     * `retryRequest` does not allow setting a wait time dependent on a backend response,
     * so we handle the wait time in `evaluateRulesWithWait`: we'll wait whatever is necessary
     * for the returned promise to be rejected. The retry will start immediately after
     * and will be handled by `retryRequest`.
     */
    return retryRequest((attempt) => this.evaluateRulesWithWait(api, evaluateRequest, attempt), {
      onRetry: (e, attempt) => {
        // render retry message if error is not wait
        if (e.message !== 'wait') {
          this.context.stderr.write(renderEvaluationRetry(attempt, e))
        }
      },
      retries: this.maxRetries,
      maxTimeout: 0,
      minTimeout: 0,
    })
      .then((response) => {
        return this.handleEvaluationSuccess(response.data.data.attributes)
      })
      .catch((error) => {
        return this.handleEvaluationError(error)
      })
  }

  /**
   * Evaluate gate rules and return a promise that will behave as follows:
   * - If the request is successful, the promise will be resolved with the response
   * - If the request is successful but the status is 'wait', the promise will be rejected after the received wait time (wait_time_ms)
   * - If the request is not successful, the promise will be rejected after `initialRetryMs`, with an exponential factor that depends on the attempt (exponential backoff).
   * If the promise is rejected, `retryRequest` will handle the retry immediately.
   */
  private async evaluateRulesWithWait(
    api: APIHelper,
    evaluateRequest: Payload,
    attempt?: number
  ): Promise<AxiosResponse<EvaluationResponsePayload>> {
    return new Promise((resolve, reject) => {
      api
        .evaluateGateRules(evaluateRequest, this.context.stdout.write.bind(this.context.stdout))
        .then((response) => {
          if (response.data.data.attributes.status === 'wait') {
            this.context.stdout.write(renderWaiting())
            setTimeout(() => {
              reject(new Error('wait'))
            }, response.data.data.attributes.metadata.wait_time_ms)
          } else {
            resolve(response)
          }
        })
        .catch((err) => {
          setTimeout(() => {
            reject(err)
          }, this.getDelay(attempt ?? 1))
        })
    })
  }

  private getDelay(attempt: number): number {
    return 2 ** attempt * this.initialRetryMs
  }

  private handleEvaluationSuccess(evaluationResponse: EvaluationResponse) {
    this.context.stdout.write(renderEvaluationResponse(evaluationResponse))

    if (evaluationResponse.status === 'failed' || (evaluationResponse.status === 'empty' && this.failOnEmpty)) {
      return 1
    }

    return 0
  }

  private handleEvaluationError(error: any) {
    this.context.stderr.write(renderGateEvaluationError(error, this.failIfUnavailable))
    if (is4xxError(error) || (is5xxError(error) && this.failIfUnavailable)) {
      return 1
    }

    return 0
  }
<<<<<<< HEAD
}

GateEvaluateCommand.addPath('gate', 'evaluate')
GateEvaluateCommand.addOption('dryRun', Command.Boolean('--dry-run'))
GateEvaluateCommand.addOption('failOnEmpty', Command.Boolean('--fail-on-empty'))
GateEvaluateCommand.addOption('failIfUnavailable', Command.Boolean('--fail-if-unavailable'))
GateEvaluateCommand.addOption('noWait', Command.Boolean('--no-wait'))
GateEvaluateCommand.addOption('userScope', Command.Array('--scope'))
GateEvaluateCommand.addOption('tags', Command.Array('--tags'))
=======

  private async delay(ms: number) {
    await new Promise((resolve) => setTimeout(resolve, ms))
  }

  private shouldWait(): boolean {
    return !this.dryRun && !this.noWait
  }
}
>>>>>>> 262dbbf9
<|MERGE_RESOLUTION|>--- conflicted
+++ resolved
@@ -70,19 +70,8 @@
     envVarTags: process.env.DD_TAGS,
   }
 
-<<<<<<< HEAD
   private initialRetryMs = 1000
   private maxRetries = 5
-
-  private dryRun = false
-  private failOnEmpty = false
-  private failIfUnavailable = false
-  private noWait = false
-  private userScope?: string[]
-  private tags?: string[]
-=======
-  private waitingTime = 30000 // 30 seconds
->>>>>>> 262dbbf9
 
   public async execute() {
     const api = this.getApiHelper()
@@ -220,24 +209,4 @@
 
     return 0
   }
-<<<<<<< HEAD
-}
-
-GateEvaluateCommand.addPath('gate', 'evaluate')
-GateEvaluateCommand.addOption('dryRun', Command.Boolean('--dry-run'))
-GateEvaluateCommand.addOption('failOnEmpty', Command.Boolean('--fail-on-empty'))
-GateEvaluateCommand.addOption('failIfUnavailable', Command.Boolean('--fail-if-unavailable'))
-GateEvaluateCommand.addOption('noWait', Command.Boolean('--no-wait'))
-GateEvaluateCommand.addOption('userScope', Command.Array('--scope'))
-GateEvaluateCommand.addOption('tags', Command.Array('--tags'))
-=======
-
-  private async delay(ms: number) {
-    await new Promise((resolve) => setTimeout(resolve, ms))
-  }
-
-  private shouldWait(): boolean {
-    return !this.dryRun && !this.noWait
-  }
-}
->>>>>>> 262dbbf9
+}