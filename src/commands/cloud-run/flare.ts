--- conflicted
+++ resolved
@@ -11,21 +11,17 @@
 import {Command, Option} from 'clipanion'
 import {GoogleAuth} from 'google-auth-library'
 
-<<<<<<< HEAD
-import {API_KEY_ENV_VAR, CI_API_KEY_ENV_VAR, FLARE_OUTPUT_DIRECTORY, INSIGHTS_FILE_NAME} from '../../constants'
-import {sendToDatadog} from '../../helpers/flare'
-=======
 import {
   ADDITIONAL_FILES_DIRECTORY,
   API_KEY_ENV_VAR,
   CI_API_KEY_ENV_VAR,
   FLARE_OUTPUT_DIRECTORY,
   FLARE_PROJECT_FILES,
+  INSIGHTS_FILE_NAME,
   LOGS_DIRECTORY,
   PROJECT_FILES_DIRECTORY,
 } from '../../constants'
 import {getProjectFiles, sendToDatadog, validateFilePath} from '../../helpers/flare'
->>>>>>> 82eb85eb
 import {createDirectories, deleteFolder, writeFile, zipContents} from '../../helpers/fs'
 import {requestConfirmation, requestFilePath} from '../../helpers/prompt'
 import * as helpersRenderer from '../../helpers/renderer'
@@ -404,7 +400,87 @@
 }
 
 /**
-<<<<<<< HEAD
+ * Gets recent logs
+ * @param logClient Logging client
+ * @param serviceId
+ * @param location
+ * @param severityFilter if included, adds the string to the filter
+ * @returns array of logs as CloudRunLog interfaces
+ */
+export const getLogs = async (logClient: Logging, serviceId: string, location: string, severityFilter?: string) => {
+  const logs: CloudRunLog[] = []
+
+  // Only get recent logs
+  const date = new Date()
+  date.setMinutes(date.getMinutes() - MAX_LOG_AGE_MINUTES)
+  const formattedDate = date.toISOString()
+
+  // Query options
+  let filter = `resource.labels.service_name="${serviceId}" AND resource.labels.location="${location}" AND timestamp>="${formattedDate}" AND (textPayload:* OR httpRequest:*)`
+  // We only want to get logs from the last `MAX_LOG_AGE_MINUTES` to make sure they are relevant.
+  // We also only want to include logs with a textPayload or logs that were an HTTP request.
+  // Any other logs are just audit logs which are spammy and don't have any relevant information.
+  filter += severityFilter ?? ''
+
+  const options = {
+    filter,
+    orderBy: FILTER_ORDER,
+    pageSize: MAX_LOGS,
+  }
+
+  const [entries] = await logClient.getEntries(options)
+
+  for (const entry of entries) {
+    let msg = ''
+    if (entry.metadata.textPayload) {
+      msg = entry.metadata.textPayload
+    }
+    if (entry.metadata.httpRequest) {
+      const request = entry.metadata.httpRequest
+      const status = request.status ?? ''
+      let ms = 'unknown'
+      const latency = request.latency
+      if (latency) {
+        ms = (Number(latency.seconds) * 1000 + Math.round(Number(latency.nanos) / 1000000)).toString()
+      }
+      const bytes = formatBytes(Number(request.responseSize))
+      const method = request.requestMethod ?? ''
+      const requestUrl = request.requestUrl ?? ''
+      msg += `${method} ${status}. responseSize: ${bytes}. latency: ${ms} ms. requestUrl: ${requestUrl}`
+    }
+
+    const log: CloudRunLog = {
+      severity: entry.metadata.severity?.toString() ?? '',
+      timestamp: entry.metadata.timestamp?.toString() ?? '',
+      logName: entry.metadata.logName ?? '',
+      message: `"${msg}"`,
+    }
+
+    logs.push(log)
+  }
+
+  return logs
+}
+
+/**
+ * Save logs in a CSV format
+ * @param logs array of logs stored as CloudRunLog interfaces
+ * @param filePath path to save the CSV file
+ */
+export const saveLogsFile = (logs: CloudRunLog[], filePath: string) => {
+  const rows = [['severity', 'timestamp', 'logName', 'message']]
+  logs.forEach((log) => {
+    const severity = `"${log.severity}"`
+    const timestamp = `"${log.timestamp}"`
+    const logName = `"${log.logName}"`
+    const logMessage = `"${log.message}"`
+    rows.push([severity, timestamp, logName, logMessage])
+  })
+  const data = rows.join('\n')
+  writeFile(filePath, data)
+}
+
+/**
  * Parse and extract project, location, and service from a given name string
  * @param name Cloud Run name, such as "projects/datadog-sandbox/locations/us-east1/services/nicholas-hulston-docker-test"
  * @returns an array of [project, location, service] if a valid name is provided, or undefined otherwise
@@ -472,93 +548,4 @@
   lines.push(`**Timestamp**: \`${timeString}\`  `)
 
   writeFile(insightsFilePath, lines.join('\n'))
-}
-
-CloudRunFlareCommand.addPath('cloud-run', 'flare')
-CloudRunFlareCommand.addOption('isDryRun', Command.Boolean('-d,--dry'))
-CloudRunFlareCommand.addOption('service', Command.String('-s,--service'))
-CloudRunFlareCommand.addOption('project', Command.String('-p,--project'))
-CloudRunFlareCommand.addOption('region', Command.String('-r,--region,-l,--location'))
-CloudRunFlareCommand.addOption('caseId', Command.String('-c,--case-id'))
-CloudRunFlareCommand.addOption('email', Command.String('-e,--email'))
-=======
- * Gets recent logs
- * @param logClient Logging client
- * @param serviceId
- * @param location
- * @param severityFilter if included, adds the string to the filter
- * @returns array of logs as CloudRunLog interfaces
- */
-export const getLogs = async (logClient: Logging, serviceId: string, location: string, severityFilter?: string) => {
-  const logs: CloudRunLog[] = []
-
-  // Only get recent logs
-  const date = new Date()
-  date.setMinutes(date.getMinutes() - MAX_LOG_AGE_MINUTES)
-  const formattedDate = date.toISOString()
-
-  // Query options
-  let filter = `resource.labels.service_name="${serviceId}" AND resource.labels.location="${location}" AND timestamp>="${formattedDate}" AND (textPayload:* OR httpRequest:*)`
-  // We only want to get logs from the last `MAX_LOG_AGE_MINUTES` to make sure they are relevant.
-  // We also only want to include logs with a textPayload or logs that were an HTTP request.
-  // Any other logs are just audit logs which are spammy and don't have any relevant information.
-  filter += severityFilter ?? ''
-
-  const options = {
-    filter,
-    orderBy: FILTER_ORDER,
-    pageSize: MAX_LOGS,
-  }
-
-  const [entries] = await logClient.getEntries(options)
-
-  for (const entry of entries) {
-    let msg = ''
-    if (entry.metadata.textPayload) {
-      msg = entry.metadata.textPayload
-    }
-    if (entry.metadata.httpRequest) {
-      const request = entry.metadata.httpRequest
-      const status = request.status ?? ''
-      let ms = 'unknown'
-      const latency = request.latency
-      if (latency) {
-        ms = (Number(latency.seconds) * 1000 + Math.round(Number(latency.nanos) / 1000000)).toString()
-      }
-      const bytes = formatBytes(Number(request.responseSize))
-      const method = request.requestMethod ?? ''
-      const requestUrl = request.requestUrl ?? ''
-      msg += `${method} ${status}. responseSize: ${bytes}. latency: ${ms} ms. requestUrl: ${requestUrl}`
-    }
-
-    const log: CloudRunLog = {
-      severity: entry.metadata.severity?.toString() ?? '',
-      timestamp: entry.metadata.timestamp?.toString() ?? '',
-      logName: entry.metadata.logName ?? '',
-      message: `"${msg}"`,
-    }
-
-    logs.push(log)
-  }
-
-  return logs
-}
-
-/**
- * Save logs in a CSV format
- * @param logs array of logs stored as CloudRunLog interfaces
- * @param filePath path to save the CSV file
- */
-export const saveLogsFile = (logs: CloudRunLog[], filePath: string) => {
-  const rows = [['severity', 'timestamp', 'logName', 'message']]
-  logs.forEach((log) => {
-    const severity = `"${log.severity}"`
-    const timestamp = `"${log.timestamp}"`
-    const logName = `"${log.logName}"`
-    const logMessage = `"${log.message}"`
-    rows.push([severity, timestamp, logName, logMessage])
-  })
-  const data = rows.join('\n')
-  writeFile(filePath, data)
-}
->>>>>>> 82eb85eb
+}