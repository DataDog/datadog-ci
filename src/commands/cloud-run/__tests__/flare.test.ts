--- conflicted
+++ resolved
@@ -19,7 +19,6 @@
 import * as flareModule from '../flare'
 import {
   checkAuthentication,
-<<<<<<< HEAD
   generateInsightsFile,
   getCloudRunServiceConfig,
   getLogs,
@@ -27,14 +26,7 @@
   maskConfig,
   MAX_LOGS,
   saveLogsFile,
-=======
-  getCloudRunServiceConfig,
-  getLogs,
-  maskConfig,
-  MAX_LOGS,
-  saveLogsFile,
   summarizeConfig,
->>>>>>> 6dba8d93
 } from '../flare'
 
 import {makeCli} from './fixtures'
@@ -58,19 +50,14 @@
   'test@test.com',
 ]
 const MOCK_CLOUDRUN_CONFIG = {
-<<<<<<< HEAD
   name: `projects/${MOCK_PROJECT}/locations/${MOCK_REGION}/services/${MOCK_SERVICE}`,
   description: 'description',
+  uid: 'abc1234-def5678',
   uri: `https://${MOCK_SERVICE}-abc12345-ue.a.run.app`,
   labels: {
     someLabel: 'someValue',
     anotherLabel: 'anotherValue',
   },
-=======
-  name: 'projects/some-project/locations/some-location/services/some-service',
-  uid: 'abc1234-def5678',
-  uri: 'https://something.run.app',
->>>>>>> 6dba8d93
   template: {
     containers: [
       {
