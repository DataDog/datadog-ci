--- conflicted
+++ resolved
@@ -27,13 +27,10 @@
 
 // Flare constants
 export const FLARE_OUTPUT_DIRECTORY = '.datadog-ci'
-<<<<<<< HEAD
-export const INSIGHTS_FILE_NAME = 'INSIGHTS.md'
-export const FLARE_ENDPOINT_PATH = '/api/ui/support/serverless/flare'
-=======
 export const LOGS_DIRECTORY = 'logs'
 export const PROJECT_FILES_DIRECTORY = 'project_files'
 export const ADDITIONAL_FILES_DIRECTORY = 'additional_files'
+export const INSIGHTS_FILE_NAME = 'INSIGHTS.md'
 export const FLARE_ENDPOINT_PATH = '/api/ui/support/serverless/flare'
 
 // Project files to search for in Flare
@@ -80,5 +77,4 @@
   '.babelrc',
   'tsconfig.json',
   'esbuild.config.js',
-]
->>>>>>> 82eb85eb
+]